{
<<<<<<< HEAD
 "metadata": {
  "name": "",
  "signature": "sha256:b94d6334db51f30f01fd031be52de8e80e878d396366bb24efd5f4e122a831d9"
 },
 "nbformat": 3,
 "nbformat_minor": 0,
 "worksheets": [
  {
   "cells": [
    {
     "cell_type": "markdown",
     "metadata": {},
     "source": [
      "Units that refer to the internal simulation coordinate system will have different CGS conversion factors in different datasets.  Depending on how units are implemented in a dataset, this could add an element of uncertainty when we compare dimensional arrays instances from different datasets.  Fortunately, this is not a problem for `YTArray` since all `YTArray` code units are defined in terms of physical CGS units.\n",
      "\n",
      "As an example, let's load up two enzo datasets from different redshifts in the same cosmology simulation."
     ]
    },
    {
     "cell_type": "code",
     "collapsed": false,
     "input": [
      "# A high redshift output from z ~ 8\n",
      "import yt\n",
      "\n",
      "ds1 = yt.load('Enzo_64/DD0002/data0002')\n",
      "print \"z = %s\" % ds1.current_redshift\n",
      "print \"Internal length units = %s\" % ds1.length_unit\n",
      "print \"Internal length units in cgs = %s\" % ds1.length_unit.in_cgs()"
     ],
     "language": "python",
     "metadata": {},
     "outputs": []
    },
    {
     "cell_type": "code",
     "collapsed": false,
     "input": [
      "# A low redshift output from z ~ 0\n",
      "ds2 = yt.load('Enzo_64/DD0043/data0043')\n",
      "print \"z = %s\" % ds2.current_redshift\n",
      "print \"Internal length units = %s\" % ds2.length_unit\n",
      "print \"Internal length units in cgs = %s\" % ds2.length_unit.in_cgs()"
     ],
     "language": "python",
     "metadata": {},
     "outputs": []
    },
    {
     "cell_type": "markdown",
     "metadata": {},
     "source": [
      "Given that these are from the same simulation in comoving units, the CGS length units are different by a factor of $(1+z_1)/(1+z_2)$:"
     ]
    },
    {
     "cell_type": "code",
     "collapsed": false,
     "input": [
      "print ds2.length_unit.in_cgs()/ds1.length_unit.in_cgs() == (1+ds1.current_redshift)/(1+ds2.current_redshift)"
     ],
     "language": "python",
     "metadata": {},
     "outputs": []
    },
    {
     "cell_type": "markdown",
     "metadata": {},
     "source": [
      "It's not necessary to convert to CGS units either.  yt will automatically account for the fact that a comoving megapaersec in the first output is physically different compared to a comoving megaparsec in the second output."
     ]
    },
    {
     "cell_type": "code",
     "collapsed": false,
     "input": [
      "print ds2.length_unit/ds1.length_unit"
     ],
     "language": "python",
     "metadata": {},
     "outputs": []
    },
    {
     "cell_type": "markdown",
     "metadata": {},
     "source": [
      "Time series analysis is also straightforward.  Since dimensional arrays and quantities carry around the conversion factors to CGS with them, we can safely pickle them, share them with other processors, or combine them without worrying about differences in unit definitions.\n",
      "\n",
      "The following snippet, which iterates over a time series and saves the `length_unit` quantity to a storage dictionary. This should work correctly on one core or in a script run in parallel."
     ]
    },
    {
     "cell_type": "code",
     "collapsed": false,
     "input": [
      "import yt\n",
      "yt.enable_parallelism()\n",
      "\n",
      "ts = yt.load(\"Enzo_64/DD????/data????\")\n",
      "\n",
      "storage = {}\n",
      "\n",
      "for sto, ds in ts.piter(storage=storage):\n",
      "    sto.result_id = ds.current_time\n",
      "    sto.result = ds.length_unit\n",
      "\n",
      "if yt.is_root():\n",
      "    for t in sorted(storage.keys()):\n",
      "        print t.in_units('Gyr'), storage[t].in_units('Mpc')"
     ],
     "language": "python",
     "metadata": {},
     "outputs": []
    }
   ],
   "metadata": {}
=======
 "cells": [
  {
   "cell_type": "markdown",
   "metadata": {},
   "source": [
    "Units that refer to the internal simulation coordinate system will have different CGS conversion factors in different datasets.  Depending on how a unit system is implemented, this could add an element of uncertainty when we compare dimensional arrays instances produced by different unit systems.  Fortunately, this is not a problem for `YTArray` since all `YTArray` unit systems are defined in terms of physical CGS units.\n",
    "\n",
    "As an example, let's load up two enzo datasets from different redshifts in the same cosmology simulation."
   ]
  },
  {
   "cell_type": "code",
   "execution_count": null,
   "metadata": {
    "collapsed": false
   },
   "outputs": [],
   "source": [
    "# A high redshift output from z ~ 8\n",
    "import yt\n",
    "\n",
    "ds1 = yt.load('Enzo_64/DD0002/data0002')\n",
    "print (\"z = %s\" % ds1.current_redshift)\n",
    "print (\"Internal length units = %s\" % ds1.length_unit)\n",
    "print (\"Internal length units in cgs = %s\" % ds1.length_unit.in_cgs())"
   ]
  },
  {
   "cell_type": "code",
   "execution_count": null,
   "metadata": {
    "collapsed": false
   },
   "outputs": [],
   "source": [
    "# A low redshift output from z ~ 0\n",
    "ds2 = yt.load('Enzo_64/DD0043/data0043')\n",
    "print (\"z = %s\" % ds2.current_redshift)\n",
    "print (\"Internal length units = %s\" % ds2.length_unit)\n",
    "print (\"Internal length units in cgs = %s\" % ds2.length_unit.in_cgs())"
   ]
  },
  {
   "cell_type": "markdown",
   "metadata": {},
   "source": [
    "Given that these are from the same simulation in comoving units, the CGS length units are different by a factor of $(1+z_1)/(1+z_2)$:"
   ]
  },
  {
   "cell_type": "code",
   "execution_count": null,
   "metadata": {
    "collapsed": false
   },
   "outputs": [],
   "source": [
    "print (ds2.length_unit.in_cgs()/ds1.length_unit.in_cgs() == (1+ds1.current_redshift)/(1+ds2.current_redshift))"
   ]
  },
  {
   "cell_type": "markdown",
   "metadata": {},
   "source": [
    "It's not necessary to convert to CGS units either.  yt will automatically account for the fact that a comoving megapaersec in the first output is physically different compared to a comoving megaparsec in the second output."
   ]
  },
  {
   "cell_type": "code",
   "execution_count": null,
   "metadata": {
    "collapsed": false
   },
   "outputs": [],
   "source": [
    "print (ds2.length_unit/ds1.length_unit)"
   ]
  },
  {
   "cell_type": "markdown",
   "metadata": {},
   "source": [
    "Time series analysis is also straightforward.  Since dimensional arrays and quantities carry around the conversion factors to CGS with them, we can safely pickle them, share them with other processors, or combine them without worrying about differences in unit definitions.\n",
    "\n",
    "The following snippet, which iterates over a time series and saves the `length_unit` quantity to a storage dictionary. This should work correctly on one core or in a script run in parallel."
   ]
  },
  {
   "cell_type": "code",
   "execution_count": null,
   "metadata": {
    "collapsed": false
   },
   "outputs": [],
   "source": [
    "import yt\n",
    "yt.enable_parallelism()\n",
    "\n",
    "ts = yt.load(\"Enzo_64/DD????/data????\")\n",
    "\n",
    "storage = {}\n",
    "\n",
    "for sto, ds in ts.piter(storage=storage):\n",
    "    sto.result_id = float(ds.current_time.in_units('Gyr'))\n",
    "    sto.result = ds.length_unit\n",
    "\n",
    "if yt.is_root():\n",
    "    for t in sorted(storage.keys()):\n",
    "        print (t, storage[t].in_units('Mpc'))"
   ]
>>>>>>> 2b434b69
  }
 ],
 "metadata": {
  "kernelspec": {
   "display_name": "Python 3",
   "language": "python",
   "name": "python3"
  },
  "language_info": {
   "codemirror_mode": {
    "name": "ipython",
    "version": 3
   },
   "file_extension": ".py",
   "mimetype": "text/x-python",
   "name": "python",
   "nbconvert_exporter": "python",
   "pygments_lexer": "ipython3",
   "version": "3.5.1"
  }
 },
 "nbformat": 4,
 "nbformat_minor": 0
}<|MERGE_RESOLUTION|>--- conflicted
+++ resolved
@@ -1,128 +1,10 @@
 {
-<<<<<<< HEAD
- "metadata": {
-  "name": "",
-  "signature": "sha256:b94d6334db51f30f01fd031be52de8e80e878d396366bb24efd5f4e122a831d9"
- },
- "nbformat": 3,
- "nbformat_minor": 0,
- "worksheets": [
-  {
-   "cells": [
-    {
-     "cell_type": "markdown",
-     "metadata": {},
-     "source": [
-      "Units that refer to the internal simulation coordinate system will have different CGS conversion factors in different datasets.  Depending on how units are implemented in a dataset, this could add an element of uncertainty when we compare dimensional arrays instances from different datasets.  Fortunately, this is not a problem for `YTArray` since all `YTArray` code units are defined in terms of physical CGS units.\n",
-      "\n",
-      "As an example, let's load up two enzo datasets from different redshifts in the same cosmology simulation."
-     ]
-    },
-    {
-     "cell_type": "code",
-     "collapsed": false,
-     "input": [
-      "# A high redshift output from z ~ 8\n",
-      "import yt\n",
-      "\n",
-      "ds1 = yt.load('Enzo_64/DD0002/data0002')\n",
-      "print \"z = %s\" % ds1.current_redshift\n",
-      "print \"Internal length units = %s\" % ds1.length_unit\n",
-      "print \"Internal length units in cgs = %s\" % ds1.length_unit.in_cgs()"
-     ],
-     "language": "python",
-     "metadata": {},
-     "outputs": []
-    },
-    {
-     "cell_type": "code",
-     "collapsed": false,
-     "input": [
-      "# A low redshift output from z ~ 0\n",
-      "ds2 = yt.load('Enzo_64/DD0043/data0043')\n",
-      "print \"z = %s\" % ds2.current_redshift\n",
-      "print \"Internal length units = %s\" % ds2.length_unit\n",
-      "print \"Internal length units in cgs = %s\" % ds2.length_unit.in_cgs()"
-     ],
-     "language": "python",
-     "metadata": {},
-     "outputs": []
-    },
-    {
-     "cell_type": "markdown",
-     "metadata": {},
-     "source": [
-      "Given that these are from the same simulation in comoving units, the CGS length units are different by a factor of $(1+z_1)/(1+z_2)$:"
-     ]
-    },
-    {
-     "cell_type": "code",
-     "collapsed": false,
-     "input": [
-      "print ds2.length_unit.in_cgs()/ds1.length_unit.in_cgs() == (1+ds1.current_redshift)/(1+ds2.current_redshift)"
-     ],
-     "language": "python",
-     "metadata": {},
-     "outputs": []
-    },
-    {
-     "cell_type": "markdown",
-     "metadata": {},
-     "source": [
-      "It's not necessary to convert to CGS units either.  yt will automatically account for the fact that a comoving megapaersec in the first output is physically different compared to a comoving megaparsec in the second output."
-     ]
-    },
-    {
-     "cell_type": "code",
-     "collapsed": false,
-     "input": [
-      "print ds2.length_unit/ds1.length_unit"
-     ],
-     "language": "python",
-     "metadata": {},
-     "outputs": []
-    },
-    {
-     "cell_type": "markdown",
-     "metadata": {},
-     "source": [
-      "Time series analysis is also straightforward.  Since dimensional arrays and quantities carry around the conversion factors to CGS with them, we can safely pickle them, share them with other processors, or combine them without worrying about differences in unit definitions.\n",
-      "\n",
-      "The following snippet, which iterates over a time series and saves the `length_unit` quantity to a storage dictionary. This should work correctly on one core or in a script run in parallel."
-     ]
-    },
-    {
-     "cell_type": "code",
-     "collapsed": false,
-     "input": [
-      "import yt\n",
-      "yt.enable_parallelism()\n",
-      "\n",
-      "ts = yt.load(\"Enzo_64/DD????/data????\")\n",
-      "\n",
-      "storage = {}\n",
-      "\n",
-      "for sto, ds in ts.piter(storage=storage):\n",
-      "    sto.result_id = ds.current_time\n",
-      "    sto.result = ds.length_unit\n",
-      "\n",
-      "if yt.is_root():\n",
-      "    for t in sorted(storage.keys()):\n",
-      "        print t.in_units('Gyr'), storage[t].in_units('Mpc')"
-     ],
-     "language": "python",
-     "metadata": {},
-     "outputs": []
-    }
-   ],
-   "metadata": {}
-=======
  "cells": [
   {
    "cell_type": "markdown",
    "metadata": {},
    "source": [
-    "Units that refer to the internal simulation coordinate system will have different CGS conversion factors in different datasets.  Depending on how a unit system is implemented, this could add an element of uncertainty when we compare dimensional arrays instances produced by different unit systems.  Fortunately, this is not a problem for `YTArray` since all `YTArray` unit systems are defined in terms of physical CGS units.\n",
+    "Units that refer to the internal simulation coordinate system will have different CGS conversion factors in different datasets.  Depending on how a unit system is implemented, this could add an element of uncertainty when we compare dimensional array instances produced by different unit systems.  Fortunately, this is not a problem for `YTArray` since all `YTArray` unit systems are defined in terms of physical CGS units.\n",
     "\n",
     "As an example, let's load up two enzo datasets from different redshifts in the same cosmology simulation."
    ]
@@ -130,9 +12,7 @@
   {
    "cell_type": "code",
    "execution_count": null,
-   "metadata": {
-    "collapsed": false
-   },
+   "metadata": {},
    "outputs": [],
    "source": [
     "# A high redshift output from z ~ 8\n",
@@ -147,9 +27,7 @@
   {
    "cell_type": "code",
    "execution_count": null,
-   "metadata": {
-    "collapsed": false
-   },
+   "metadata": {},
    "outputs": [],
    "source": [
     "# A low redshift output from z ~ 0\n",
@@ -169,9 +47,7 @@
   {
    "cell_type": "code",
    "execution_count": null,
-   "metadata": {
-    "collapsed": false
-   },
+   "metadata": {},
    "outputs": [],
    "source": [
     "print (ds2.length_unit.in_cgs()/ds1.length_unit.in_cgs() == (1+ds1.current_redshift)/(1+ds2.current_redshift))"
@@ -187,9 +63,7 @@
   {
    "cell_type": "code",
    "execution_count": null,
-   "metadata": {
-    "collapsed": false
-   },
+   "metadata": {},
    "outputs": [],
    "source": [
     "print (ds2.length_unit/ds1.length_unit)"
@@ -207,9 +81,7 @@
   {
    "cell_type": "code",
    "execution_count": null,
-   "metadata": {
-    "collapsed": false
-   },
+   "metadata": {},
    "outputs": [],
    "source": [
     "import yt\n",
@@ -227,7 +99,6 @@
     "    for t in sorted(storage.keys()):\n",
     "        print (t, storage[t].in_units('Mpc'))"
    ]
->>>>>>> 2b434b69
   }
  ],
  "metadata": {
@@ -239,7 +110,7 @@
   "language_info": {
    "codemirror_mode": {
     "name": "ipython",
-    "version": 3
+    "version": 3.0
    },
    "file_extension": ".py",
    "mimetype": "text/x-python",
