#
# Hi there!  Welcome to the yt installation script.
#
# This script is designed to create a fully isolated Python installation
# with the dependencies you need to run yt.
#
# There are a few options, but you only need to set *one* of them.  And
# that's the next one, DEST_DIR.  But, if you want to use an existing HDF5
# installation you can set HDF5_DIR, or if you want to use some other
# subversion checkout of YT, you can set YT_DIR, too.  (It'll already
# check the current directory and one up.
#
# NOTE: If you have trouble with wxPython, set INST_WXPYTHON=0 .
#
# And, feel free to drop me a line: matthewturk@gmail.com
#

DEST_SUFFIX="yt-`uname -p`"
DEST_DIR="`pwd`/${DEST_SUFFIX/ /}"   # Installation location

# Here's where you put the HDF5 path if you like; otherwise it'll download it
# and install it on its own
#HDF5_DIR=

# If you need to supply arguments to the NumPy build, supply them here
# This one turns on gfortran manually:
#NUMPY_ARGS="--fcompiler=gnu95"
# If you absolutely can't get the fortran to work, try this:
#NUMPY_ARGS="--fcompiler=fake"

INST_WXPYTHON=1 # If you 't want to install wxPython, set this to 1
INST_ZLIB=1     # On some systems (Kraken) matplotlib has issues with 
                # the system zlib, which is compiled statically.
                # If need be, you can turn this off.
INST_TRAITS=0   # Experimental TraitsUI installation
INST_HG=1       # Install Mercurial or not?

# If you've got YT some other place, set this to point to it.
YT_DIR=""

#------------------------------------------------------------------------------#
#                                                                              #
# Okay, the script starts here.  Feel free to play with it, but hopefully      #
# it'll work as is.                                                            #
#                                                                              #
#------------------------------------------------------------------------------#

LOG_FILE="${DEST_DIR}/yt_install.log"

function get_willwont
{
    if [ $1 -eq 1 ]
    then
        echo -n "will  "
    else
        echo -n "won't "
    fi
}

function host_specific
{
    MYHOST=`hostname -s`  # just give the short one, not FQDN
    MYHOSTLONG=`hostname` # FQDN, for Ranger
    if [ "${MYHOST##kraken}" != "${MYHOST}" ]
    then
        echo "Looks like you're on Kraken."
        echo
        echo "NOTE: YOU MUST BE IN THE GNU PROGRAMMING ENVIRONMENT"
        echo "   $ module swap PrgEnv-pgi PrgEnv-gnu"
        echo
        return
    fi
    if [ "${MYHOST##verne}" != "${MYHOST}" ]
    then
        echo "Looks like you're on Verne."
        echo
        echo "NOTE: YOU MUST BE IN THE GNU PROGRAMMING ENVIRONMENT"
        echo "This command will take care of that for you:"
        echo
        echo "   $ module swap PE-pgi PE-gnu"
        echo
    fi
    if [ "${MYHOSTLONG%%ranger.tacc.utexas.edu}" != "${MYHOSTLONG}" ]
    then
        echo "Looks like you're on Ranger."
        echo
        echo "NOTE: YOU MUST BE IN THE GNU PROGRAMMING ENVIRONMENT"
        echo "These commands should take care of that for you:"
        echo
        echo "   $ module unload mvapich-devel"
        echo "   $ module swap pgi gcc"
        echo "   $ module load mvapich-devel"
        echo
    fi
    if [ "${MYHOST##honest}" != "${MYHOST}" ]
    then
        echo "Looks like you're on Abe."
        echo "We're going to have to set some supplemental environment"
		echo "variables to get this to work..."
		MPL_SUPP_LDFLAGS="-L${DEST_DIR}/lib -L${DEST_DIR}/lib64 -L/usr/local/lib64 -L/usr/local/lib"
    fi
}


echo
echo
echo "========================================================================"
echo
echo "Hi there!  This is the YT installation script.  We're going to download"
echo "some stuff and install it to create a self-contained, isolated"
echo "environment for YT to run within."
echo
echo "Inside the installation script you can set a few variables.  Here's what"
echo "they're currently set to -- you can hit Ctrl-C and edit the values in "
echo "the script if you aren't such a fan."
echo
printf "%-15s = %s so I " "INST_WXPYTHON" "${INST_WXPYTHON}"
get_willwont $INST_WXPYTHON
echo "be installing wxPython"

printf "%-15s = %s so I " "INST_ZLIB" "${INST_ZLIB}"
get_willwont ${INST_ZLIB}
echo "be installing zlib"

printf "%-15s = %s so I " "INST_HG" "${INST_HG}"
get_willwont ${INST_HG}
echo "be installing Mercurial"

printf "%-15s = %s so I " "INST_TRAITS" "${INST_TRAITS}"
get_willwont ${INST_TRAITS}
echo "be installing Traits"

echo

if [ -z "$HDF5_DIR" ]
then
    echo "HDF5_DIR is not set, so I will be installing HDF5"
else
    echo "HDF5_DIR=${HDF5_DIR} , so I will not be installing HDF5"
fi

if [ -z "$YT_DIR" ]
then
    echo "YT_DIR is not set, so I will be checking out a fresh copy"
else
    echo "YT_DIR=${YT_DIR} , so I will use that for YT"
fi

echo
echo "Installation will be to"
echo "  ${DEST_DIR}"
echo
echo "and I'll be logging the installation in"
echo "  ${LOG_FILE}"
echo
echo "I think that about wraps it up.  If you want to continue, hit enter.  "
echo "If you'd rather stop, maybe think things over, even grab a sandwich, "
echo "hit Ctrl-C."
echo
host_specific
echo "========================================================================"
echo
read -p "[hit enter] "
echo
echo "Awesome!  Here we go."
echo

function do_exit
{
    echo "Failure.  Check ${LOG_FILE}."
    exit 1
}

function do_setup_py
{
    [ -e $1/done ] && return
    echo "Installing $1 (arguments: '$*')"
    [ ! -e $1 ] && tar xfz $1.tar.gz
    cd $1
    shift
    ( ${DEST_DIR}/bin/python2.6 setup.py build   $* 2>&1 ) 1>> ${LOG_FILE} || do_exit
    ( ${DEST_DIR}/bin/python2.6 setup.py install    2>&1 ) 1>> ${LOG_FILE} || do_exit
    touch done
    cd ..
}

function get_enzotools
{
    echo "Downloading $1 from yt.enzotools.org"
    [ -e $1 ] && return
    wget -nv "http://yt.enzotools.org/dependencies/$1" || do_exit
    wget -nv "http://yt.enzotools.org/dependencies/$1.md5" || do_exit
    ( which md5sum &> /dev/null ) || return # return if we don't have md5sum
    ( md5sum -c $1.md5 2>&1 ) 1>> ${LOG_FILE} || do_exit
}

ORIG_PWD=`pwd`

if [ -z "${DEST_DIR}" ]
then
    echo "Edit this script, set the DEST_DIR parameter and re-run."
    exit 1
fi

mkdir -p ${DEST_DIR}/src
cd ${DEST_DIR}/src

# Individual processes
if [ -z "$HDF5_DIR" ]
then
    echo "Downloading HDF5"
    get_enzotools hdf5-1.6.9.tar.gz
fi

[ $INST_ZLIB -eq 1 ] && get_enzotools zlib-1.2.3.tar.bz2 
[ $INST_WXPYTHON -eq 1 ] && get_enzotools wxPython-src-2.8.9.1.tar.bz2
get_enzotools Python-2.6.3.tgz
get_enzotools numpy-1.3.0.tar.gz
get_enzotools matplotlib-0.99.1.2.tar.gz
get_enzotools ipython-0.10.tar.gz
get_enzotools h5py-1.2.0.tar.gz

if [ -z "$YT_DIR" ]
then
    if [ -e $ORIG_PWD/yt/mods.py ]
    then
        YT_DIR="$ORIG_PWD"
    elif [ -e $ORIG_PWD/../yt/mods.py ]
    then
        YT_DIR=`dirname $ORIG_PWD`
    elif [ ! -e yt-1.5 ] 
    then
<<<<<<< HEAD
        ( svn co http://svn.enzotools.org/yt/branches/yt-1.5/ ./yt-1.5 2>&1 ) 1>> ${LOG_FILE}
        YT_DIR="$PWD/yt-1.5/"
    elif [ -e yt-1.5 ] 
=======
        ( svn co http://svn.enzotools.org/yt/branches/yt-1.6 ./yt-1.6 2>&1 ) 1>> ${LOG_FILE}
        YT_DIR="$PWD/yt-trunk-svn/"
    elif [ -e yt-trunk-svn ] 
>>>>>>> 3a0e2576
    then
        YT_DIR="$PWD/yt-1.5/"
    fi
    echo Setting YT_DIR=${YT_DIR}
fi

if [ $INST_ZLIB -eq 1 ]
then
    if [ ! -e zlib-1.2.3/done ]
    then
        [ ! -e zlib-1.2.3 ] && tar xfj zlib-1.2.3.tar.bz2
        echo "Installing ZLIB"
        cd zlib-1.2.3
        ( ./configure --shared --prefix=${DEST_DIR}/ 2>&1 ) 1>> ${LOG_FILE} || do_exit
        ( make install 2>&1 ) 1>> ${LOG_FILE} || do_exit
        touch done
        cd ..
    fi
    ZLIB_DIR=${DEST_DIR}
    export LDFLAGS="${LDFLAGS} -L${ZLIB_DIR}/lib/ -L${ZLIB_DIR}/lib64/"
    LD_LIBRARY_PATH="${LD_LIBRARY_PATH}:${ZLIB_DIR}/lib/"
fi

if [ -z "$HDF5_DIR" ]
then
    if [ ! -e hdf5-1.6.9/done ]
    then
        [ ! -e hdf5-1.6.9 ] && tar xfz hdf5-1.6.9.tar.gz
        echo "Installing HDF5"
        cd hdf5-1.6.9
        ( ./configure --prefix=${DEST_DIR}/ --enable-shared 2>&1 ) 1>> ${LOG_FILE} || do_exit
        ( make install 2>&1 ) 1>> ${LOG_FILE} || do_exit
        touch done
        cd ..
    fi
    export HDF5_DIR=${DEST_DIR}
fi
export HDF5_API=16

if [ ! -e Python-2.6.3/done ]
then
    echo "Installing Python.  This may take a while, but don't worry.  YT loves you."
    [ ! -e Python-2.6.3 ] && tar xfz Python-2.6.3.tgz
    cd Python-2.6.3
    ( ./configure --prefix=${DEST_DIR}/ 2>&1 ) 1>> ${LOG_FILE} || do_exit

    ( make 2>&1 ) 1>> ${LOG_FILE} || do_exit
    ( make install 2>&1 ) 1>> ${LOG_FILE} || do_exit
    touch done
    cd ..
fi

export PYTHONPATH=${DEST_DIR}/lib/python2.6/site-packages/

if [ $INST_WXPYTHON -eq 1 ] && [ ! -e wxPython-src-2.8.9.1/done ]
then
    echo "Installing wxPython.  This may take a while, but don't worry.  YT loves you."
    [ ! -e wxPython-src-2.8.9.1 ] && tar xfj wxPython-src-2.8.9.1.tar.bz2
    cd wxPython-src-2.8.9.1

    ( ./configure --prefix=${DEST_DIR}/ --with-opengl 2>&1 ) 1>> ${LOG_FILE} || do_exit
    ( make install 2>&1 ) 1>> ${LOG_FILE} || do_exit
    cd contrib
    ( make install 2>&1 ) 1>> ${LOG_FILE} || do_exit
    cd ../wxPython/
    ( ${DEST_DIR}/bin/python2.6 setup.py WX_CONFIG=${DEST_DIR}/bin/wx-config install 2>&1 ) 1>> ${LOG_FILE} || do_exit

    touch ../done
    cd ../..
fi

# This fixes problems with gfortran linking.
unset LDFLAGS 

echo "Installing setuptools"
( ${DEST_DIR}/bin/python2.6 ${YT_DIR}/ez_setup.py 2>&1 ) 1>> ${LOG_FILE} || do_exit

<<<<<<< HEAD
do_setup_py numpy-1.2.1 ${NUMPY_ARGS}
=======
do_setup_py numpy-1.3.0 ${NUMPY_ARGS}
>>>>>>> 3a0e2576

if [ -n "${MPL_SUPP_LDFLAGS}" ]
then
    export LDFLAGS="${MPL_SUPP_LDFLAGS}"
    echo "Setting LDFLAGS ${LDFLAGS}"
fi
<<<<<<< HEAD
do_setup_py matplotlib-0.98.5.2
unset LDFLAGS
do_setup_py ipython-0.9.1
do_setup_py h5py-1.1.0
=======
do_setup_py matplotlib-0.99.1.2
unset LDFLAGS
do_setup_py ipython-0.10
do_setup_py h5py-1.2.0
>>>>>>> 3a0e2576

echo "Doing yt update"
MY_PWD=`pwd`
cd $YT_DIR
( svn up 2>&1 ) 1>> ${LOG_FILE}

echo "Installing yt"
echo $HDF5_DIR > hdf5.cfg
( ${DEST_DIR}/bin/python2.6 setup.py develop 2>&1 ) 1>> ${LOG_FILE} || do_exit
touch done
cd $MY_PWD

if [ $INST_HG -eq 1 ]
then
    echo "Installing Mercurial."
    ( ${DEST_DIR}/bin/easy_install-2.6 mercurial 2>&1 ) 1>> ${LOG_FILE} || do_exit
fi

if [ $INST_WXPYTHON -eq 1 ] && [ $INST_TRAITS -eq 1 ]
then
    echo "Installing Traits"
    ( ${DEST_DIR}/bin/easy_install-2.6 -U TraitsGUI TraitsBackendWX 2>&1 ) 1>> ${LOG_FILE} || do_exit
fi

echo
echo
echo "========================================================================"
echo
echo "yt is now installed in $DEST_DIR ."
echo "To run from this new installation, the a few variables need to be"
echo "prepended with the following information:"
echo
echo "PATH            => $DEST_DIR/bin/"
echo "PYTHONPATH      => $DEST_DIR/lib/python2.6/site-packages/"
echo "LD_LIBRARY_PATH => $DEST_DIR/lib/"
echo
echo "For interactive data analysis and visualization, we recommend running"
echo "the IPython interface, which will become more fully featured with time:"
echo
echo "$DEST_DIR/bin/iyt"
echo
echo "For command line analysis run:"
echo
echo "$DEST_DIR/bin/yt"
echo
echo "Note of interest: this installation will use the directory"
echo "$YT_DIR"
echo "as the source for all the YT code.  This means you probably shouldn't"
echo "delete it, but on the plus side, any changes you make there are"
echo "automatically propagated."
if [ $INST_HG -eq 1 ]
then
  echo "Mercurial has also been installed:"
  echo
  echo "$DEST_DIR/bin/hg"
  echo
fi
echo
echo "For support, see one of the following websites:"
echo
echo "    http://yt.enzotools.org/wiki/"
echo "    http://yt.enzotools.org/doc/"
echo
echo "Or join the mailing list:"
echo 
echo "    http://lists.spacepope.org/listinfo.cgi/yt-users-spacepope.org"
echo
echo "========================================================================"<|MERGE_RESOLUTION|>--- conflicted
+++ resolved
@@ -228,19 +228,13 @@
     elif [ -e $ORIG_PWD/../yt/mods.py ]
     then
         YT_DIR=`dirname $ORIG_PWD`
-    elif [ ! -e yt-1.5 ] 
-    then
-<<<<<<< HEAD
-        ( svn co http://svn.enzotools.org/yt/branches/yt-1.5/ ./yt-1.5 2>&1 ) 1>> ${LOG_FILE}
-        YT_DIR="$PWD/yt-1.5/"
-    elif [ -e yt-1.5 ] 
-=======
+    elif [ ! -e yt-trunk-svn ] 
+    then
         ( svn co http://svn.enzotools.org/yt/branches/yt-1.6 ./yt-1.6 2>&1 ) 1>> ${LOG_FILE}
         YT_DIR="$PWD/yt-trunk-svn/"
     elif [ -e yt-trunk-svn ] 
->>>>>>> 3a0e2576
-    then
-        YT_DIR="$PWD/yt-1.5/"
+    then
+        YT_DIR="$PWD/yt-trunk-svn/"
     fi
     echo Setting YT_DIR=${YT_DIR}
 fi
@@ -316,28 +310,17 @@
 echo "Installing setuptools"
 ( ${DEST_DIR}/bin/python2.6 ${YT_DIR}/ez_setup.py 2>&1 ) 1>> ${LOG_FILE} || do_exit
 
-<<<<<<< HEAD
-do_setup_py numpy-1.2.1 ${NUMPY_ARGS}
-=======
 do_setup_py numpy-1.3.0 ${NUMPY_ARGS}
->>>>>>> 3a0e2576
 
 if [ -n "${MPL_SUPP_LDFLAGS}" ]
 then
     export LDFLAGS="${MPL_SUPP_LDFLAGS}"
     echo "Setting LDFLAGS ${LDFLAGS}"
 fi
-<<<<<<< HEAD
-do_setup_py matplotlib-0.98.5.2
-unset LDFLAGS
-do_setup_py ipython-0.9.1
-do_setup_py h5py-1.1.0
-=======
 do_setup_py matplotlib-0.99.1.2
 unset LDFLAGS
 do_setup_py ipython-0.10
 do_setup_py h5py-1.2.0
->>>>>>> 3a0e2576
 
 echo "Doing yt update"
 MY_PWD=`pwd`
