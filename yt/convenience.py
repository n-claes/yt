"""
Some convenience functions, objects, and iterators

Author: Matthew Turk <matthewturk@gmail.com>
Affiliation: KIPAC/SLAC/Stanford
Homepage: http://yt.enzotools.org/
License:
  Copyright (C) 2007-2009 Matthew Turk.  All Rights Reserved.

  This file is part of yt.

  yt is free software; you can redistribute it and/or modify
  it under the terms of the GNU General Public License as published by
  the Free Software Foundation; either version 3 of the License, or
  (at your option) any later version.

  This program is distributed in the hope that it will be useful,
  but WITHOUT ANY WARRANTY; without even the implied warranty of
  MERCHANTABILITY or FITNESS FOR A PARTICULAR PURPOSE.  See the
  GNU General Public License for more details.

  You should have received a copy of the GNU General Public License
  along with this program.  If not, see <http://www.gnu.org/licenses/>.
"""

import glob

# Named imports
import yt.lagos as lagos
import yt.raven as raven
from yt.funcs import *
import numpy as na
import os.path, inspect, types
from functools import wraps
from yt.logger import ytLogger as mylog
from yt.fido import output_type_registry

def all_pfs(max_depth=1, name_spec="*.hierarchy"):
    list_of_names = []
    for i in range(max_depth):
        bb = list('*' * i) + [name_spec]
        list_of_names += glob.glob(os.path.join(*bb))
    list_of_names.sort(key=lambda b: os.path.basename(b))
    for fn in list_of_names:
        yield lagos.EnzoStaticOutput(fn[:-10])

def max_spheres(width, unit, **kwargs):
    for pf in all_pfs(**kwargs):
        v, c = pf.h.find_max("Density")
        yield pf.h.sphere(c, width/pf[unit])

def load(*args ,**kwargs):
    candidates = []
    for n, c in output_type_registry.items():
        if n is None: continue
        if c._is_valid(*args, **kwargs): candidates.append(n)
    if len(candidates) == 1:
        return output_type_registry[candidates[0]](*args, **kwargs)
    if len(candidates) == 0:
<<<<<<< HEAD
        mylog.error("Couldn't figure out output type for %s", fn)
        return None
    mylog.error("Multiple output type candidates for %s:", fn)
=======
        mylog.error("Couldn't figure out output type for %s", args[0])
        return None
    mylog.error("Multiple output type candidates for %s:", args[0])
>>>>>>> 6e206e19
    for c in candidates:
        mylog.error("    Possible: %s", c)
    return None<|MERGE_RESOLUTION|>--- conflicted
+++ resolved
@@ -57,15 +57,9 @@
     if len(candidates) == 1:
         return output_type_registry[candidates[0]](*args, **kwargs)
     if len(candidates) == 0:
-<<<<<<< HEAD
-        mylog.error("Couldn't figure out output type for %s", fn)
-        return None
-    mylog.error("Multiple output type candidates for %s:", fn)
-=======
         mylog.error("Couldn't figure out output type for %s", args[0])
         return None
     mylog.error("Multiple output type candidates for %s:", args[0])
->>>>>>> 6e206e19
     for c in candidates:
         mylog.error("    Possible: %s", c)
     return None