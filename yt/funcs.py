"""
Useful functions.  If non-original, see function for citation.



"""

#-----------------------------------------------------------------------------
# Copyright (c) 2013, yt Development Team.
#
# Distributed under the terms of the Modified BSD License.
#
# The full license is in the file COPYING.txt, distributed with this software.
#-----------------------------------------------------------------------------

import __builtin__
import time, types, signal, inspect, traceback, sys, pdb, os, re
import contextlib
import warnings, struct, subprocess
import numpy as np
from distutils.version import LooseVersion
from math import floor, ceil

from yt.utilities.exceptions import *
from yt.utilities.logger import ytLogger as mylog
from yt.utilities.definitions import inv_axis_names, axis_names, x_dict, y_dict
import yt.extern.progressbar as pb
import yt.utilities.rpdb as rpdb
from collections import defaultdict
from functools import wraps

# Some functions for handling sequences and other types

def iterable(obj):
    """
    Grabbed from Python Cookbook / matploblib.cbook.  Returns true/false for
    *obj* iterable.
    """
    try: len(obj)
    except: return False
    return True

def ensure_list(obj):
    """
    This function ensures that *obj* is a list.  Typically used to convert a
    string to a list, for instance ensuring the *fields* as an argument is a
    list.
    """
    if obj is None:
        return [obj]
    if not isinstance(obj, types.ListType):
        return [obj]
    return obj

def ensure_numpy_array(obj):
    """
    This function ensures that *obj* is a numpy array. Typically used to
    convert scalar, list or tuple argument passed to functions using Cython.
    """
    if isinstance(obj, np.ndarray):
        return obj
    elif isinstance(obj, (types.ListType, types.TupleType)):
        return np.asarray(obj)
    else:
        return np.asarray([obj])

def ensure_tuple(obj):
    """
    This function ensures that *obj* is a tuple.  Typically used to convert
    scalar, list, or array arguments specified by a user in a context where
    we assume a tuple internally
    """
    if isinstance(obj, types.TupleType):
        return obj
    elif isinstance(obj, (types.ListType, np.ndarray)):
        return tuple(obj)
    else:
        return (obj,)

def read_struct(f, fmt):
    """
    This reads a struct, and only that struct, from an open file.
    """
    s = f.read(struct.calcsize(fmt))
    return struct.unpack(fmt, s)

def just_one(obj):
    # If we have an iterable, sometimes we only want one item
    if hasattr(obj,'flat'):
        return obj.flat[0]
    elif iterable(obj):
        return obj[0]
    return obj

# Taken from
# http://www.goldb.org/goldblog/2008/02/06/PythonConvertSecsIntoHumanReadableTimeStringHHMMSS.aspx
def humanize_time(secs):
    """
    Takes *secs* and returns a nicely formatted string
    """
    mins, secs = divmod(secs, 60)
    hours, mins = divmod(mins, 60)
    return '%02d:%02d:%02d' % (hours, mins, secs)

#
# Some function wrappers that come in handy once in a while
#

# we use the resource module to get the memory page size

try:
    import resource
except ImportError:
    pass

def get_memory_usage():
    """
    Returning resident size in megabytes
    """
    pid = os.getpid()
    try:
        pagesize = resource.getpagesize()
    except NameError:
        return -1024
    status_file = "/proc/%s/statm" % (pid)
    if not os.path.isfile(status_file):
        return -1024
    line = open(status_file).read()
    size, resident, share, text, library, data, dt = [int(i) for i in line.split()]
    return resident * pagesize / (1024 * 1024) # return in megs

def time_execution(func):
    r"""
    Decorator for seeing how long a given function takes, depending on whether
    or not the global 'yt.timefunctions' config parameter is set.
    """
    @wraps(func)
    def wrapper(*arg, **kw):
        t1 = time.time()
        res = func(*arg, **kw)
        t2 = time.time()
        mylog.debug('%s took %0.3f s', func.func_name, (t2-t1))
        return res
    from yt.config import ytcfg
    if ytcfg.getboolean("yt","timefunctions") == True:
        return wrapper
    else:
        return func

def print_tb(func):
    """
    This function is used as a decorate on a function to have the calling stack
    printed whenever that function is entered.

    This can be used like so:

    .. code-block:: python

       @print_tb
       def some_deeply_nested_function(...):

    """
    @wraps(func)
    def run_func(*args, **kwargs):
        traceback.print_stack()
        return func(*args, **kwargs)
    return run_func

def rootonly(func):
    """
    This is a decorator that, when used, will only call the function on the
    root processor and then broadcast the results of the function to all other
    processors.

    This can be used like so:

    .. code-block:: python

       @rootonly
       def some_root_only_function(...):

    """
    from yt.config import ytcfg
    @wraps(func)
    def check_parallel_rank(*args, **kwargs):
        if ytcfg.getint("yt","__topcomm_parallel_rank") > 0:
            return
        return func(*args, **kwargs)
    return check_parallel_rank

def rootloginfo(*args):
    from yt.config import ytcfg
    if ytcfg.getint("yt", "__topcomm_parallel_rank") > 0: return
    mylog.info(*args)

def deprecate(func):
    """
    This decorator issues a deprecation warning.

    This can be used like so:

    .. code-block:: python

       @deprecate
       def some_really_old_function(...):

    """
    @wraps(func)
    def run_func(*args, **kwargs):
        warnings.warn("%s has been deprecated and may be removed without notice!" \
                % func.func_name, DeprecationWarning, stacklevel=2)
        func(*args, **kwargs)
    return run_func

def pdb_run(func):
    """
    This decorator inserts a pdb session on top of the call-stack into a
    function.

    This can be used like so:

    .. code-block:: python

       @pdb_run
       def some_function_to_debug(...):

    """
    @wraps(func)
    def wrapper(*args, **kw):
        pdb.runcall(func, *args, **kw)
    return wrapper

__header = """
== Welcome to the embedded IPython Shell ==

   You are currently inside the function:
     %(fname)s

   Defined in:
     %(filename)s:%(lineno)s
"""

def get_ipython_api_version():
    import IPython
    if LooseVersion(IPython.__version__) <= LooseVersion('0.10'):
        api_version = '0.10'
    elif LooseVersion(IPython.__version__) <= LooseVersion('1.0'):
        api_version = '0.11'
    else:
        api_version = '1.0'

    return api_version

def insert_ipython(num_up=1):
    """
    Placed inside a function, this will insert an IPython interpreter at that
    current location.  This will enabled detailed inspection of the current
    exeuction environment, as well as (optional) modification of that environment.
    *num_up* refers to how many frames of the stack get stripped off, and
    defaults to 1 so that this function itself is stripped off.
    """

    api_version = get_ipython_api_version()

    stack = inspect.stack()
    frame = inspect.stack()[num_up]
    loc = frame[0].f_locals.copy()
    glo = frame[0].f_globals
    dd = dict(fname = frame[3], filename = frame[1],
              lineno = frame[2])
    if api_version == '0.10':
        ipshell = IPython.Shell.IPShellEmbed()
        ipshell(header = __header % dd,
                local_ns = loc, global_ns = glo)
    else:
        from IPython.config.loader import Config
        cfg = Config()
        cfg.InteractiveShellEmbed.local_ns = loc
        cfg.InteractiveShellEmbed.global_ns = glo
        IPython.embed(config=cfg, banner2 = __header % dd)
        if api_version == '0.11':
            from IPython.frontend.terminal.embed import InteractiveShellEmbed
        else:
            from IPython.terminal.embed import InteractiveShellEmbed
        ipshell = InteractiveShellEmbed(config=cfg)

    del ipshell


#
# Our progress bar types and how to get one
#

class DummyProgressBar(object):
    # This progressbar gets handed if we don't
    # want ANY output
    def __init__(self, *args, **kwargs):
        return
    def update(self, *args, **kwargs):
        return
    def finish(self, *args, **kwargs):
        return

class ParallelProgressBar(object):
    # This is just a simple progress bar
    # that prints on start/stop
    def __init__(self, title, maxval):
        self.title = title
        mylog.info("Starting '%s'", title)
    def update(self, *args, **kwargs):
        return
    def finish(self):
        mylog.info("Finishing '%s'", self.title)

class GUIProgressBar(object):
    def __init__(self, title, maxval):
        import wx
        self.maxval = maxval
        self.last = 0
        self._pbar = wx.ProgressDialog("Working...",
                    title, maximum=maxval,
                    style=wx.PD_REMAINING_TIME|wx.PD_ELAPSED_TIME|wx.PD_APP_MODAL)
    def update(self, val):
        # An update is only meaningful if it's on the order of 1/100 or greater
        if ceil(100*self.last / self.maxval) + 1 == \
           floor(100*val / self.maxval) or val == self.maxval:
            self._pbar.Update(val)
            self.last = val
    def finish(self):
        self._pbar.Destroy()

def get_pbar(title, maxval):
    """
    This returns a progressbar of the most appropriate type, given a *title*
    and a *maxval*.
    """
    maxval = max(maxval, 1)
    from yt.config import ytcfg
    if ytcfg.getboolean("yt", "suppressStreamLogging") or \
       ytcfg.getboolean("yt", "__withintesting"):
        return DummyProgressBar()
    elif ytcfg.getboolean("yt", "__withinreason"):
        from yt.gui.reason.extdirect_repl import ExtProgressBar
        return ExtProgressBar(title, maxval)
    elif ytcfg.getboolean("yt", "__parallel"):
        return ParallelProgressBar(title, maxval)
    else:
        widgets = [ title,
                    pb.Percentage(), ' ',
                    pb.Bar(marker=pb.RotatingMarker()),
                    ' ', pb.ETA(), ' ']
        pbar = pb.ProgressBar(widgets=widgets,
                              maxval=maxval).start()
    return pbar

def only_on_root(func, *args, **kwargs):
    """
    This function accepts a *func*, a set of *args* and *kwargs* and then only
    on the root processor calls the function.  All other processors get "None"
    handed back.
    """
    from yt.config import ytcfg
    if kwargs.pop("global_rootonly", False):
        cfg_option = "__global_parallel_rank"
    else:
        cfg_option = "__topcomm_parallel_rank"
    if not ytcfg.getboolean("yt","__parallel"):
        return func(*args,**kwargs)
    if ytcfg.getint("yt", cfg_option) > 0: return
    return func(*args, **kwargs)

def is_root():
    """
    This function returns True if it is on the root processor of the
    topcomm and False otherwise.
    """
    from yt.config import ytcfg
    cfg_option = "__topcomm_parallel_rank"
    if not ytcfg.getboolean("yt","__parallel"):
        return True
    if ytcfg.getint("yt", cfg_option) > 0: 
        return False
    return True


#
# Our signal and traceback handling functions
#

def signal_print_traceback(signo, frame):
    print traceback.print_stack(frame)

def signal_problem(signo, frame):
    raise RuntimeError()

def signal_ipython(signo, frame):
    insert_ipython(2)

def paste_traceback(exc_type, exc, tb):
    """
    This is a traceback handler that knows how to paste to the pastebin.
    Should only be used in sys.excepthook.
    """
    sys.__excepthook__(exc_type, exc, tb)
    import xmlrpclib, cStringIO
    p = xmlrpclib.ServerProxy(
            "http://paste.yt-project.org/xmlrpc/",
            allow_none=True)
    s = cStringIO.StringIO()
    traceback.print_exception(exc_type, exc, tb, file=s)
    s = s.getvalue()
    ret = p.pastes.newPaste('pytb', s, None, '', '', True)
    print
    print "Traceback pasted to http://paste.yt-project.org/show/%s" % (ret)
    print

def paste_traceback_detailed(exc_type, exc, tb):
    """
    This is a traceback handler that knows how to paste to the pastebin.
    Should only be used in sys.excepthook.
    """
    import xmlrpclib, cStringIO, cgitb
    s = cStringIO.StringIO()
    handler = cgitb.Hook(format="text", file = s)
    handler(exc_type, exc, tb)
    s = s.getvalue()
    print s
    p = xmlrpclib.ServerProxy(
            "http://paste.yt-project.org/xmlrpc/",
            allow_none=True)
    ret = p.pastes.newPaste('text', s, None, '', '', True)
    print
    print "Traceback pasted to http://paste.yt-project.org/show/%s" % (ret)
    print

def traceback_writer_hook(file_suffix = ""):
    def write_to_file(exc_type, exc, tb):
        sys.__excepthook__(exc_type, exc, tb)
        fn = "yt_traceback%s" % file_suffix
        f = open(fn, "w")
        traceback.print_exception(exc_type, exc, tb, file=f)
        print "Wrote traceback to %s" % fn
    return write_to_file

_ss = "fURbBUUBE0cLXgETJnZgJRMXVhVGUQpQAUBuehQMUhJWRFFRAV1ERAtBXw1dAxMLXT4zXBFfABNN\nC0ZEXw1YUURHCxMXVlFERwxWCQw=\n"
def _rdbeta(key):
    import itertools, base64
    enc_s = base64.decodestring(_ss)
    dec_s = ''.join([ chr(ord(a) ^ ord(b)) for a, b in zip(enc_s, itertools.cycle(key)) ])
    print dec_s

#
# Some exceptions
#

class NoCUDAException(Exception):
    pass

class YTEmptyClass(object):
    pass

def update_hg(path, skip_rebuild = False):
    from mercurial import hg, ui, commands
    f = open(os.path.join(path, "yt_updater.log"), "a")
    u = ui.ui()
    u.pushbuffer()
    config_fn = os.path.join(path, ".hg", "hgrc")
    print "Reading configuration from ", config_fn
    u.readconfig(config_fn)
    repo = hg.repository(u, path)
    commands.pull(u, repo)
    f.write(u.popbuffer())
    f.write("\n\n")
    u.pushbuffer()
    commands.identify(u, repo)
    if "+" in u.popbuffer():
        print "Can't rebuild modules by myself."
        print "You will have to do this yourself.  Here's a sample commands:"
        print
        print "    $ cd %s" % (path)
        print "    $ hg up"
        print "    $ %s setup.py develop" % (sys.executable)
        return 1
    print "Updating the repository"
    f.write("Updating the repository\n\n")
    commands.update(u, repo, check=True)
    if skip_rebuild: return
    f.write("Rebuilding modules\n\n")
    p = subprocess.Popen([sys.executable, "setup.py", "build_ext", "-i"], cwd=path,
                        stdout = subprocess.PIPE, stderr = subprocess.STDOUT)
    stdout, stderr = p.communicate()
    f.write(stdout)
    f.write("\n\n")
    if p.returncode:
        print "BROKEN: See %s" % (os.path.join(path, "yt_updater.log"))
        sys.exit(1)
    f.write("Successful!\n")
    print "Updated successfully."

def get_hg_version(path):
    from mercurial import hg, ui, commands
    u = ui.ui()
    u.pushbuffer()
    repo = hg.repository(u, path)
    commands.identify(u, repo)
    return u.popbuffer()

def get_yt_version():
    try:
        from yt.__hg_version__ import hg_version
        return hg_version
    except ImportError:
        pass
    import pkg_resources
    yt_provider = pkg_resources.get_provider("yt")
    path = os.path.dirname(yt_provider.module_path)
    version = get_hg_version(path)[:12]
    return version

def get_version_stack():
    import numpy, matplotlib, h5py
    version_info = {}
    version_info['yt'] = get_yt_version()
    version_info['numpy'] = numpy.version.version
    version_info['matplotlib'] = matplotlib.__version__
    version_info['h5py'] = h5py.version.version
    return version_info

def get_script_contents():
    stack = inspect.stack()
    top_frame = inspect.stack()[-1]
    finfo = inspect.getframeinfo(top_frame[0])
    if finfo[2] != "<module>": return None
    if not os.path.exists(finfo[0]): return None
    try:
        contents = open(finfo[0]).read()
    except:
        contents = None
    return contents

# This code snippet is modified from Georg Brandl
def bb_apicall(endpoint, data, use_pass = True):
    import urllib, urllib2
    uri = 'https://api.bitbucket.org/1.0/%s/' % endpoint
    # since bitbucket doesn't return the required WWW-Authenticate header when
    # making a request without Authorization, we cannot use the standard urllib2
    # auth handlers; we have to add the requisite header from the start
    if data is not None:
        data = urllib.urlencode(data)
    req = urllib2.Request(uri, data)
    if use_pass:
        username = raw_input("Bitbucket Username? ")
        password = getpass.getpass()
        upw = '%s:%s' % (username, password)
        req.add_header('Authorization', 'Basic %s' % base64.b64encode(upw).strip())
    return urllib2.urlopen(req).read()

def get_yt_supp():
    supp_path = os.path.join(os.environ["YT_DEST"], "src",
                             "yt-supplemental")
    # Now we check that the supplemental repository is checked out.
    if not os.path.isdir(supp_path):
        print
        print "*** The yt-supplemental repository is not checked ***"
        print "*** out.  I can do this for you, but because this ***"
        print "*** is a delicate act, I require you to respond   ***"
        print "*** to the prompt with the word 'yes'.            ***"
        print
        response = raw_input("Do you want me to try to check it out? ")
        if response != "yes":
            print
            print "Okay, I understand.  You can check it out yourself."
            print "This command will do it:"
            print
            print "$ hg clone http://hg.yt-project.org/yt-supplemental/ ",
            print "%s" % (supp_path)
            print
            sys.exit(1)
        rv = commands.clone(uu,
                "http://hg.yt-project.org/yt-supplemental/", supp_path)
        if rv:
            print "Something has gone wrong.  Quitting."
            sys.exit(1)
    # Now we think we have our supplemental repository.
    return supp_path

def fix_length(length, pf):
    if isinstance(length, (list, tuple)) and len(length) == 2 and \
       isinstance(length[1], types.StringTypes):
       length = length[0]/pf[length[1]]
    return length

@contextlib.contextmanager
def parallel_profile(prefix):
    import cProfile
    from yt.config import ytcfg
    fn = "%s_%04i_%04i.cprof" % (prefix,
                ytcfg.getint("yt", "__topcomm_parallel_size"),
                ytcfg.getint("yt", "__topcomm_parallel_rank"))
    p = cProfile.Profile()
    p.enable()
    yield fn
    p.disable()
    p.dump_stats(fn)

def get_num_threads():
    from .config import ytcfg
    nt = ytcfg.getint("yt","numthreads")
    if nt < 0:
        return os.environ.get("OMP_NUM_THREADS", 0)
    return nt

def fix_axis(axis):
    return inv_axis_names.get(axis, axis)

def get_image_suffix(name):
    suffix = os.path.splitext(name)[1]
    return suffix if suffix in ['.png', '.eps', '.ps', '.pdf'] else ''


def ensure_dir_exists(path):
    r"""Create all directories in path recursively in a parallel safe manner"""
    my_dir = os.path.dirname(path)
    if not my_dir:
        return
    if not os.path.exists(my_dir):
        only_on_root(os.makedirs, my_dir)

<<<<<<< HEAD
def enable_plugins():
    from yt.config import ytcfg
    my_plugin_name = ytcfg.get("yt","pluginfilename")
    # We assume that it is with respect to the $HOME/.yt directory
    if os.path.isfile(my_plugin_name):
        _fn = my_plugin_name
    else:
        _fn = os.path.expanduser("~/.yt/%s" % my_plugin_name)
    if os.path.isfile(_fn):
        mylog.info("Loading plugins from %s", _fn)
        execfile(_fn)
=======
def camelcase_to_underscore(name):
    s1 = re.sub('(.)([A-Z][a-z]+)', r'\1_\2', name)
    return re.sub('([a-z0-9])([A-Z])', r'\1_\2', s1).lower()

def set_intersection(some_list):
    if len(some_list) == 0: return set([])
    # This accepts a list of iterables, which we get the intersection of.
    s = set(some_list[0])
    for l in some_list[1:]:
        s.intersection_update(l)
    return s

@contextlib.contextmanager
def memory_checker(interval = 15):
    r"""This is a context manager that monitors memory usage.

    Parameters
    ----------
    interval : int
        The number of seconds between printing the current memory usage in
        gigabytes of the current Python interpreter.

    Examples
    --------

    >>> with memory_checker(10):
    ...     arr = np.zeros(1024*1024*1024, dtype="float64")
    ...     time.sleep(15)
    ...     del arr
    """
    import threading
    class MemoryChecker(threading.Thread):
        def __init__(self, event, interval):
            self.event = event
            self.interval = interval
            threading.Thread.__init__(self)

        def run(self):
            while not self.event.wait(self.interval):
                print "MEMORY: %0.3e gb" % (get_memory_usage()/1024.)

    e = threading.Event()
    mem_check = MemoryChecker(e, interval)
    mem_check.start()
    yield
    e.set()
>>>>>>> 01f85390
<|MERGE_RESOLUTION|>--- conflicted
+++ resolved
@@ -626,19 +626,6 @@
     if not os.path.exists(my_dir):
         only_on_root(os.makedirs, my_dir)
 
-<<<<<<< HEAD
-def enable_plugins():
-    from yt.config import ytcfg
-    my_plugin_name = ytcfg.get("yt","pluginfilename")
-    # We assume that it is with respect to the $HOME/.yt directory
-    if os.path.isfile(my_plugin_name):
-        _fn = my_plugin_name
-    else:
-        _fn = os.path.expanduser("~/.yt/%s" % my_plugin_name)
-    if os.path.isfile(_fn):
-        mylog.info("Loading plugins from %s", _fn)
-        execfile(_fn)
-=======
 def camelcase_to_underscore(name):
     s1 = re.sub('(.)([A-Z][a-z]+)', r'\1_\2', name)
     return re.sub('([a-z0-9])([A-Z])', r'\1_\2', s1).lower()
@@ -685,4 +672,15 @@
     mem_check.start()
     yield
     e.set()
->>>>>>> 01f85390
+
+def enable_plugins():
+    from yt.config import ytcfg
+    my_plugin_name = ytcfg.get("yt","pluginfilename")
+    # We assume that it is with respect to the $HOME/.yt directory
+    if os.path.isfile(my_plugin_name):
+        _fn = my_plugin_name
+    else:
+        _fn = os.path.expanduser("~/.yt/%s" % my_plugin_name)
+    if os.path.isfile(_fn):
+        mylog.info("Loading plugins from %s", _fn)
+        execfile(_fn)