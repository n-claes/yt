--- conflicted
+++ resolved
@@ -52,6 +52,7 @@
 from yt.utilities.exceptions import \
      YTUnitNotRecognized, YTInvalidWidthError, YTCannotParseUnitDisplayName, \
      YTNotInsideNotebook
+
 from yt.data_objects.time_series import \
     TimeSeriesData
 
@@ -294,11 +295,7 @@
     _frb = None
     def __init__(self, data_source, bounds, buff_size=(800,800), antialias=True,
                  periodic=True, origin='center-window', oblique=False,
-<<<<<<< HEAD
-                 window_size=10.0):
-=======
                  window_size=10.0, fields=None):
->>>>>>> 754afc5c
         if not hasattr(self, "pf"):
             self.pf = data_source.pf
             ts = self._initialize_dataset(self.pf)
@@ -783,7 +780,6 @@
                 except KeyError:
                     raise YTUnitNotRecognized(un)
         self._axes_unit_names = unit_name
-        return self
 
     def _field_check(self, field):
         field = self.data_source._determine_fields(field)
@@ -1319,17 +1315,11 @@
         if axes_unit is None and units != ('1', '1'):
             axes_unit = units
         if field_parameters is None: field_parameters = {}
-<<<<<<< HEAD
         slc = pf.h.slice(axis, center[axis],
             field_parameters = field_parameters, center=center)
         slc.get_data(fields)
         PWViewerMPL.__init__(self, slc, bounds, fields=fields, origin=origin,
                              fontsize=fontsize)
-=======
-        slc = pf.h.slice(axis, center[axis], center=center, fields=fields, **field_parameters)
-        PWViewerMPL.__init__(self, slc, bounds, origin=origin,
-                             fontsize=fontsize, fields=fields)
->>>>>>> 754afc5c
         self.set_axes_unit(axes_unit)
 
 class ProjectionPlot(PWViewerMPL):
@@ -1446,18 +1436,11 @@
         if axes_unit is None  and units != ('1', '1'):
             axes_unit = units
         if field_parameters is None: field_parameters = {}
-<<<<<<< HEAD
         proj = pf.h.proj(fields, axis, weight_field=weight_field,
                          center=center, data_source=data_source,
                          field_parameters = field_parameters)
         PWViewerMPL.__init__(self, proj, bounds, fields=fields, origin=origin,
                              fontsize=fontsize)
-=======
-        proj = pf.h.proj(axis, fields, weight_field=weight_field, max_level=max_level,
-                         center=center, source=data_source, **field_parameters)
-        PWViewerMPL.__init__(self, proj, bounds, origin=origin,
-                             fontsize=fontsize, fields=fields)
->>>>>>> 754afc5c
         self.set_axes_unit(axes_unit)
 
 class OffAxisSlicePlot(PWViewerMPL):
@@ -1520,15 +1503,9 @@
         cutting.get_data(fields)
         # Hard-coding the origin keyword since the other two options
         # aren't well-defined for off-axis data objects
-<<<<<<< HEAD
         PWViewerMPL.__init__(self, cutting, bounds, fields=fields,
                              origin='center-window',periodic=False,
                              oblique=True, fontsize=fontsize)
-=======
-        PWViewerMPL.__init__(self, cutting, bounds, origin='center-window',
-                             periodic=False, oblique=True, fontsize=fontsize,
-                             fields=fields)
->>>>>>> 754afc5c
         self.set_axes_unit(axes_unit)
 
 class OffAxisProjectionDummyDataSource(object):
