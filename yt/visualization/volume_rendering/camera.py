--- conflicted
+++ resolved
@@ -1119,13 +1119,7 @@
                  sub_samples = 5, log_fields = None, volume = None,
                  pf = None, use_kd=True, no_ghost=False, use_light=False,
                  inner_radius = 10):
-<<<<<<< HEAD
         mylog.error('I am sorry, HEALpix Camera does not work yet in 3.0')
-=======
-        print "Because of recent relicensing, we currently cannot provide"
-        print "HEALpix functionality.  Please visit yt-users for more"
-        print "information."
->>>>>>> 0dec1a49
         raise NotImplementedError
         ParallelAnalysisInterface.__init__(self)
         if pf is not None: self.pf = pf
@@ -1272,7 +1266,6 @@
                  sub_samples = 5, log_fields = None, volume = None,
                  pf = None, use_kd=True, no_ghost=False,
                  rays_per_cell = 0.1, max_nside = 8192):
-        raise NotImplementedError
         ParallelAnalysisInterface.__init__(self)
         if pf is not None: self.pf = pf
         self.center = np.array(center, dtype='float64')
@@ -2020,10 +2013,6 @@
     """
     # We manually modify the ProjectionTransferFunction to get it to work the
     # way we want, with a second field that's also passed through.
-    print "Because of recent relicensing, we currently cannot provide"
-    print "HEALpix functionality.  Please visit yt-users for more"
-    print "information."
-    raise NotImplementedError
     fields = [field]
     center = np.array(center, dtype='float64')
     if weight is not None:
@@ -2095,10 +2084,6 @@
 
 def plot_allsky_healpix(image, nside, fn, label = "", rotation = None,
                         take_log = True, resolution=512, cmin=None, cmax=None):
-    print "Because of recent relicensing, we currently cannot provide"
-    print "HEALpix functionality.  Please visit yt-users for more"
-    print "information."
-    raise NotImplementedError
     import matplotlib.figure
     import matplotlib.backends.backend_agg
     if rotation is None: rotation = np.eye(3).astype("float64")
