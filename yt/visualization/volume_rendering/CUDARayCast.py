--- conflicted
+++ resolved
@@ -36,11 +36,7 @@
     cuda.init()
     assert (cuda.Device.count() >= 1)
 
-<<<<<<< HEAD
-    print "Extracting index."
-=======
     print ("Extracting hierarchy.")
->>>>>>> ed8f7ee0
     opf = load("/u/ki/mturk/ki05/MSM96-SIM3-restart-J64/DataDump0081.dir/DataDump0081")
     pf = hs.ExtractedParameterFile(opf, 20)
 
@@ -85,13 +81,9 @@
 
     c = np.array([0.47284317, 0.48062515, 0.58282089], dtype='float32')
 
-<<<<<<< HEAD
-    print "Getting cutting plane."
-    cp = pf.cutting(cpu['v_dir'], c)
-=======
     print ("Getting cutting plane.")
     cp = pf.h.cutting(cpu['v_dir'], c)
->>>>>>> ed8f7ee0
+    cp = pf.cutting(cpu['v_dir'], c)
 
     W = 2000.0/pf['au']
     W = 0.25
