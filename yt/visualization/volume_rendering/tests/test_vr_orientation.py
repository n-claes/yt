--- conflicted
+++ resolved
@@ -46,11 +46,7 @@
     for lens_type in ['plane-parallel', 'perspective']:
         frame = 0
 
-<<<<<<< HEAD
         cam = sc.add_camera(ds, lens_type=lens_type)
-=======
-        cam = sc.add_camera(ds, lens_type='plane-parallel')
->>>>>>> e58df916
         cam.resolution = (1000, 1000)
         cam.position = ds.arr(np.array([-4., 0., 0.]), 'code_length')
         cam.switch_orientation(normal_vector=[1., 0., 0.],
