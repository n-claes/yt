--- conflicted
+++ resolved
@@ -606,8 +606,8 @@
                                plot.data[self.field_y],
                                int(nx), int(ny),
                                (x0, x1, y0, y1),).transpose()
-        X = np.mgrid[0:plot.image._A.shape[0]-1:nx*1j]# + 0.5*factor
-        Y = np.mgrid[0:plot.image._A.shape[1]-1:ny*1j]# + 0.5*factor
+        X,Y = np.meshgrid(np.linspace(xx0,xx1,nx,endpoint=True),
+                          np.linspace(yy0,yy1,ny,endpoint=True))
         plot._axes.quiver(X,Y, pixX, pixY)
         plot._axes.set_xlim(xx0,xx1)
         plot._axes.set_ylim(yy0,yy1)
@@ -1080,10 +1080,6 @@
     def __call__(self,plot):
         plot._axes.set_title(self.title)
 
-<<<<<<< HEAD
-
-=======
->>>>>>> 4d93100b
 class FlashRayDataCallback(PlotCallback):
     _type_name = "flash_ray_data"
     def __init__(self, cmap_name='bone', sample=None):
@@ -1169,15 +1165,10 @@
           'kev': 1e-12 * 7.6e-8 / 6.03,
           'mev': 1e-15 * 7.6e-8 / 6.03,
           }
-<<<<<<< HEAD
-
-    def __init__(self, x, y, units=None, format="{time:.3G} {units}", **kwargs):
-=======
     _bbox_dict = {'boxstyle': 'square,pad=0.6', 'fc': 'white', 'ec': 'black', 'alpha': 1.0}
 
     def __init__(self, x, y, units=None, format="{time:.3G} {units}", normalized = False, 
                  bbox_dict = None, **kwargs):
->>>>>>> 4d93100b
         """ 
         annotate_timestamp(x, y, units=None, format="{time:.3G} {units}", **kwargs)
 
@@ -1185,11 +1176,6 @@
         is given ('s', 'ms', 'ns', etc), it will covert the time to this basis.  If 
         *units* is None, it will attempt to figure out the correct value by which to 
         scale.  The *format* keyword is a template string that will be evaluated and 
-<<<<<<< HEAD
-        displayed on the plot.  All other *kwargs* will be passed to the text() 
-        method on the plot axes.  See matplotlib's text() functions for more 
-        information.
-=======
         displayed on the plot.  If *normalized* is true, *x* and *y* are interpreted 
         as normalized plot coordinates (0,0 is lower-left and 1,1 is upper-right) 
         otherwise *x* and *y* are assumed to be in plot coordinates. The *bbox_dict* 
@@ -1197,56 +1183,40 @@
         matplotlib's text annotation guide for more details. All other *kwargs* will 
         be passed to the text() method on the plot axes.  See matplotlib's text() 
         functions for more information.
->>>>>>> 4d93100b
         """
         self.x = x
         self.y = y
         self.format = format
         self.units = units
-<<<<<<< HEAD
-=======
         self.normalized = normalized
         if bbox_dict is not None:
             self.bbox_dict = bbox_dict
         else:
             self.bbox_dict = self._bbox_dict
->>>>>>> 4d93100b
         self.kwargs = {'color': 'w'}
         self.kwargs.update(kwargs)
 
     def __call__(self, plot):
         if self.units is None:
-<<<<<<< HEAD
-            t = plot.data.pf.current_time
-=======
             t = plot.data.pf.current_time * plot.data.pf['Time']
->>>>>>> 4d93100b
             scale_keys = ['as', 'fs', 'ps', 'ns', 'us', 'ms', 's']
             self.units = 's'
             for k in scale_keys:
                 if t < self._time_conv[k]:
                     break
                 self.units = k
-<<<<<<< HEAD
-        t = plot.data.pf.current_time / self._time_conv[self.units.lower()]
-=======
         t = plot.data.pf.current_time * plot.data.pf['Time'] 
         t /= self._time_conv[self.units.lower()]
->>>>>>> 4d93100b
         if self.units == 'us':
             self.units = '$\\mu s$'
         s = self.format.format(time=t, units=self.units)
         plot._axes.hold(True)
-<<<<<<< HEAD
-        plot._axes.text(self.x, self.y, s, **self.kwargs)
-=======
         if self.normalized:
             plot._axes.text(self.x, self.y, s, horizontalalignment='center',
                             verticalalignment='center', 
                             transform = plot._axes.transAxes, bbox=self.bbox_dict)
         else:
             plot._axes.text(self.x, self.y, s, bbox=self.bbox_dict, **self.kwargs)
->>>>>>> 4d93100b
         plot._axes.hold(False)
 
 
@@ -1269,17 +1239,9 @@
         """
         plot_args = {'colors': 'w'}
         plot_args.update(kwargs)
-<<<<<<< HEAD
         super(MaterialBoundaryCallback, self).__init__(field=field, ncont=ncont, 
-=======
-        super(MaterialBoundaryCallback, self).__init__(field=field, ncont=ncont,
->>>>>>> 4d93100b
                                                        factor=factor, clim=clim,
                                                        plot_args=plot_args)
 
     def __call__(self, plot):
-<<<<<<< HEAD
         super(MaterialBoundaryCallback, self).__call__(plot)
-=======
-        super(MaterialBoundaryCallback, self).__call__(plot)
->>>>>>> 4d93100b
