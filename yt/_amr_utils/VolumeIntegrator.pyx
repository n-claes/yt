"""
Simple integrators for the radiative transfer equation

Author: Matthew Turk <matthewturk@gmail.com>
Affiliation: KIPAC/SLAC/Stanford
Homepage: http://yt.enzotools.org/
License:
  Copyright (C) 2009 Matthew Turk.  All Rights Reserved.

  This file is part of yt.

  yt is free software; you can redistribute it and/or modify
  it under the terms of the GNU General Public License as published by
  the Free Software Foundation; either version 3 of the License, or
  (at your option) any later version.

  This program is distributed in the hope that it will be useful,
  but WITHOUT ANY WARRANTY; without even the implied warranty of
  MERCHANTABILITY or FITNESS FOR A PARTICULAR PURPOSE.  See the
  GNU General Public License for more details.

  You should have received a copy of the GNU General Public License
  along with this program.  If not, see <http://www.gnu.org/licenses/>.
"""

import numpy as np
cimport numpy as np
cimport cython
from stdlib cimport malloc, free, abs

cdef inline int imax(int i0, int i1):
    if i0 > i1: return i0
    return i1

cdef inline np.float64_t fmax(np.float64_t f0, np.float64_t f1):
    if f0 > f1: return f0
    return f1

cdef inline int imin(int i0, int i1):
    if i0 < i1: return i0
    return i1

cdef inline np.float64_t fmin(np.float64_t f0, np.float64_t f1):
    if f0 < f1: return f0
    return f1

cdef inline int iclip(int i, int a, int b):
    if i < a: return a
    if i > b: return b
    return i

cdef inline np.float64_t fclip(np.float64_t f,
                      np.float64_t a, np.float64_t b):
    return fmin(fmax(f, a), b)

cdef extern from "math.h":
    double exp(double x)
    float expf(float x)
    double floor(double x)
    double ceil(double x)
    double fmod(double x, double y)
    double log2(double x)
    long int lrint(double x)

cdef extern from "FixedInterpolator.h":
    np.float64_t fast_interpolate(int ds[3], int ci[3], np.float64_t dp[3],
                                  np.float64_t *data)
    np.float64_t offset_interpolate(int ds[3], np.float64_t dp[3], np.float64_t *data)
    np.float64_t trilinear_interpolate(int ds[3], int ci[3], np.float64_t dp[3],
                                       np.float64_t *data)
    np.float64_t eval_gradient(int *ds, int *ci, np.float64_t *dp,
                                       np.float64_t *data, np.float64_t *grad)

cdef class VectorPlane

cdef struct FieldInterpolationTable:
    # Note that we make an assumption about retaining a reference to values
    # externally.
    np.float64_t *values 
    np.float64_t bounds[2]
    np.float64_t dbin
    np.float64_t idbin
    int field_id
    int weight_field_id
    int weight_table_id
    int nbins
    int pass_through

cdef void FIT_initialize_table(FieldInterpolationTable *fit, int nbins,
              np.float64_t *values, np.float64_t bounds1, np.float64_t bounds2,
              int field_id, int weight_field_id = -1, int weight_table_id = -1,
              int pass_through = 0):
    fit.bounds[0] = bounds1; fit.bounds[1] = bounds2
    fit.nbins = nbins
    fit.dbin = (fit.bounds[1] - fit.bounds[0])/fit.nbins
    fit.idbin = 1.0/fit.dbin
    # Better not pull this out from under us, yo
    fit.values = values
    fit.field_id = field_id
    fit.weight_field_id = weight_field_id
    fit.weight_table_id = weight_table_id
    fit.pass_through = pass_through

cdef np.float64_t FIT_get_value(FieldInterpolationTable *fit,
                            np.float64_t *dvs):
    cdef np.float64_t bv, dy, dd, tf
    cdef int bin_id
    if fit.pass_through == 1: return dvs[fit.field_id]
    bin_id = <int> ((dvs[fit.field_id] - fit.bounds[0]) * fit.idbin)
    dd = dvs[fit.field_id] - (fit.bounds[0] + bin_id * fit.dbin) # x - x0
    if bin_id > fit.nbins - 2 or bin_id < 0: return 0.0
    bv = fit.values[bin_id]
    dy = fit.values[bin_id + 1] - bv
    if fit.weight_field_id != -1:
        return dvs[fit.weight_field_id] * (bv + dd*dy*fit.idbin)
    return (bv + dd*dy*fit.idbin)

cdef class TransferFunctionProxy:
<<<<<<< HEAD
    cdef np.float64_t x_bounds[2]
    cdef np.float64_t *vs[4]
    cdef int nbins
    cdef public int ns
    cdef np.float64_t dbin, idbin
    cdef np.float64_t light_color[3]
    cdef np.float64_t light_dir[3]
    cdef int use_light
=======
    cdef int n_fields
    cdef int n_field_tables
    cdef public int ns

    # These are the field tables and their affiliated storage.
    # We have one field_id for every table.  Note that a single field can
    # correspond to multiple tables, and each field table will only have
    # interpolate called once.
    cdef FieldInterpolationTable field_tables[6]
    cdef np.float64_t istorage[6]

    # Here are the field tables that correspond to each of the six channels.
    # We have three emission channels, three absorption channels.
    cdef int field_table_ids[6]

    # We store a reference to the transfer function object and to the field
    # interpolation tables
>>>>>>> 95193f59
    cdef public object tf_obj
    cdef public object my_field_tables

    def __cinit__(self, tf_obj):
<<<<<<< HEAD
        self.tf_obj = tf_obj
        cdef np.ndarray[np.float64_t, ndim=1] temp
        temp = tf_obj.red.y
        self.vs[0] = <np.float64_t *> temp.data
        temp = tf_obj.green.y
        self.vs[1] = <np.float64_t *> temp.data
        temp = tf_obj.blue.y
        self.vs[2] = <np.float64_t *> temp.data
        temp = tf_obj.alpha.y
        self.vs[3] = <np.float64_t *> temp.data
        self.x_bounds[0] = tf_obj.x_bounds[0]
        self.x_bounds[1] = tf_obj.x_bounds[1]
        self.nbins = tf_obj.nbins
        self.dbin = (self.x_bounds[1] - self.x_bounds[0])/self.nbins
        self.idbin = 1.0/self.dbin
        self.light_color[0] = tf_obj.light_color[0]
        self.light_color[1] = tf_obj.light_color[1]
        self.light_color[2] = tf_obj.light_color[2]
        self.light_dir[0] = tf_obj.light_dir[0]
        self.light_dir[1] = tf_obj.light_dir[1]
        self.light_dir[2] = tf_obj.light_dir[2]
        cdef np.float64_t normval = 0.0
        for i in range(3): normval += self.light_dir[i]**2
        normval = normval**0.5
        for i in range(3): self.light_dir[i] /= normval
        self.use_light = tf_obj.use_light

    @cython.boundscheck(False)
    @cython.wraparound(False)
    cdef void interpolate(self, np.float64_t dv, np.float64_t *trgba):
        cdef int bin_id, channel
        cdef np.float64_t bv, dy, dd, tf
        bin_id = <int> ((dv - self.x_bounds[0]) * self.idbin)
        # Recall that linear interpolation is y0 + (x-x0) * dx/dy
        dd = dv-(self.x_bounds[0] + bin_id * self.dbin) # x - x0
        for channel in range(4):
            bv = self.vs[channel][bin_id] # This is x0
            dy = self.vs[channel][bin_id+1]-bv # dy
                # This is our final value for transfer function on the entering face
            trgba[channel] = bv+dd*dy*self.idbin

    @cython.boundscheck(False)
    @cython.wraparound(False)
    cdef void eval_transfer(self, np.float64_t dt, np.float64_t dv,
                                    np.float64_t *rgba, np.float64_t *grad):
        cdef int i
        cdef np.float64_t ta, tf, trgba[4], dot_prod
        self.interpolate(dv, trgba) 
        # get source alpha first
        # First locate our points
        dot_prod = 0.0
        if self.use_light:
            for i in range(3):
                dot_prod += self.light_dir[i] * grad[i]
            dot_prod = fmax(0.0, dot_prod)
            for i in range(3):
                trgba[i] += dot_prod*self.light_color[i]
        # alpha blending
        ta = (1.0 - rgba[3])*dt*trgba[3]
        for i in range(4):
            rgba[i] += ta*trgba[i]
=======
        # We have N fields.  We have 6 channels.  We have M field tables.
        # The idea is that we can have multiple channels corresponding to the
        # same field table.  So, we create storage for the outputs from all the
        # field tables.  We need to know which field value to pass in to the
        # field table, and we need to know which table to use for each of the
        # six channels.
        cdef int i
        cdef np.ndarray[np.float64_t, ndim=1] temp
        cdef FieldInterpolationTable fit

        self.tf_obj = tf_obj

        self.n_field_tables = tf_obj.n_field_tables
        for i in range(6): self.istorage[i] = 0.0

        self.my_field_tables = []
        for i in range(self.n_field_tables):
            temp = tf_obj.tables[i].y
            FIT_initialize_table(&self.field_tables[i],
                      temp.shape[0],
                      <np.float64_t *> temp.data,
                      tf_obj.tables[i].x_bounds[0],
                      tf_obj.tables[i].x_bounds[1],
                      tf_obj.field_ids[i], tf_obj.weight_field_ids[i],
                      tf_obj.weight_table_ids[i],
                      tf_obj.tables[i].pass_through)
            self.my_field_tables.append((tf_obj.tables[i],
                                         tf_obj.tables[i].y))
            self.field_tables[i].field_id = tf_obj.field_ids[i]
            self.field_tables[i].weight_field_id = tf_obj.weight_field_ids[i]
            print "Field table", i, "corresponds to",
            print self.field_tables[i].field_id,
            print "(Weighted with ", self.field_tables[i].weight_field_id,
            print ")"

        for i in range(6):
            self.field_table_ids[i] = tf_obj.field_table_ids[i]
            print "Channel", i, "corresponds to", self.field_table_ids[i]
            
    @cython.boundscheck(False)
    @cython.wraparound(False)
    cdef void eval_transfer(self, np.float64_t dt, np.float64_t *dvs,
                                  np.float64_t *rgba, np.float64_t *grad):
        cdef int i, fid, use
        cdef np.float64_t ta, tf, trgba[6], dot_prod
        # NOTE: We now disable this.  I have left it to ease the process of
        # potentially, one day, re-including it.
        #use = 0
        #for i in range(self.n_field_tables):
        #    fid = self.field_tables[i].field_id
        #    if (dvs[fid] >= self.field_tables[i].bounds[0]) and \
        #       (dvs[fid] <= self.field_tables[i].bounds[1]):
        #        use = 1
        #        break
        for i in range(self.n_field_tables):
            self.istorage[i] = FIT_get_value(&self.field_tables[i], dvs)
        # We have to do this after the interpolation
        for i in range(self.n_field_tables):
            fid = self.field_tables[i].weight_table_id
            if fid != -1: self.istorage[i] *= self.istorage[fid]
        for i in range(6):
            trgba[i] = self.istorage[self.field_table_ids[i]]
            #print i, trgba[i],
        #print
        # A few words on opacity.  We're going to be integrating equation 1.23
        # from Rybicki & Lightman.  dI_\nu / ds = -\alpha_\nu I_\nu + j_\nu
        # \alpha_nu = \kappa \rho , but we leave that up to the input
        # transfer function.
        # SOoooooOOOooo, the upshot is that we are doing a rectangular
        # integration here:
        #   I_{i+1} = ds * C_i + (1.0 - ds*alpha_i) * I_i
        for i in range(3):
            # This is the new way: alpha corresponds to opacity of a given
            # slice.  Previously it was ill-defined, but represented some
            # measure of emissivity.
            ta = fmax((1.0 - dt*trgba[i+3]), 0.0)
            rgba[i  ] = dt*trgba[i  ] + ta * rgba[i  ]
            #rgba[i+3] = dt*trgba[i+3] + ta * rgba[i+3]
            # This is the old way:
            #rgba[i  ] += trgba[i] * (1.0 - rgba[i+3])*dt*trgba[i+3]
            #rgba[i+3] += trgba[i] * (1.0 - rgba[i+3])*dt*trgba[i+3]
>>>>>>> 95193f59

cdef class VectorPlane:
    cdef public object avp_pos, avp_dir, acenter, aimage
    cdef np.float64_t *vp_pos, *vp_dir, *center, *image,
    cdef np.float64_t pdx, pdy, bounds[4]
    cdef int nv[2]
    cdef int vp_strides[3]
    cdef int im_strides[3]
    cdef int vd_strides[3]
    cdef public object ax_vec, ay_vec
    cdef np.float64_t *x_vec, *y_vec

    def __cinit__(self, 
                  np.ndarray[np.float64_t, ndim=3] vp_pos,
                  np.ndarray vp_dir,
                  np.ndarray[np.float64_t, ndim=1] center,
                  bounds,
                  np.ndarray[np.float64_t, ndim=3] image,
                  np.ndarray[np.float64_t, ndim=1] x_vec,
                  np.ndarray[np.float64_t, ndim=1] y_vec):
        cdef int i, j
        self.avp_pos = vp_pos
        self.avp_dir = vp_dir
        self.acenter = center
        self.aimage = image
        self.ax_vec = x_vec
        self.ay_vec = y_vec
        self.vp_pos = <np.float64_t *> vp_pos.data
        self.vp_dir = <np.float64_t *> vp_dir.data
        self.center = <np.float64_t *> center.data
        self.image = <np.float64_t *> image.data
        self.x_vec = <np.float64_t *> x_vec.data
        self.y_vec = <np.float64_t *> y_vec.data
        self.nv[0] = vp_pos.shape[0]
        self.nv[1] = vp_pos.shape[1]
        for i in range(4): self.bounds[i] = bounds[i]
        self.pdx = (self.bounds[1] - self.bounds[0])/self.nv[0]
        self.pdy = (self.bounds[3] - self.bounds[2])/self.nv[1]
        for i in range(3):
            self.vp_strides[i] = vp_pos.strides[i] / 8
            self.im_strides[i] = image.strides[i] / 8
        if vp_dir.ndim > 1:
            for i in range(3):
                self.vd_strides[i] = vp_dir.strides[i] / 8
        else:
            self.vd_strides[0] = self.vd_strides[1] = self.vd_strides[2] = -1

    @cython.boundscheck(False)
    @cython.wraparound(False)
    cdef void get_start_stop(self, np.float64_t *ex, int *rv):
        # Extrema need to be re-centered
        cdef np.float64_t cx, cy
        cdef int i
        cx = cy = 0.0
        for i in range(3):
            cx += self.center[i] * self.x_vec[i]
            cy += self.center[i] * self.y_vec[i]
        rv[0] = lrint((ex[0] - cx - self.bounds[0])/self.pdx)
        rv[1] = rv[0] + lrint((ex[1] - ex[0])/self.pdx)
        rv[2] = lrint((ex[2] - cy - self.bounds[2])/self.pdy)
        rv[3] = rv[2] + lrint((ex[3] - ex[2])/self.pdy)

    cdef inline void copy_into(self, np.float64_t *fv, np.float64_t *tv,
                        int i, int j, int nk, int strides[3]):
        # We know the first two dimensions of our from-vector, and our
        # to-vector is flat and 'ni' long
        cdef int k
        cdef int offset = strides[0] * i + strides[1] * j
        for k in range(nk):
            tv[k] = fv[offset + k]

    cdef inline void copy_back(self, np.float64_t *fv, np.float64_t *tv,
                        int i, int j, int nk, int strides[3]):
        cdef int k
        cdef int offset = strides[0] * i + strides[1] * j
        for k in range(nk):
            tv[offset + k] = fv[k]

cdef class PartitionedGrid:
    cdef public object my_data
    cdef public object LeftEdge
    cdef public object RightEdge
    cdef np.float64_t *data[6]
    cdef np.float64_t dvs[6]
    cdef np.float64_t left_edge[3]
    cdef np.float64_t right_edge[3]
    cdef np.float64_t dds[3]
    cdef np.float64_t idds[3]
<<<<<<< HEAD
    cdef public np.float64_t min_dds
=======
>>>>>>> 95193f59
    cdef int dims[3]
    cdef public int parent_grid_id
    cdef public int n_fields

    @cython.boundscheck(False)
    @cython.wraparound(False)
    def __cinit__(self,
                  int parent_grid_id, int n_fields, data,
                  np.ndarray[np.float64_t, ndim=1] left_edge,
                  np.ndarray[np.float64_t, ndim=1] right_edge,
                  np.ndarray[np.int64_t, ndim=1] dims):
        # The data is likely brought in via a slice, so we copy it
        cdef int i, j, k, size
        cdef np.ndarray[np.float64_t, ndim=3] tdata
        self.parent_grid_id = parent_grid_id
        self.LeftEdge = left_edge
        self.RightEdge = right_edge
        for i in range(3):
            self.left_edge[i] = left_edge[i]
            self.right_edge[i] = right_edge[i]
            self.dims[i] = dims[i]
            self.dds[i] = (self.right_edge[i] - self.left_edge[i])/dims[i]
            self.idds[i] = 1.0/self.dds[i]
        self.my_data = data
        self.n_fields = n_fields
        for i in range(n_fields):
            tdata = data[i]
            self.data[i] = <np.float64_t *> tdata.data

    @cython.boundscheck(False)
    @cython.wraparound(False)
    def cast_plane(self, TransferFunctionProxy tf, VectorPlane vp):
        # This routine will iterate over all of the vectors and cast each in
        # turn.  Might benefit from a more sophisticated intersection check,
        # like http://courses.csusm.edu/cs697exz/ray_box.htm
        cdef int vi, vj, hit, i, ni, nj, nn
        cdef int iter[4]
        cdef np.float64_t v_pos[3], v_dir[3], rgba[6], extrema[4]
        hit = 0
        self.calculate_extent(vp, extrema)
        vp.get_start_stop(extrema, iter)
        iter[0] = iclip(iter[0], 0, vp.nv[0])
        iter[1] = iclip(iter[1], 0, vp.nv[0])
        iter[2] = iclip(iter[2], 0, vp.nv[1])
        iter[3] = iclip(iter[3], 0, vp.nv[1])
        if vp.vd_strides[0] == -1:
            for vi in range(iter[0], iter[1]):
                for vj in range(iter[2], iter[3]):
                    vp.copy_into(vp.vp_pos, v_pos, vi, vj, 3, vp.vp_strides)
                    vp.copy_into(vp.image, rgba, vi, vj, 3, vp.im_strides)
                    self.integrate_ray(v_pos, vp.vp_dir, rgba, tf)
                    vp.copy_back(rgba, vp.image, vi, vj, 3, vp.im_strides)
        else:
            # If we do not have an orthographic projection, we have to cast all
            # our rays (until we can get an extrema calculation...)
            for vi in range(vp.nv[0]):
                for vj in range(vp.nv[1]):
                    vp.copy_into(vp.vp_pos, v_pos, vi, vj, 3, vp.vp_strides)
                    vp.copy_into(vp.image, rgba, vi, vj, 3, vp.im_strides)
                    vp.copy_into(vp.vp_dir, v_dir, vi, vj, 3, vp.vd_strides)
                    self.integrate_ray(v_pos, v_dir, rgba, tf)
                    vp.copy_back(rgba, vp.image, vi, vj, 3, vp.im_strides)
        return hit

    @cython.boundscheck(False)
    @cython.wraparound(False)
    cdef void calculate_extent(self, VectorPlane vp,
                               np.float64_t extrema[4]):
        # We do this for all eight corners
        cdef np.float64_t *edges[2], temp
        edges[0] = self.left_edge
        edges[1] = self.right_edge
        extrema[0] = extrema[2] = 1e300; extrema[1] = extrema[3] = -1e300
        cdef int i, j, k
        for i in range(2):
            for j in range(2):
                for k in range(2):
                    # This should rotate it into the vector plane
                    temp  = edges[i][0] * vp.x_vec[0]
                    temp += edges[j][1] * vp.x_vec[1]
                    temp += edges[k][2] * vp.x_vec[2]
                    if temp < extrema[0]: extrema[0] = temp
                    if temp > extrema[1]: extrema[1] = temp
                    temp  = edges[i][0] * vp.y_vec[0]
                    temp += edges[j][1] * vp.y_vec[1]
                    temp += edges[k][2] * vp.y_vec[2]
                    if temp < extrema[2]: extrema[2] = temp
                    if temp > extrema[3]: extrema[3] = temp
        #print extrema[0], extrema[1], extrema[2], extrema[3]

    @cython.boundscheck(False)
    @cython.wraparound(False)
    cdef int integrate_ray(self, np.float64_t v_pos[3],
                                 np.float64_t v_dir[3],
                                 np.float64_t rgba[4],
                                 TransferFunctionProxy tf):
        cdef int cur_ind[3], step[3], x, y, i, n, flat_ind, hit, direction
        cdef np.float64_t intersect_t = 1.0
        cdef np.float64_t iv_dir[3]
        cdef np.float64_t intersect[3], tmax[3], tdelta[3]
        cdef np.float64_t enter_t, dist, alpha, dt, exit_t
        cdef np.float64_t tr, tl, temp_x, temp_y, dv
        for i in range(3):
            if (v_dir[i] < 0):
                step[i] = -1
            else:
                step[i] = 1
            x = (i+1) % 3
            y = (i+2) % 3
            iv_dir[i] = 1.0/v_dir[0]
            tl = (self.left_edge[i] - v_pos[i])*iv_dir[i]
            temp_x = (v_pos[x] + tl*v_dir[x])
            temp_y = (v_pos[y] + tl*v_dir[y])
            if self.left_edge[x] <= temp_x and temp_x <= self.right_edge[x] and \
               self.left_edge[y] <= temp_y and temp_y <= self.right_edge[y] and \
               0.0 <= tl and tl < intersect_t:
                direction = i
                intersect_t = tl
            tr = (self.right_edge[i] - v_pos[i])*iv_dir[i]
            temp_x = (v_pos[x] + tr*v_dir[x])
            temp_y = (v_pos[y] + tr*v_dir[y])
            if self.left_edge[x] <= temp_x and temp_x <= self.right_edge[x] and \
               self.left_edge[y] <= temp_y and temp_y <= self.right_edge[y] and \
               0.0 <= tr and tr < intersect_t:
                direction = i
                intersect_t = tr
        if self.left_edge[0] <= v_pos[0] and v_pos[0] <= self.right_edge[0] and \
           self.left_edge[1] <= v_pos[1] and v_pos[1] <= self.right_edge[1] and \
           self.left_edge[2] <= v_pos[2] and v_pos[2] <= self.right_edge[2]:
            intersect_t = 0.0
        if not ((0.0 <= intersect_t) and (intersect_t < 1.0)): return 0
        for i in range(3):
            intersect[i] = v_pos[i] + intersect_t * v_dir[i]
            cur_ind[i] = <int> floor((intersect[i] +
                                      step[i]*1e-8*self.dds[i] -
                                      self.left_edge[i])*self.idds[i])
            tmax[i] = (((cur_ind[i]+step[i])*self.dds[i])+
<<<<<<< HEAD
                        self.left_edge[i]-v_pos[i])/v_dir[i]
=======
                        self.left_edge[i]-v_pos[i])*iv_dir[i]
>>>>>>> 95193f59
            # This deals with the asymmetry in having our indices refer to the
            # left edge of a cell, but the right edge of the brick being one
            # extra zone out.
            if cur_ind[i] == self.dims[i] and step[i] < 0:
                cur_ind[i] = self.dims[i] - 1
            if cur_ind[i] < 0 or cur_ind[i] >= self.dims[i]: return 0
            if step[i] > 0:
                tmax[i] = (((cur_ind[i]+1)*self.dds[i])
                            +self.left_edge[i]-v_pos[i])*iv_dir[i]
            if step[i] < 0:
                tmax[i] = (((cur_ind[i]+0)*self.dds[i])
                            +self.left_edge[i]-v_pos[i])*iv_dir[i]
            tdelta[i] = (self.dds[i]*iv_dir[i])
            if tdelta[i] < 0: tdelta[i] *= -1
        # We have to jumpstart our calculation
        enter_t = intersect_t
        while 1:
            # dims here is one less than the dimensions of the data,
            # but we are tracing on the grid, not on the data...
            if (not (0 <= cur_ind[0] < self.dims[0])) or \
               (not (0 <= cur_ind[1] < self.dims[1])) or \
               (not (0 <= cur_ind[2] < self.dims[2])):
                break
            hit += 1
            if tmax[0] < tmax[1]:
                if tmax[0] < tmax[2]:
                    exit_t = fmin(tmax[0], 1.0)
                    self.sample_values(v_pos, v_dir, enter_t, exit_t, cur_ind,
                                       rgba, tf)
                    cur_ind[0] += step[0]
                    enter_t = tmax[0]
                    tmax[0] += tdelta[0]
                else:
                    exit_t = fmin(tmax[2], 1.0)
                    self.sample_values(v_pos, v_dir, enter_t, exit_t, cur_ind,
                                       rgba, tf)
                    cur_ind[2] += step[2]
                    enter_t = tmax[2]
                    tmax[2] += tdelta[2]
            else:
                if tmax[1] < tmax[2]:
                    exit_t = fmin(tmax[1], 1.0)
                    self.sample_values(v_pos, v_dir, enter_t, exit_t, cur_ind,
                                       rgba, tf)
                    cur_ind[1] += step[1]
                    enter_t = tmax[1]
                    tmax[1] += tdelta[1]
                else:
                    exit_t = fmin(tmax[2], 1.0)
                    self.sample_values(v_pos, v_dir, enter_t, exit_t, cur_ind,
                                       rgba, tf)
                    cur_ind[2] += step[2]
                    enter_t = tmax[2]
                    tmax[2] += tdelta[2]
            if enter_t > 1.0: break
        return hit

    @cython.boundscheck(False)
    @cython.wraparound(False)
    cdef void sample_values(self,
                            np.float64_t v_pos[3],
                            np.float64_t v_dir[3],
                            np.float64_t enter_t,
                            np.float64_t exit_t,
                            int ci[3],
                            np.float64_t *rgba,
                            TransferFunctionProxy tf):
        cdef np.float64_t cp[3], dp[3], temp, dt, t, dv
        cdef np.float64_t grad[3], ds[3]
        grad[0] = grad[1] = grad[2] = 0.0
        cdef int dti, i
<<<<<<< HEAD
        dt = (exit_t - enter_t) / (tf.ns) # 4 samples should be dt=0.25
        for i in range(3):
            temp = ci[i] * self.dds[i] + self.left_edge[i]
=======
        dt = (exit_t - enter_t) / tf.ns # 4 samples should be dt=0.25
        cdef int offset = ci[0] * (self.dims[1] + 1) * (self.dims[2] + 1) \
                        + ci[1] * (self.dims[2] + 1) + ci[2]
        for i in range(3):
            # temp is the left edge of the current cell
            temp = ci[i] * self.dds[i] + self.left_edge[i]
            # this gets us dp as the current first sample position
>>>>>>> 95193f59
            dp[i] = (enter_t + 0.5 * dt) * v_dir[i] + v_pos[i] - temp
            dp[i] *= self.idds[i]
            ds[i] = v_dir[i] * self.idds[i] * dt
        for dti in range(tf.ns): 
<<<<<<< HEAD
            for i in range(3):
                dp[i] += ds[i]
            dv = trilinear_interpolate(self.dims, ci, dp, self.data)
            if not ((dv > tf.x_bounds[0]) and (dv < tf.x_bounds[1])):
                continue
            if tf.use_light == 1:
                eval_gradient(self.dims, ci, dp, self.data, grad)
            tf.eval_transfer(dt, dv, rgba, grad)
=======
            for i in range(self.n_fields):
                self.dvs[i] = offset_interpolate(self.dims, dp, self.data[i] + offset)
            #if (dv < tf.x_bounds[0]) or (dv > tf.x_bounds[1]):
            #    continue
            for i in range(3):
                dp[i] += ds[i]
            tf.eval_transfer(dt, self.dvs, rgba, grad)
>>>>>>> 95193f59

cdef class GridFace:
    cdef int direction
    cdef public np.float64_t coord
    cdef np.float64_t left_edge[3]
    cdef np.float64_t right_edge[3]

    @cython.boundscheck(False)
    @cython.wraparound(False)
    def __init__(self, grid, int direction, int left):
        self.direction = direction
        if left == 1:
            self.coord = grid.LeftEdge[direction]
        else:
            self.coord = grid.RightEdge[direction]
        cdef int i
        for i in range(3):
            self.left_edge[i] = grid.LeftEdge[i]
            self.right_edge[i] = grid.RightEdge[i]
        self.left_edge[direction] = self.right_edge[direction] = self.coord

    @cython.boundscheck(False)
    @cython.wraparound(False)
    cdef int proj_overlap(self, np.float64_t *left_edge, np.float64_t *right_edge):
        cdef int xax, yax
        xax = (self.direction + 1) % 3
        yax = (self.direction + 2) % 3
        if left_edge[xax] >= self.right_edge[xax]: return 0
        if right_edge[xax] <= self.left_edge[xax]: return 0
        if left_edge[yax] >= self.right_edge[yax]: return 0
        if right_edge[yax] <= self.left_edge[yax]: return 0
        return 1

cdef class ProtoPrism:
    cdef np.float64_t left_edge[3]
    cdef np.float64_t right_edge[3]
    cdef public object LeftEdge
    cdef public object RightEdge
    cdef public object subgrid_faces
    cdef public int parent_grid_id
    def __cinit__(self, int parent_grid_id,
                  np.ndarray[np.float64_t, ndim=1] left_edge,
                  np.ndarray[np.float64_t, ndim=1] right_edge,
                  subgrid_faces):
        self.parent_grid_id = parent_grid_id
        cdef int i
        self.LeftEdge = left_edge
        self.RightEdge = right_edge
        for i in range(3):
            self.left_edge[i] = left_edge[i]
            self.right_edge[i] = right_edge[i]
        self.subgrid_faces = subgrid_faces

    @cython.boundscheck(False)
    @cython.wraparound(False)
    def sweep(self, int direction = 0, int stack = 0):
        cdef int i
        cdef GridFace face
        cdef np.float64_t proto_split[3]
        for i in range(3): proto_split[i] = self.right_edge[i]
        for face in self.subgrid_faces[direction]:
            proto_split[direction] = face.coord
            if proto_split[direction] <= self.left_edge[direction]:
                continue
            if proto_split[direction] == self.right_edge[direction]:
                if stack == 2: return [self]
                return self.sweep((direction + 1) % 3, stack + 1)
            if face.proj_overlap(self.left_edge, proto_split) == 1:
                left, right = self.split(proto_split, direction)
                LC = left.sweep((direction + 1) % 3)
                RC = right.sweep(direction)
                return LC + RC
        raise RuntimeError

    @cython.boundscheck(False)
    @cython.wraparound(False)
    cdef object split(self, np.float64_t *sp, int direction):
        cdef int i
        cdef np.ndarray split_left = self.LeftEdge.copy()
        cdef np.ndarray split_right = self.RightEdge.copy()

        for i in range(3): split_left[i] = self.right_edge[i]
        split_left[direction] = sp[direction]
        left = ProtoPrism(self.parent_grid_id, self.LeftEdge, split_left,
                          self.subgrid_faces)

        for i in range(3): split_right[i] = self.left_edge[i]
        split_right[direction] = sp[direction]
        right = ProtoPrism(self.parent_grid_id, split_right, self.RightEdge,
                           self.subgrid_faces)

        return (left, right)

    @cython.boundscheck(False)
    @cython.wraparound(False)
    def get_brick(self, np.ndarray[np.float64_t, ndim=1] grid_left_edge,
                        np.ndarray[np.float64_t, ndim=1] grid_dds,
                        child_mask):
        # We get passed in the left edge, the dds (which gives dimensions) and
        # the data, which is already vertex-centered.
        cdef PartitionedGrid PG
        cdef int li[3], ri[3], idims[3], i
        for i in range(3):
            li[i] = lrint((self.left_edge[i] - grid_left_edge[i])/grid_dds[i])
            ri[i] = lrint((self.right_edge[i] - grid_left_edge[i])/grid_dds[i])
            idims[i] = ri[i] - li[i]
        if child_mask[li[0], li[1], li[2]] == 0: return []
        cdef np.ndarray[np.int64_t, ndim=1] dims = np.empty(3, dtype='int64')
        for i in range(3):
            dims[i] = idims[i]
        #cdef np.ndarray[np.float64_t, ndim=3] new_data
        #new_data = data[li[0]:ri[0]+1,li[1]:ri[1]+1,li[2]:ri[2]+1].copy()
        #PG = PartitionedGrid(self.parent_grid_id, new_data,
        #                     self.LeftEdge, self.RightEdge, dims)
        return ((li[0], ri[0]), (li[1], ri[1]), (li[2], ri[2]), dims)<|MERGE_RESOLUTION|>--- conflicted
+++ resolved
@@ -116,16 +116,6 @@
     return (bv + dd*dy*fit.idbin)
 
 cdef class TransferFunctionProxy:
-<<<<<<< HEAD
-    cdef np.float64_t x_bounds[2]
-    cdef np.float64_t *vs[4]
-    cdef int nbins
-    cdef public int ns
-    cdef np.float64_t dbin, idbin
-    cdef np.float64_t light_color[3]
-    cdef np.float64_t light_dir[3]
-    cdef int use_light
-=======
     cdef int n_fields
     cdef int n_field_tables
     cdef public int ns
@@ -143,74 +133,10 @@
 
     # We store a reference to the transfer function object and to the field
     # interpolation tables
->>>>>>> 95193f59
     cdef public object tf_obj
     cdef public object my_field_tables
 
     def __cinit__(self, tf_obj):
-<<<<<<< HEAD
-        self.tf_obj = tf_obj
-        cdef np.ndarray[np.float64_t, ndim=1] temp
-        temp = tf_obj.red.y
-        self.vs[0] = <np.float64_t *> temp.data
-        temp = tf_obj.green.y
-        self.vs[1] = <np.float64_t *> temp.data
-        temp = tf_obj.blue.y
-        self.vs[2] = <np.float64_t *> temp.data
-        temp = tf_obj.alpha.y
-        self.vs[3] = <np.float64_t *> temp.data
-        self.x_bounds[0] = tf_obj.x_bounds[0]
-        self.x_bounds[1] = tf_obj.x_bounds[1]
-        self.nbins = tf_obj.nbins
-        self.dbin = (self.x_bounds[1] - self.x_bounds[0])/self.nbins
-        self.idbin = 1.0/self.dbin
-        self.light_color[0] = tf_obj.light_color[0]
-        self.light_color[1] = tf_obj.light_color[1]
-        self.light_color[2] = tf_obj.light_color[2]
-        self.light_dir[0] = tf_obj.light_dir[0]
-        self.light_dir[1] = tf_obj.light_dir[1]
-        self.light_dir[2] = tf_obj.light_dir[2]
-        cdef np.float64_t normval = 0.0
-        for i in range(3): normval += self.light_dir[i]**2
-        normval = normval**0.5
-        for i in range(3): self.light_dir[i] /= normval
-        self.use_light = tf_obj.use_light
-
-    @cython.boundscheck(False)
-    @cython.wraparound(False)
-    cdef void interpolate(self, np.float64_t dv, np.float64_t *trgba):
-        cdef int bin_id, channel
-        cdef np.float64_t bv, dy, dd, tf
-        bin_id = <int> ((dv - self.x_bounds[0]) * self.idbin)
-        # Recall that linear interpolation is y0 + (x-x0) * dx/dy
-        dd = dv-(self.x_bounds[0] + bin_id * self.dbin) # x - x0
-        for channel in range(4):
-            bv = self.vs[channel][bin_id] # This is x0
-            dy = self.vs[channel][bin_id+1]-bv # dy
-                # This is our final value for transfer function on the entering face
-            trgba[channel] = bv+dd*dy*self.idbin
-
-    @cython.boundscheck(False)
-    @cython.wraparound(False)
-    cdef void eval_transfer(self, np.float64_t dt, np.float64_t dv,
-                                    np.float64_t *rgba, np.float64_t *grad):
-        cdef int i
-        cdef np.float64_t ta, tf, trgba[4], dot_prod
-        self.interpolate(dv, trgba) 
-        # get source alpha first
-        # First locate our points
-        dot_prod = 0.0
-        if self.use_light:
-            for i in range(3):
-                dot_prod += self.light_dir[i] * grad[i]
-            dot_prod = fmax(0.0, dot_prod)
-            for i in range(3):
-                trgba[i] += dot_prod*self.light_color[i]
-        # alpha blending
-        ta = (1.0 - rgba[3])*dt*trgba[3]
-        for i in range(4):
-            rgba[i] += ta*trgba[i]
-=======
         # We have N fields.  We have 6 channels.  We have M field tables.
         # The idea is that we can have multiple channels corresponding to the
         # same field table.  So, we create storage for the outputs from all the
@@ -292,7 +218,6 @@
             # This is the old way:
             #rgba[i  ] += trgba[i] * (1.0 - rgba[i+3])*dt*trgba[i+3]
             #rgba[i+3] += trgba[i] * (1.0 - rgba[i+3])*dt*trgba[i+3]
->>>>>>> 95193f59
 
 cdef class VectorPlane:
     cdef public object avp_pos, avp_dir, acenter, aimage
@@ -381,10 +306,6 @@
     cdef np.float64_t right_edge[3]
     cdef np.float64_t dds[3]
     cdef np.float64_t idds[3]
-<<<<<<< HEAD
-    cdef public np.float64_t min_dds
-=======
->>>>>>> 95193f59
     cdef int dims[3]
     cdef public int parent_grid_id
     cdef public int n_fields
@@ -522,11 +443,7 @@
                                       step[i]*1e-8*self.dds[i] -
                                       self.left_edge[i])*self.idds[i])
             tmax[i] = (((cur_ind[i]+step[i])*self.dds[i])+
-<<<<<<< HEAD
-                        self.left_edge[i]-v_pos[i])/v_dir[i]
-=======
                         self.left_edge[i]-v_pos[i])*iv_dir[i]
->>>>>>> 95193f59
             # This deals with the asymmetry in having our indices refer to the
             # left edge of a cell, but the right edge of the brick being one
             # extra zone out.
@@ -598,11 +515,6 @@
         cdef np.float64_t grad[3], ds[3]
         grad[0] = grad[1] = grad[2] = 0.0
         cdef int dti, i
-<<<<<<< HEAD
-        dt = (exit_t - enter_t) / (tf.ns) # 4 samples should be dt=0.25
-        for i in range(3):
-            temp = ci[i] * self.dds[i] + self.left_edge[i]
-=======
         dt = (exit_t - enter_t) / tf.ns # 4 samples should be dt=0.25
         cdef int offset = ci[0] * (self.dims[1] + 1) * (self.dims[2] + 1) \
                         + ci[1] * (self.dims[2] + 1) + ci[2]
@@ -610,21 +522,10 @@
             # temp is the left edge of the current cell
             temp = ci[i] * self.dds[i] + self.left_edge[i]
             # this gets us dp as the current first sample position
->>>>>>> 95193f59
             dp[i] = (enter_t + 0.5 * dt) * v_dir[i] + v_pos[i] - temp
             dp[i] *= self.idds[i]
             ds[i] = v_dir[i] * self.idds[i] * dt
         for dti in range(tf.ns): 
-<<<<<<< HEAD
-            for i in range(3):
-                dp[i] += ds[i]
-            dv = trilinear_interpolate(self.dims, ci, dp, self.data)
-            if not ((dv > tf.x_bounds[0]) and (dv < tf.x_bounds[1])):
-                continue
-            if tf.use_light == 1:
-                eval_gradient(self.dims, ci, dp, self.data, grad)
-            tf.eval_transfer(dt, dv, rgba, grad)
-=======
             for i in range(self.n_fields):
                 self.dvs[i] = offset_interpolate(self.dims, dp, self.data[i] + offset)
             #if (dv < tf.x_bounds[0]) or (dv > tf.x_bounds[1]):
@@ -632,7 +533,6 @@
             for i in range(3):
                 dp[i] += ds[i]
             tf.eval_transfer(dt, self.dvs, rgba, grad)
->>>>>>> 95193f59
 
 cdef class GridFace:
     cdef int direction
