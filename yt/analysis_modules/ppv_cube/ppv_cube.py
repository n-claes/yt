"""
Generating PPV FITS cubes
"""

#-----------------------------------------------------------------------------
# Copyright (c) 2013, yt Development Team.
#
# Distributed under the terms of the Modified BSD License.
#
# The full license is in the file COPYING.txt, distributed with this software.
#-----------------------------------------------------------------------------

import numpy as np
from yt.utilities.on_demand_imports import _astropy
from yt.utilities.orientation import Orientation
from yt.utilities.fits_image import FITSImageBuffer, sanitize_fits_unit, \
    create_sky_wcs
from yt.visualization.volume_rendering.camera import off_axis_projection
from yt.funcs import get_pbar
from yt.utilities.physical_constants import clight, mh
import yt.units.dimensions as ytdims
from yt.units.yt_array import YTQuantity
from yt.funcs import iterable
from yt.utilities.parallel_tools.parallel_analysis_interface import \
    parallel_root_only, parallel_objects
import re
from . import ppv_utils
from yt.funcs import is_root
from yt.extern.six import string_types

def create_vlos(normal, no_shifting):
    if no_shifting:
        def _v_los(field, data):
            return data.ds.arr(data["zeros"], "cm/s")
    elif isinstance(normal, string_types):
        def _v_los(field, data): 
            return -data["velocity_%s" % normal]
    else:
        orient = Orientation(normal)
        los_vec = orient.unit_vectors[2]
        def _v_los(field, data):
            vz = data["velocity_x"]*los_vec[0] + \
                data["velocity_y"]*los_vec[1] + \
                data["velocity_z"]*los_vec[2]
            return -vz
    return _v_los

fits_info = {"velocity":("m/s","VOPT","v"),
             "frequency":("Hz","FREQ","f"),
             "energy":("eV","ENER","E"),
             "wavelength":("angstrom","WAVE","lambda")}

class PPVCube(object):
    def __init__(self, ds, normal, field, velocity_bounds, center="c", 
                 width=(1.0,"unitary"), dims=100, thermal_broad=False,
                 atomic_weight=56., depth=(1.0,"unitary"), depth_res=256,
                 method="integrate", weight_field=None, no_shifting=False,
                 north_vector=None, no_ghost=True):
        r""" Initialize a PPVCube object.

        Parameters
        ----------
        ds : dataset
            The dataset.
        normal : array_like or string
            The normal vector along with to make the projections. If an array, it
            will be normalized. If a string, it will be assumed to be along one of the
            principal axes of the domain ("x", "y", or "z").
        field : string
            The field to project.
        velocity_bounds : tuple
            A 4-tuple of (vmin, vmax, nbins, units) for the velocity bounds to
            integrate over. 
        center : A sequence of floats, a string, or a tuple.
            The coordinate of the center of the image. If set to 'c', 'center' or
            left blank, the plot is centered on the middle of the domain. If set to
            'max' or 'm', the center will be located at the maximum of the
            ('gas', 'density') field. Centering on the max or min of a specific
            field is supported by providing a tuple such as ("min","temperature") or
            ("max","dark_matter_density"). Units can be specified by passing in *center*
            as a tuple containing a coordinate and string unit name or by passing
            in a YTArray. If a list or unitless array is supplied, code units are
            assumed.
        width : float, tuple, or YTQuantity.
            The width of the projection. A float will assume the width is in code units.
            A (value, unit) tuple or YTQuantity allows for the units of the width to be
            specified. Implies width = height, e.g. the aspect ratio of the PPVCube's 
            spatial dimensions is 1.
        dims : integer, optional
            The spatial resolution of the cube. Implies nx = ny, e.g. the 
            aspect ratio of the PPVCube's spatial dimensions is 1.
        atomic_weight : float, optional
            Set this value to the atomic weight of the particle that is emitting the line
            if *thermal_broad* is True. Defaults to 56 (Fe).
        depth : A tuple or a float, optional
            A tuple containing the depth to project through and the string
            key of the unit: (width, 'unit').  If set to a float, code units
            are assumed. Only for off-axis cubes.
        depth_res : integer, optional
            The resolution of integration along the line of sight for off-axis cubes. Default: 256
        method : string, optional
            Set the projection method to be used.
            "integrate" : line of sight integration over the line element.
            "sum" : straight summation over the line of sight.
        weight_field : string, optional
            The name of the weighting field.  Set to None for no weight.
        no_shifting : boolean, optional
            If set, no shifting due to velocity will occur but only thermal broadening.
            Should not be set when *thermal_broad* is False, otherwise nothing happens!
        north_vector : a sequence of floats
            A vector defining the 'up' direction. This option sets the orientation of 
            the plane of projection. If not set, an arbitrary grid-aligned north_vector 
            is chosen. Ignored in the case of on-axis cubes.
        no_ghost: bool, optional
            Optimization option for off-axis cases. If True, homogenized bricks will
            extrapolate out from grid instead of interpolating from
            ghost zones that have to first be calculated.  This can
            lead to large speed improvements, but at a loss of
            accuracy/smoothness in resulting image.  The effects are
            less notable when the transfer function is smooth and
            broad. Default: True

        Examples
        --------
        >>> i = 60*np.pi/180.
        >>> L = [0.0,np.sin(i),np.cos(i)]
        >>> cube = PPVCube(ds, L, "density", (-5.,4.,100,"km/s"), width=(10.,"kpc"))
        """

        self.ds = ds
        self.field = field
        self.width = width
        self.particle_mass = atomic_weight*mh
        self.thermal_broad = thermal_broad
        self.no_shifting = no_shifting

        if not isinstance(normal, string_types):
            width = ds.coordinates.sanitize_width(normal, width, depth)
            width = tuple(el.in_units('code_length').v for el in width)

        if no_shifting and not thermal_broad:
            raise RuntimeError("no_shifting cannot be True when thermal_broad is False!")

        self.center = ds.coordinates.sanitize_center(center, normal)[0]

        self.nx = dims
        self.ny = dims
        self.nv = velocity_bounds[2]

        if method not in ["integrate","sum"]:
            raise RuntimeError("Only the 'integrate' and 'sum' projection +"
                               "methods are supported in PPVCube.")

        dd = ds.all_data()

        fd = dd._determine_fields(field)[0]

        self.field_units = ds._get_field_info(fd).units

        self.vbins = ds.arr(np.linspace(velocity_bounds[0],
                                        velocity_bounds[1],
                                        velocity_bounds[2]+1), velocity_bounds[3])

        self._vbins = self.vbins.copy()
        self.vmid = 0.5*(self.vbins[1:]+self.vbins[:-1])
        self.vmid_cgs = self.vmid.in_cgs().v
        self.dv = self.vbins[1]-self.vbins[0]
        self.dv_cgs = self.dv.in_cgs().v

        self.current_v = 0.0

        _vlos = create_vlos(normal, self.no_shifting)
        self.ds.add_field(("gas","v_los"), function=_vlos, units="cm/s")

        _intensity = self.create_intensity()
        self.ds.add_field(("gas","intensity"), function=_intensity, units=self.field_units)

        if method == "integrate" and weight_field is None:
            self.proj_units = str(ds.quan(1.0, self.field_units+"*cm").units)
        elif method == "sum":
            self.proj_units = self.field_units

        storage = {}
        pbar = get_pbar("Generating cube.", self.nv)
        for sto, i in parallel_objects(range(self.nv), storage=storage):
            self.current_v = self.vmid_cgs[i]
<<<<<<< HEAD
            if isinstance(normal, string_types):
                prj = ds.proj("intensity", ds.coordinates.axis_id[normal], method=method)
=======
            if isinstance(normal, basestring):
                prj = ds.proj("intensity", ds.coordinates.axis_id[normal], method=method,
                              weight_field=weight_field)
>>>>>>> 757ae515
                buf = prj.to_frb(width, self.nx, center=self.center)["intensity"]
            else:
                buf = off_axis_projection(ds, self.center, normal, width,
                                          (self.nx, self.ny, depth_res), "intensity",
                                          north_vector=north_vector, no_ghost=no_ghost,
                                          method=method, weight=weight_field).swapaxes(0,1)
            sto.result_id = i
            sto.result = buf
            pbar.update(i)
        pbar.finish()

        self.data = ds.arr(np.zeros((self.nx,self.ny,self.nv)), self.proj_units)
        if is_root():
            for i, buf in sorted(storage.items()):
                self.data[:,:,i] = buf.transpose()

        self.axis_type = "velocity"

        # Now fix the width
        if iterable(self.width):
            self.width = ds.quan(self.width[0], self.width[1])
        elif not isinstance(self.width, YTQuantity):
            self.width = ds.quan(self.width, "code_length")

        self.ds.field_info.pop(("gas","intensity"))
        self.ds.field_info.pop(("gas","v_los"))

    def create_intensity(self):
        def _intensity(field, data):
            v = self.current_v-data["v_los"].v
            T = data["temperature"].v
            w = ppv_utils.compute_weight(self.thermal_broad, self.dv_cgs,
                                         self.particle_mass, v.flatten(), T.flatten())
            w[np.isnan(w)] = 0.0
            return data[self.field]*w.reshape(v.shape)
        return _intensity

    def transform_spectral_axis(self, rest_value, units):
        """
        Change the units of the spectral axis to some equivalent unit, such
        as energy, wavelength, or frequency, by providing a *rest_value* and the
        *units* of the new spectral axis. This corresponds to the Doppler-shifting
        of lines due to gas motions and thermal broadening.
        """
        if self.axis_type != "velocity":
            self.reset_spectral_axis()
        x0 = self.ds.quan(rest_value, units)
        if x0.units.dimensions == ytdims.rate or x0.units.dimensions == ytdims.energy:
            self.vbins = x0*(1.-self.vbins.in_cgs()/clight)
        elif x0.units.dimensions == ytdims.length:
            self.vbins = x0/(1.-self.vbins.in_cgs()/clight)
        self.vmid = 0.5*(self.vbins[1:]+self.vbins[:-1])
        self.dv = self.vbins[1]-self.vbins[0]
        dims = self.dv.units.dimensions
        if dims == ytdims.rate:
            self.axis_type = "frequency"
        elif dims == ytdims.length:
            self.axis_type = "wavelength"
        elif dims == ytdims.energy:
            self.axis_type = "energy"
        elif dims == ytdims.velocity:
            self.axis_type = "velocity"

    def reset_spectral_axis(self):
        """
        Reset the spectral axis to the original velocity range and units.
        """
        self.vbins = self._vbins.copy()
        self.vmid = 0.5*(self.vbins[1:]+self.vbins[:-1])
        self.dv = self.vbins[1]-self.vbins[0]

    @parallel_root_only
    def write_fits(self, filename, clobber=True, length_unit=None,
                   sky_scale=None, sky_center=None):
        r""" Write the PPVCube to a FITS file.

        Parameters
        ----------
        filename : string
            The name of the file to write.
        clobber : boolean
            Whether or not to clobber an existing file with the same name.
        length_unit : string
            The units to convert the coordinates to in the file.
        sky_scale : tuple, optional
            Conversion between an angle unit and a length unit, if sky
            coordinates are desired, e.g. (1.0, "arcsec/kpc")
        sky_center : tuple, optional
            The (RA, Dec) coordinate in degrees of the central pixel. Must
            be specified with *sky_scale*.

        Examples
        --------
        >>> cube.write_fits("my_cube.fits", clobber=False, sky_scale=(1.0,"arcsec/kpc"))
        """
        vunit = fits_info[self.axis_type][0]
        vtype = fits_info[self.axis_type][1]

        v_center = 0.5*(self.vbins[0]+self.vbins[-1]).in_units(vunit).value

        if length_unit is None:
            units = str(self.ds.get_smallest_appropriate_unit(self.width))
        else:
            units = length_unit
        units = sanitize_fits_unit(units)
        dx = self.width.in_units(units).v/self.nx
        dy = self.width.in_units(units).v/self.ny
        dv = self.dv.in_units(vunit).v

        w = _astropy.pywcs.WCS(naxis=3)
        w.wcs.crpix = [0.5*(self.nx+1), 0.5*(self.ny+1), 0.5*(self.nv+1)]
        w.wcs.cdelt = [dx,dy,dv]
        w.wcs.crval = [0.0,0.0,v_center]
        w.wcs.cunit = [units,units,vunit]
        w.wcs.ctype = ["LINEAR","LINEAR",vtype]

        if sky_scale is not None and sky_center is not None:
            w = create_sky_wcs(w, sky_center, sky_scale)

        fib = FITSImageBuffer(self.data.transpose(), fields=self.field, wcs=w)
        fib[0].header["bunit"] = re.sub('()', '', str(self.proj_units))
        fib[0].header["btype"] = self.field

        fib.writeto(filename, clobber=clobber)

    def __repr__(self):
        return "PPVCube [%d %d %d] (%s < %s < %s)" % (self.nx, self.ny, self.nv,
                                                      self.vbins[0],
                                                      fits_info[self.axis_type][2],
                                                      self.vbins[-1])

    def __getitem__(self, item):
        return self.data[item]<|MERGE_RESOLUTION|>--- conflicted
+++ resolved
@@ -184,14 +184,9 @@
         pbar = get_pbar("Generating cube.", self.nv)
         for sto, i in parallel_objects(range(self.nv), storage=storage):
             self.current_v = self.vmid_cgs[i]
-<<<<<<< HEAD
             if isinstance(normal, string_types):
-                prj = ds.proj("intensity", ds.coordinates.axis_id[normal], method=method)
-=======
-            if isinstance(normal, basestring):
                 prj = ds.proj("intensity", ds.coordinates.axis_id[normal], method=method,
                               weight_field=weight_field)
->>>>>>> 757ae515
                 buf = prj.to_frb(width, self.nx, center=self.center)["intensity"]
             else:
                 buf = off_axis_projection(ds, self.center, normal, width,
