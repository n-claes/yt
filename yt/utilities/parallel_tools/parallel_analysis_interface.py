"""
Parallel data mapping techniques for yt

Author: Matthew Turk <matthewturk@gmail.com>
Affiliation: KIPAC/SLAC/Stanford
Homepage: http://yt-project.org/
License:
  Copyright (C) 2008-2011 Matthew Turk.  All Rights Reserved.

  This file is part of yt.

  yt is free software; you can redistribute it and/or modify
  it under the terms of the GNU General Public License as published by
  the Free Software Foundation; either version 3 of the License, or
  (at your option) any later version.

  This program is distributed in the hope that it will be useful,
  but WITHOUT ANY WARRANTY; without even the implied warranty of
  MERCHANTABILITY or FITNESS FOR A PARTICULAR PURPOSE.  See the
  GNU General Public License for more details.

  You should have received a copy of the GNU General Public License
  along with this program.  If not, see <http://www.gnu.org/licenses/>.
"""

import cPickle
import cStringIO
import itertools
import logging
import numpy as na
import sys

from yt.funcs import *

from yt.config import ytcfg
from yt.utilities.definitions import \
    x_dict, y_dict
import yt.utilities.logger
from yt.utilities.amr_utils import \
    QuadTree, merge_quadtrees

exe_name = os.path.basename(sys.executable)
# At import time, we determined whether or not we're being run in parallel.
if exe_name in \
        ["mpi4py", "embed_enzo",
         "python"+sys.version[:3]+"-mpi"] \
    or "--parallel" in sys.argv or '_parallel' in dir(sys) \
    or any(["ipengine" in arg for arg in sys.argv]):
    from mpi4py import MPI
    parallel_capable = (MPI.COMM_WORLD.size > 1)
    if parallel_capable:
        mylog.info("Global parallel computation enabled: %s / %s",
                   MPI.COMM_WORLD.rank, MPI.COMM_WORLD.size)
        ytcfg["yt","__global_parallel_rank"] = str(MPI.COMM_WORLD.rank)
        ytcfg["yt","__global_parallel_size"] = str(MPI.COMM_WORLD.size)
        ytcfg["yt","__parallel"] = "True"
        if exe_name == "embed_enzo" or \
            ("_parallel" in dir(sys) and sys._parallel == True):
            ytcfg["yt","inline"] = "True"
        # I believe we do not need to turn this off manually
        #ytcfg["yt","StoreParameterFiles"] = "False"
        # Now let's make sure we have the right options set.
        if MPI.COMM_WORLD.rank > 0:
            if ytcfg.getboolean("yt","LogFile"):
                ytcfg["yt","LogFile"] = "False"
                yt.utilities.logger.disable_file_logging()
        yt.utilities.logger.uncolorize_logging()
        # Even though the uncolorize function already resets the format string,
        # we reset it again so that it includes the processor.
        f = logging.Formatter("P%03i %s" % (MPI.COMM_WORLD.rank,
                                            yt.utilities.logger.ufstring))
        if len(yt.utilities.logger.rootLogger.handlers) > 0:
            yt.utilities.logger.rootLogger.handlers[0].setFormatter(f)
        if ytcfg.getboolean("yt", "parallel_traceback"):
            sys.excepthook = traceback_writer_hook("_%03i" % MPI.COMM_WORLD.rank)
    if ytcfg.getint("yt","LogLevel") < 20:
        yt.utilities.logger.ytLogger.warning(
          "Log Level is set low -- this could affect parallel performance!")

else:
    parallel_capable = False

# Set up translation table
if parallel_capable:
    dtype_names = dict(
            float32 = MPI.FLOAT,
            float64 = MPI.DOUBLE,
            int32   = MPI.INT,
            int64   = MPI.LONG
    )
    op_names = dict(
        sum = MPI.SUM,
        min = MPI.MIN,
        max = MPI.MAX
    )

else:
    dtype_names = dict(
            float32 = "MPI.FLOAT",
            float64 = "MPI.DOUBLE",
            int32   = "MPI.INT",
            int64   = "MPI.LONG"
    )
    op_names = dict(
            sum = "MPI.SUM",
            min = "MPI.MIN",
            max = "MPI.MAX"
    )

# Because the dtypes will == correctly but do not hash the same, we need this
# function for dictionary access.
def get_mpi_type(dtype):
    for dt, val in dtype_names.items():
        if dt == dtype: return val

class ObjectIterator(object):
    """
    This is a generalized class that accepts a list of objects and then
    attempts to intelligently iterate over them.
    """
    def __init__(self, pobj, just_list = False, attr='_grids'):
        self.pobj = pobj
        if hasattr(pobj, attr) and getattr(pobj, attr) is not None:
            gs = getattr(pobj, attr)
        else:
            gs = getattr(pobj._data_source, attr)
        if hasattr(gs[0], 'proc_num'):
            # This one sort of knows about MPI, but not quite
            self._objs = [g for g in gs if g.proc_num ==
                          ytcfg.getint('yt','__topcomm_parallel_rank')]
            self._use_all = True
        else:
            self._objs = gs
            if hasattr(self._objs[0], 'filename'):
                self._objs = sorted(self._objs, key = lambda g: g.filename)
            self._use_all = False
        self.ng = len(self._objs)
        self.just_list = just_list

    def __iter__(self):
        for obj in self._objs: yield obj
        
class ParallelObjectIterator(ObjectIterator):
    """
    This takes an object, *pobj*, that implements ParallelAnalysisInterface,
    and then does its thing, calling initliaze and finalize on the object.
    """
    def __init__(self, pobj, just_list = False, attr='_grids',
                 round_robin=False):
        ObjectIterator.__init__(self, pobj, just_list, attr=attr)
        # pobj has to be a ParallelAnalysisInterface, so it must have a .comm
        # object.
        self._offset = pobj.comm.rank
        self._skip = pobj.comm.size
        # Note that we're doing this in advance, and with a simple means
        # of choosing them; more advanced methods will be explored later.
        if self._use_all:
            self.my_obj_ids = na.arange(len(self._objs))
        else:
            if not round_robin:
                self.my_obj_ids = na.array_split(
                                na.arange(len(self._objs)), self._skip)[self._offset]
            else:
                self.my_obj_ids = na.arange(len(self._objs))[self._offset::self._skip]
        
    def __iter__(self):
        for gid in self.my_obj_ids:
            yield self._objs[gid]
        if not self.just_list: self.pobj._finalize_parallel()

def parallel_simple_proxy(func):
    """
    This is a decorator that broadcasts the result of computation on a single
    processor to all other processors.  To do so, it uses the _processing and
    _distributed flags in the object to check for blocks.  Meant only to be
    used on objects that subclass
    :class:`~yt.utilities.parallel_tools.parallel_analysis_interface.ParallelAnalysisInterface`.
    """
    if not parallel_capable: return func
    @wraps(func)
    def single_proc_results(self, *args, **kwargs):
        retval = None
        if self._processing or not self._distributed:
            return func(self, *args, **kwargs)
        comm = _get_comm((self,))
        if self._owner == comm.rank:
            self._processing = True
            retval = func(self, *args, **kwargs)
            self._processing = False
        # To be sure we utilize the root= kwarg, we manually access the .comm
        # attribute, which must be an instance of MPI.Intracomm, and call bcast
        # on that.
        retval = comm.comm.bcast(retval, root=self._owner)
        #MPI.COMM_WORLD.Barrier()
        return retval
    return single_proc_results

class ParallelDummy(type):
    """
    This is a base class that, on instantiation, replaces all attributes that
    don't start with ``_`` with
    :func:`~yt.utilities.parallel_tools.parallel_analysis_interface.parallel_simple_proxy`-wrapped
    attributes.  Used as a metaclass.
    """
    def __init__(cls, name, bases, d):
        super(ParallelDummy, cls).__init__(name, bases, d)
        skip = d.pop("dont_wrap", [])
        extra = d.pop("extra_wrap", [])
        for attrname in d:
            if attrname.startswith("_") or attrname in skip:
                if attrname not in extra: continue
            attr = getattr(cls, attrname)
            if type(attr) == types.MethodType:
                setattr(cls, attrname, parallel_simple_proxy(attr))

def parallel_passthrough(func):
    """
    If we are not run in parallel, this function passes the input back as
    output; otherwise, the function gets called.  Used as a decorator.
    """
    @wraps(func)
    def passage(self, data, **kwargs):
        if not self._distributed: return data
        return func(self, data, **kwargs)
    return passage

def _get_comm(args):
    if len(args) > 0 and hasattr(args[0], "comm"):
        comm = args[0].comm
    else:
        comm = communication_system.communicators[-1]
    return comm

def parallel_blocking_call(func):
    """
    This decorator blocks on entry and exit of a function.
    """
    @wraps(func)
    def barrierize(*args, **kwargs):
        mylog.debug("Entering barrier before %s", func.func_name)
        comm = _get_comm(args)
        comm.barrier()
        retval = func(*args, **kwargs)
        mylog.debug("Entering barrier after %s", func.func_name)
        comm.barrier()
        return retval
    if parallel_capable:
        return barrierize
    else:
        return func

def parallel_splitter(f1, f2):
    """
    This function returns either the function *f1* or *f2* depending on whether
    or not we're the root processor.  Mainly used in class definitions.
    """
    @wraps(f1)
    def in_order(*args, **kwargs):
        comm = _get_comm(args)
        if comm.rank == 0:
            f1(*args, **kwargs)
        comm.barrier()
        if comm.rank != 0:
            f2(*args, **kwargs)
    if not parallel_capable: return f1
    return in_order

def parallel_root_only(func):
    """
    This decorator blocks and calls the function on the root processor,
    but does not broadcast results to the other processors.
    """
    @wraps(func)
    def root_only(*args, **kwargs):
        comm = _get_comm(args)
        if comm.rank == 0:
            try:
                func(*args, **kwargs)
                all_clear = 1
            except:
                traceback.print_last()
                all_clear = 0
        else:
            all_clear = None
        all_clear = comm.mpi_bcast_pickled(all_clear)
        if not all_clear: raise RuntimeError
    if parallel_capable: return root_only
    return func

class Workgroup(object):
    def __init__(self, size, ranks, comm, name):
        self.size = size
        self.ranks = ranks
        self.comm = comm
	self.name = name

class ProcessorPool(object):
    comm = None
    size = None
    ranks = None
    available_ranks = None
    tasks = None
    workgroups = []
    def __init__(self):
        self.comm = communication_system.communicators[-1]
        self.size = self.comm.size
        self.ranks = range(self.size)
        self.available_ranks = range(self.size)
    
    def add_workgroup(self, size=None, ranks=None, name=None):
        if size is None:
            size = len(self.available_ranks)
        if len(self.available_ranks) < size:
            print 'Not enough resources available'
            raise RuntimeError
        if ranks is None:
            ranks = [self.available_ranks.pop(0) for i in range(size)]

	# Default name to the workgroup number.
        if name is None: 
	    name = string(len(workgroups))
	    
        group = self.comm.comm.Get_group().Incl(ranks)
        new_comm = self.comm.comm.Create(group)
        if self.comm.rank in ranks:
            communication_system.communicators.append(Communicator(new_comm))
        self.workgroups.append(Workgroup(len(ranks), ranks, new_comm, name))
    
    def free_workgroup(self, workgroup):
        for i in workgroup.ranks:
            if self.comm.rank == i:
                communication_system.communicators.pop()
            self.available_ranks.append(i) 
        del workgroup
        self.available_ranks.sort()

    def free_all(self):
        for wg in self.workgroups:
            self.free_workgroup(wg)

class ResultsStorage(object):
    slots = ['result', 'result_id']
    result = None
    result_id = None

def parallel_objects(objects, njobs, storage = None):
    if not parallel_capable: raise RuntimeError
    my_communicator = communication_system.communicators[-1]
    my_size = my_communicator.size
    if njobs > my_size:
        mylog.error("You have asked for %s jobs, but you only have %s processors.",
            njobs, my_size)
        raise RuntimeError
    my_rank = my_communicator.rank
    all_new_comms = na.array_split(na.arange(my_size), njobs)
    for i,comm_set in enumerate(all_new_comms):
        if my_rank in comm_set:
            my_new_id = i
            break
    communication_system.push_with_ids(all_new_comms[my_new_id].tolist())
    obj_ids = na.arange(len(objects))

    to_share = {}
    for result_id, obj in zip(obj_ids, objects)[my_new_id::njobs]:
        if storage is not None:
            rstore = ResultsStorage()
            rstore.result_id = result_id
            yield rstore, obj
            to_share[rstore.result_id] = rstore.result
        else:
            yield obj
    communication_system.communicators.pop()
    if storage is not None:
        # Now we have to broadcast it
        new_storage = my_communicator.par_combine_object(
                to_share, datatype = 'dict', op = 'join')
        storage.update(new_storage)

class CommunicationSystem(object):
    communicators = []

    def __init__(self):
        if parallel_capable:
            self.communicators.append(Communicator(MPI.COMM_WORLD))
        else:
            self.communicators.append(Communicator(None))

    def push(self, new_comm):
        if not isinstance(new_comm, Communicator):
            new_comm = Communicator(new_comm)
        self.communicators.append(new_comm)
        self._update_parallel_state(new_comm)

    def push_with_ids(self, ids):
        group = self.communicators[-1].comm.Get_group().Incl(ids)
        new_comm = self.communicators[-1].comm.Create(group)
        self.push(new_comm)
        return new_comm

    def _update_parallel_state(self, new_comm):
        from yt.config import ytcfg
        ytcfg["yt","__topcomm_parallel_size"] = str(new_comm.size)
        ytcfg["yt","__topcomm_parallel_rank"] = str(new_comm.rank)
        if MPI.COMM_WORLD.rank > 0 and ytcfg.getboolean("yt","serialize"):
            ytcfg["yt","onlydeserialize"] = "True"

    def pop(self):
        self.communicators.pop()
        self._update_parallel_state(self.communicators[-1])

class Communicator(object):
    comm = None
    _grids = None
    _distributed = None
    __tocast = 'c'

    def __init__(self, comm=None):
        self.comm = comm
        self._distributed = comm is not None and self.comm.size > 1
    """
    This is an interface specification providing several useful utility
    functions for analyzing something in parallel.
    """

    def barrier(self):
        if not self._distributed: return
        mylog.debug("Opening MPI Barrier on %s", self.comm.rank)
        self.comm.Barrier()

    def mpi_exit_test(self, data=False):
        # data==True -> exit. data==False -> no exit
        mine, statuses = self.mpi_info_dict(data)
        if True in statuses.values():
            raise RuntimeError("Fatal error. Exiting.")
        return None

    @parallel_passthrough
    def par_combine_object(self, data, op, datatype = None):
        # op can be chosen from:
        #   cat
        #   join
        # data is selected to be of types:
        #   na.ndarray
        #   dict
        #   data field dict
        if datatype is not None:
            pass
        elif isinstance(data, types.DictType):
            datatype == "dict"
        elif isinstance(data, na.ndarray):
            datatype == "array"
        elif isinstance(data, types.ListType):
            datatype == "list"
        # Now we have our datatype, and we conduct our operation
        if datatype == "dict" and op == "join":
            if self.comm.rank == 0:
                for i in range(1,self.comm.size):
                    data.update(self.comm.recv(source=i, tag=0))
            else:
                self.comm.send(data, dest=0, tag=0)
            data = self.comm.bcast(data, root=0)
            return data
        elif datatype == "dict" and op == "cat":
            field_keys = data.keys()
            field_keys.sort()
            size = data[field_keys[0]].shape[-1]
            sizes = na.zeros(self.comm.size, dtype='int64')
            outsize = na.array(size, dtype='int64')
            self.comm.Allgather([outsize, 1, MPI.LONG],
                                     [sizes, 1, MPI.LONG] )
            # This nested concatenate is to get the shapes to work out correctly;
            # if we just add [0] to sizes, it will broadcast a summation, not a
            # concatenation.
            offsets = na.add.accumulate(na.concatenate([[0], sizes]))[:-1]
            arr_size = self.comm.allreduce(size, op=MPI.SUM)
            for key in field_keys:
                dd = data[key]
                rv = self.alltoallv_array(dd, arr_size, offsets, sizes)
                data[key] = rv
            return data
        elif datatype == "array" and op == "cat":
            if data is None:
                ncols = -1
                size = 0
                dtype = 'float64'
                mylog.info('Warning: Array passed to par_combine_object was None. Setting dtype to float64. This may break things!')
            else:
                dtype = data.dtype
                if len(data) == 0:
                    ncols = -1
                    size = 0
                elif len(data.shape) == 1:
                    ncols = 1
                    size = data.shape[0]
                else:
                    ncols, size = data.shape
            ncols = self.comm.allreduce(ncols, op=MPI.MAX)
            if ncols == 0:
                    data = na.zeros(0, dtype=dtype) # This only works for
            size = data.shape[-1]
            sizes = na.zeros(self.comm.size, dtype='int64')
            outsize = na.array(size, dtype='int64')
            self.comm.Allgather([outsize, 1, MPI.LONG],
                                     [sizes, 1, MPI.LONG] )
            # This nested concatenate is to get the shapes to work out correctly;
            # if we just add [0] to sizes, it will broadcast a summation, not a
            # concatenation.
            offsets = na.add.accumulate(na.concatenate([[0], sizes]))[:-1]
            arr_size = self.comm.allreduce(size, op=MPI.SUM)
            data = self.alltoallv_array(data, arr_size, offsets, sizes)
            return data
        elif datatype == "list" and op == "cat":
<<<<<<< HEAD
            if self.comm.rank == 0:
                storage = {0:ensure_list(data)}
                for i in xrange(self.comm.size - 1):
                    st = MPI.Status()
                    d = self.comm.recv(source = MPI.ANY_SOURCE, status = st)
                    storage[st.source] = d
                data = []
                for i in xrange(self.comm.size):
                    data.extend(storage.pop(i))
            else:
                self.comm.send(data, dest=0)
            mylog.debug("Opening MPI Broadcast on %s", self.comm.rank)
            data = self.comm.bcast(data, root=0)
=======
            recv_data = self.comm.allgather(data)
            # Now flatten into a single list, since this 
            # returns us a list of lists.
            data = []
            while recv_data:
                data.extend(recv_data.pop(0))
>>>>>>> 93dc575f
            return data
        raise NotImplementedError

    @parallel_passthrough
    def mpi_bcast_pickled(self, data):
        data = self.comm.bcast(data, root=0)
        return data

    def preload(self, grids, fields, io_handler):
        # This will preload if it detects we are parallel capable and
        # if so, we load *everything* that we need.  Use with some care.
        mylog.debug("Preloading %s from %s grids", fields, len(grids))
        if not self._distributed: return
        io_handler.preload(grids, fields)

    @parallel_passthrough
    def mpi_allreduce(self, data, dtype=None, op='sum'):
        op = op_names[op]
        if isinstance(data, na.ndarray) and data.dtype != na.bool:
            if dtype is None:
                dtype = data.dtype
            if dtype != data.dtype:
                data = data.astype(dtype)
            temp = data.copy()
            self.comm.Allreduce([temp,get_mpi_type(dtype)], 
                                     [data,get_mpi_type(dtype)], op)
            return data
        else:
            # We use old-school pickling here on the assumption the arrays are
            # relatively small ( < 1e7 elements )
            return self.comm.allreduce(data, op)

    ###
    # Non-blocking stuff.
    ###

    def mpi_nonblocking_recv(self, data, source, tag=0, dtype=None):
        if not self._distributed: return -1
        if dtype is None: dtype = data.dtype
        mpi_type = get_mpi_type(dtype)
        return self.comm.Irecv([data, mpi_type], source, tag)

    def mpi_nonblocking_send(self, data, dest, tag=0, dtype=None):
        if not self._distributed: return -1
        if dtype is None: dtype = data.dtype
        mpi_type = get_mpi_type(dtype)
        return self.comm.Isend([data, mpi_type], dest, tag)

    def mpi_Request_Waitall(self, hooks):
        if not self._distributed: return
        MPI.Request.Waitall(hooks)

    def mpi_Request_Waititer(self, hooks):
        for i in xrange(len(hooks)):
            req = MPI.Request.Waitany(hooks)
            yield req

    def mpi_Request_Testall(self, hooks):
        """
        This returns False if any of the request hooks are un-finished,
        and True if they are all finished.
        """
        if not self._distributed: return True
        return MPI.Request.Testall(hooks)

    ###
    # End non-blocking stuff.
    ###

    ###
    # Parallel rank and size properties.
    ###

    @property
    def size(self):
        if not self._distributed: return 1
        return self.comm.size

    @property
    def rank(self):
        if not self._distributed: return 0
        return self.comm.rank

    def mpi_info_dict(self, info):
        if not self._distributed: return 0, {0:info}
        data = None
        if self.comm.rank == 0:
            data = {0:info}
            for i in range(1, self.comm.size):
                data[i] = self.comm.recv(source=i, tag=0)
        else:
            self.comm.send(info, dest=0, tag=0)
        mylog.debug("Opening MPI Broadcast on %s", self.comm.rank)
        data = self.comm.bcast(data, root=0)
        return self.comm.rank, data

    def claim_object(self, obj):
        if not self._distributed: return
        obj._owner = self.comm.rank
        obj._distributed = True

    def do_not_claim_object(self, obj):
        if not self._distributed: return
        obj._owner = -1
        obj._distributed = True

    def write_on_root(self, fn):
        if not self._distributed: return open(fn, "w")
        if self.comm.rank == 0:
            return open(fn, "w")
        else:
            return cStringIO.StringIO()

    def get_filename(self, prefix, rank=None):
        if not self._distributed: return prefix
        if rank == None:
            return "%s_%04i" % (prefix, self.comm.rank)
        else:
            return "%s_%04i" % (prefix, rank)

    def is_mine(self, obj):
        if not obj._distributed: return True
        return (obj._owner == self.comm.rank)

    def send_quadtree(self, target, buf, tgd, args):
        sizebuf = na.zeros(1, 'int64')
        sizebuf[0] = buf[0].size
        self.comm.Send([sizebuf, MPI.LONG], dest=target)
        self.comm.Send([buf[0], MPI.INT], dest=target)
        self.comm.Send([buf[1], MPI.DOUBLE], dest=target)
        self.comm.Send([buf[2], MPI.DOUBLE], dest=target)
        
    def recv_quadtree(self, target, tgd, args):
        sizebuf = na.zeros(1, 'int64')
        self.comm.Recv(sizebuf, source=target)
        buf = [na.empty((sizebuf[0],), 'int32'),
               na.empty((sizebuf[0], args[2]),'float64'),
               na.empty((sizebuf[0],),'float64')]
        self.comm.Recv([buf[0], MPI.INT], source=target)
        self.comm.Recv([buf[1], MPI.DOUBLE], source=target)
        self.comm.Recv([buf[2], MPI.DOUBLE], source=target)
        return buf

    @parallel_passthrough
    def merge_quadtree_buffers(self, qt):
        # This is a modified version of pairwise reduction from Lisandro Dalcin,
        # in the reductions demo of mpi4py
        size = self.comm.size
        rank = self.comm.rank

        mask = 1

        args = qt.get_args() # Will always be the same
        tgd = na.array([args[0], args[1]], dtype='int64')
        sizebuf = na.zeros(1, 'int64')

        while mask < size:
            if (mask & rank) != 0:
                target = (rank & ~mask) % size
                #print "SENDING FROM %02i to %02i" % (rank, target)
                buf = qt.tobuffer()
                self.send_quadtree(target, buf, tgd, args)
                #qt = self.recv_quadtree(target, tgd, args)
            else:
                target = (rank | mask)
                if target < size:
                    #print "RECEIVING FROM %02i on %02i" % (target, rank)
                    buf = self.recv_quadtree(target, tgd, args)
                    qto = QuadTree(tgd, args[2])
                    qto.frombuffer(*buf)
                    merge_quadtrees(qt, qto)
                    del qto
                    #self.send_quadtree(target, qt, tgd, args)
            mask <<= 1

        if rank == 0:
            buf = qt.tobuffer()
            sizebuf[0] = buf[0].size
        self.comm.Bcast([sizebuf, MPI.LONG], root=0)
        if rank != 0:
            buf = [na.empty((sizebuf[0],), 'int32'),
                   na.empty((sizebuf[0], args[2]),'float64'),
                   na.empty((sizebuf[0],),'float64')]
        self.comm.Bcast([buf[0], MPI.INT], root=0)
        self.comm.Bcast([buf[1], MPI.DOUBLE], root=0)
        self.comm.Bcast([buf[2], MPI.DOUBLE], root=0)
        self.refined = buf[0]
        if rank != 0:
            qt = QuadTree(tgd, args[2])
            qt.frombuffer(*buf)
        return qt


    def send_array(self, arr, dest, tag = 0):
        if not isinstance(arr, na.ndarray):
            self.comm.send((None,None), dest=dest, tag=tag)
            self.comm.send(arr, dest=dest, tag=tag)
            return
        tmp = arr.view(self.__tocast) # Cast to CHAR
        # communicate type and shape
        self.comm.send((arr.dtype.str, arr.shape), dest=dest, tag=tag)
        self.comm.Send([arr, MPI.CHAR], dest=dest, tag=tag)
        del tmp

    def recv_array(self, source, tag = 0):
        dt, ne = self.comm.recv(source=source, tag=tag)
        if dt is None and ne is None:
            return self.comm.recv(source=source, tag=tag)
        arr = na.empty(ne, dtype=dt)
        tmp = arr.view(self.__tocast)
        self.comm.Recv([tmp, MPI.CHAR], source=source, tag=tag)
        return arr

    def alltoallv_array(self, send, total_size, offsets, sizes):
        if len(send.shape) > 1:
            recv = []
            for i in range(send.shape[0]):
                recv.append(self.alltoallv_array(send[i,:].copy(), 
                                                 total_size, offsets, sizes))
            recv = na.array(recv)
            return recv
        offset = offsets[self.comm.rank]
        tmp_send = send.view(self.__tocast)
        recv = na.empty(total_size, dtype=send.dtype)
        recv[offset:offset+send.size] = send[:]
        dtr = send.dtype.itemsize / tmp_send.dtype.itemsize # > 1
        roff = [off * dtr for off in offsets]
        rsize = [siz * dtr for siz in sizes]
        tmp_recv = recv.view(self.__tocast)
        self.comm.Allgatherv((tmp_send, tmp_send.size, MPI.CHAR),
                                  (tmp_recv, (rsize, roff), MPI.CHAR))
        return recv

communication_system = CommunicationSystem()
if parallel_capable:
    ranks = na.arange(MPI.COMM_WORLD.size)
    communication_system.push_with_ids(ranks)

class ParallelAnalysisInterface(object):
    comm = None
    _grids = None
    _distributed = None

    def __init__(self, comm = None):
        if comm is None:
            self.comm = communication_system.communicators[-1]
        else:
            self.comm = comm
        self._grids = self.comm._grids
        self._distributed = self.comm._distributed

    def _get_objs(self, attr, *args, **kwargs):
        if self._distributed:
            rr = kwargs.pop("round_robin", False)
            self._initialize_parallel(*args, **kwargs)
            return ParallelObjectIterator(self, attr=attr,
                    round_robin=rr)
        return ObjectIterator(self, attr=attr)

    def _get_grids(self, *args, **kwargs):
        if self._distributed:
            self._initialize_parallel(*args, **kwargs)
            return ParallelObjectIterator(self, attr='_grids')
        return ObjectIterator(self, attr='_grids')

    def _get_grid_objs(self):
        if self._distributed:
            return ParallelObjectIterator(self, True, attr='_grids')
        return ObjectIterator(self, True, attr='_grids')

    def get_dependencies(self, fields):
        deps = []
        fi = self.pf.field_info
        for field in fields:
            deps += ensure_list(fi[field].get_dependencies(pf=self.pf).requested)
        return list(set(deps))

    def _initialize_parallel(self):
        pass

    def _finalize_parallel(self):
        pass


    def partition_hierarchy_2d(self, axis):
        if not self._distributed:
           return False, self.hierarchy.grid_collection(self.center, 
                                                        self.hierarchy.grids)

        xax, yax = x_dict[axis], y_dict[axis]
        cc = MPI.Compute_dims(self.comm.size, 2)
        mi = self.comm.rank
        cx, cy = na.unravel_index(mi, cc)
        x = na.mgrid[0:1:(cc[0]+1)*1j][cx:cx+2]
        y = na.mgrid[0:1:(cc[1]+1)*1j][cy:cy+2]

        DLE, DRE = self.pf.domain_left_edge.copy(), self.pf.domain_right_edge.copy()
        LE = na.ones(3, dtype='float64') * DLE
        RE = na.ones(3, dtype='float64') * DRE
        LE[xax] = x[0] * (DRE[xax]-DLE[xax]) + DLE[xax]
        RE[xax] = x[1] * (DRE[xax]-DLE[xax]) + DLE[xax]
        LE[yax] = y[0] * (DRE[yax]-DLE[yax]) + DLE[yax]
        RE[yax] = y[1] * (DRE[yax]-DLE[yax]) + DLE[yax]
        mylog.debug("Dimensions: %s %s", LE, RE)

        reg = self.hierarchy.region_strict(self.center, LE, RE)
        return True, reg

    def partition_hierarchy_3d(self, ds, padding=0.0, rank_ratio = 1):
        LE, RE = na.array(ds.left_edge), na.array(ds.right_edge)
        # We need to establish if we're looking at a subvolume, in which case
        # we *do* want to pad things.
        if (LE == self.pf.domain_left_edge).all() and \
                (RE == self.pf.domain_right_edge).all():
            subvol = False
        else:
            subvol = True
        if not self._distributed and not subvol:
            return False, LE, RE, ds
        if not self._distributed and subvol:
            return True, LE, RE, \
            self.hierarchy.periodic_region_strict(self.center,
                LE-padding, RE+padding)
        elif ytcfg.getboolean("yt", "inline"):
            # At this point, we want to identify the root grid tile to which
            # this processor is assigned.
            # The only way I really know how to do this is to get the level-0
            # grid that belongs to this processor.
            grids = self.pf.h.select_grids(0)
            root_grids = [g for g in grids
                          if g.proc_num == self.comm.rank]
            if len(root_grids) != 1: raise RuntimeError
            #raise KeyError
            LE = root_grids[0].LeftEdge
            RE = root_grids[0].RightEdge
            return True, LE, RE, self.hierarchy.region(self.center, LE, RE)

        cc = MPI.Compute_dims(self.comm.size / rank_ratio, 3)
        mi = self.comm.rank % (self.comm.size / rank_ratio)
        cx, cy, cz = na.unravel_index(mi, cc)
        x = na.mgrid[LE[0]:RE[0]:(cc[0]+1)*1j][cx:cx+2]
        y = na.mgrid[LE[1]:RE[1]:(cc[1]+1)*1j][cy:cy+2]
        z = na.mgrid[LE[2]:RE[2]:(cc[2]+1)*1j][cz:cz+2]

        LE = na.array([x[0], y[0], z[0]], dtype='float64')
        RE = na.array([x[1], y[1], z[1]], dtype='float64')

        if padding > 0:
            return True, \
                LE, RE, self.hierarchy.periodic_region_strict(self.center,
                LE-padding, RE+padding)

        return False, LE, RE, self.hierarchy.region_strict(self.center, LE, RE)

    def partition_region_3d(self, left_edge, right_edge, padding=0.0,
            rank_ratio = 1):
        """
        Given a region, it subdivides it into smaller regions for parallel
        analysis.
        """
        LE, RE = left_edge[:], right_edge[:]
        if not self._distributed:
            return LE, RE, re
        
        cc = MPI.Compute_dims(self.comm.size / rank_ratio, 3)
        mi = self.comm.rank % (self.comm.size / rank_ratio)
        cx, cy, cz = na.unravel_index(mi, cc)
        x = na.mgrid[LE[0]:RE[0]:(cc[0]+1)*1j][cx:cx+2]
        y = na.mgrid[LE[1]:RE[1]:(cc[1]+1)*1j][cy:cy+2]
        z = na.mgrid[LE[2]:RE[2]:(cc[2]+1)*1j][cz:cz+2]

        LE = na.array([x[0], y[0], z[0]], dtype='float64')
        RE = na.array([x[1], y[1], z[1]], dtype='float64')

        if padding > 0:
            return True, \
                LE, RE, self.hierarchy.periodic_region(self.center, LE-padding,
                    RE+padding)

        return False, LE, RE, self.hierarchy.region(self.center, LE, RE)

    def partition_hierarchy_3d_bisection_list(self):
        """
        Returns an array that is used to drive _partition_hierarchy_3d_bisection,
        below.
        """

        def factor(n):
            if n == 1: return [1]
            i = 2
            limit = n**0.5
            while i <= limit:
                if n % i == 0:
                    ret = factor(n/i)
                    ret.append(i)
                    return ret
                i += 1
            return [n]

        cc = MPI.Compute_dims(self.comm.size, 3)
        si = self.comm.size
        
        factors = factor(si)
        xyzfactors = [factor(cc[0]), factor(cc[1]), factor(cc[2])]
        
        # Each entry of cuts is a two element list, that is:
        # [cut dim, number of cuts]
        cuts = []
        # The higher cuts are in the beginning.
        # We're going to do our best to make the cuts cyclic, i.e. x, then y,
        # then z, etc...
        lastdim = 0
        for f in factors:
            nextdim = (lastdim + 1) % 3
            while True:
                if f in xyzfactors[nextdim]:
                    cuts.append([nextdim, f])
                    topop = xyzfactors[nextdim].index(f)
                    temp = xyzfactors[nextdim].pop(topop)
                    lastdim = nextdim
                    break
                nextdim = (nextdim + 1) % 3
        return cuts
    <|MERGE_RESOLUTION|>--- conflicted
+++ resolved
@@ -510,28 +510,12 @@
             data = self.alltoallv_array(data, arr_size, offsets, sizes)
             return data
         elif datatype == "list" and op == "cat":
-<<<<<<< HEAD
-            if self.comm.rank == 0:
-                storage = {0:ensure_list(data)}
-                for i in xrange(self.comm.size - 1):
-                    st = MPI.Status()
-                    d = self.comm.recv(source = MPI.ANY_SOURCE, status = st)
-                    storage[st.source] = d
-                data = []
-                for i in xrange(self.comm.size):
-                    data.extend(storage.pop(i))
-            else:
-                self.comm.send(data, dest=0)
-            mylog.debug("Opening MPI Broadcast on %s", self.comm.rank)
-            data = self.comm.bcast(data, root=0)
-=======
             recv_data = self.comm.allgather(data)
             # Now flatten into a single list, since this 
             # returns us a list of lists.
             data = []
             while recv_data:
                 data.extend(recv_data.pop(0))
->>>>>>> 93dc575f
             return data
         raise NotImplementedError
 
