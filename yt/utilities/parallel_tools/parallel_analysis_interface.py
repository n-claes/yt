"""
Parallel data mapping techniques for yt

Author: Matthew Turk <matthewturk@gmail.com>
Affiliation: KIPAC/SLAC/Stanford
Homepage: http://yt-project.org/
License:
  Copyright (C) 2008-2011 Matthew Turk.  All Rights Reserved.

  This file is part of yt.

  yt is free software; you can redistribute it and/or modify
  it under the terms of the GNU General Public License as published by
  the Free Software Foundation; either version 3 of the License, or
  (at your option) any later version.

  This program is distributed in the hope that it will be useful,
  but WITHOUT ANY WARRANTY; without even the implied warranty of
  MERCHANTABILITY or FITNESS FOR A PARTICULAR PURPOSE.  See the
  GNU General Public License for more details.

  You should have received a copy of the GNU General Public License
  along with this program.  If not, see <http://www.gnu.org/licenses/>.
"""

import cPickle
import cStringIO
import itertools
import logging
import numpy as np
import sys

from yt.funcs import *

from yt.config import ytcfg
from yt.utilities.definitions import \
    x_dict, y_dict
import yt.utilities.logger
from yt.utilities.lib import \
    QuadTree, merge_quadtrees

parallel_capable = ytcfg.getboolean("yt", "__parallel")

# Set up translation table and import things
if parallel_capable:
    from mpi4py import MPI
    yt.utilities.logger.uncolorize_logging()
    # Even though the uncolorize function already resets the format string,
    # we reset it again so that it includes the processor.
    f = logging.Formatter("P%03i %s" % (MPI.COMM_WORLD.rank,
                                        yt.utilities.logger.ufstring))
    if len(yt.utilities.logger.rootLogger.handlers) > 0:
        yt.utilities.logger.rootLogger.handlers[0].setFormatter(f)
    if ytcfg.getboolean("yt", "parallel_traceback"):
        sys.excepthook = traceback_writer_hook("_%03i" % MPI.COMM_WORLD.rank)
    if ytcfg.getint("yt","LogLevel") < 20:
        yt.utilities.logger.ytLogger.warning(
          "Log Level is set low -- this could affect parallel performance!")
    dtype_names = dict(
            float32 = MPI.FLOAT,
            float64 = MPI.DOUBLE,
            int32   = MPI.INT,
            int64   = MPI.LONG
    )
    op_names = dict(
        sum = MPI.SUM,
        min = MPI.MIN,
        max = MPI.MAX
    )

else:
    dtype_names = dict(
            float32 = "MPI.FLOAT",
            float64 = "MPI.DOUBLE",
            int32   = "MPI.INT",
            int64   = "MPI.LONG"
    )
    op_names = dict(
            sum = "MPI.SUM",
            min = "MPI.MIN",
            max = "MPI.MAX"
    )

# Because the dtypes will == correctly but do not hash the same, we need this
# function for dictionary access.
def get_mpi_type(dtype):
    for dt, val in dtype_names.items():
        if dt == dtype: return val

class ObjectIterator(object):
    """
    This is a generalized class that accepts a list of objects and then
    attempts to intelligently iterate over them.
    """
    def __init__(self, pobj, just_list = False, attr='_grids'):
        self.pobj = pobj
        if hasattr(pobj, attr) and getattr(pobj, attr) is not None:
            gs = getattr(pobj, attr)
        else:
            gs = getattr(pobj._data_source, attr)
        if len(gs) == 0:
            raise YTNoDataInObjectError(pobj)
        if hasattr(gs[0], 'proc_num'):
            # This one sort of knows about MPI, but not quite
            self._objs = [g for g in gs if g.proc_num ==
                          ytcfg.getint('yt','__topcomm_parallel_rank')]
            self._use_all = True
        else:
            self._objs = gs
            if hasattr(self._objs[0], 'filename'):
                self._objs = sorted(self._objs, key = lambda g: g.filename)
            self._use_all = False
        self.ng = len(self._objs)
        self.just_list = just_list

    def __iter__(self):
        for obj in self._objs: yield obj
        
class ParallelObjectIterator(ObjectIterator):
    """
    This takes an object, *pobj*, that implements ParallelAnalysisInterface,
    and then does its thing, calling initliaze and finalize on the object.
    """
    def __init__(self, pobj, just_list = False, attr='_grids',
                 round_robin=False):
        ObjectIterator.__init__(self, pobj, just_list, attr=attr)
        # pobj has to be a ParallelAnalysisInterface, so it must have a .comm
        # object.
        self._offset = pobj.comm.rank
        self._skip = pobj.comm.size
        # Note that we're doing this in advance, and with a simple means
        # of choosing them; more advanced methods will be explored later.
        if self._use_all:
            self.my_obj_ids = np.arange(len(self._objs))
        else:
            if not round_robin:
                self.my_obj_ids = np.array_split(
                                np.arange(len(self._objs)), self._skip)[self._offset]
            else:
                self.my_obj_ids = np.arange(len(self._objs))[self._offset::self._skip]
        
    def __iter__(self):
        for gid in self.my_obj_ids:
            yield self._objs[gid]
        if not self.just_list: self.pobj._finalize_parallel()

def parallel_simple_proxy(func):
    """
    This is a decorator that broadcasts the result of computation on a single
    processor to all other processors.  To do so, it uses the _processing and
    _distributed flags in the object to check for blocks.  Meant only to be
    used on objects that subclass
    :class:`~yt.utilities.parallel_tools.parallel_analysis_interface.ParallelAnalysisInterface`.
    """
    if not parallel_capable: return func
    @wraps(func)
    def single_proc_results(self, *args, **kwargs):
        retval = None
        if hasattr(self, "dont_wrap"):
            if func.func_name in self.dont_wrap:
                return func(self, *args, **kwargs)
        if self._processing or not self._distributed:
            return func(self, *args, **kwargs)
        comm = _get_comm((self,))
        if self._owner == comm.rank:
            self._processing = True
            retval = func(self, *args, **kwargs)
            self._processing = False
        # To be sure we utilize the root= kwarg, we manually access the .comm
        # attribute, which must be an instance of MPI.Intracomm, and call bcast
        # on that.
        retval = comm.comm.bcast(retval, root=self._owner)
        #MPI.COMM_WORLD.Barrier()
        return retval
    return single_proc_results

class ParallelDummy(type):
    """
    This is a base class that, on instantiation, replaces all attributes that
    don't start with ``_`` with
    :func:`~yt.utilities.parallel_tools.parallel_analysis_interface.parallel_simple_proxy`-wrapped
    attributes.  Used as a metaclass.
    """
    def __init__(cls, name, bases, d):
        super(ParallelDummy, cls).__init__(name, bases, d)
        skip = d.pop("dont_wrap", [])
        extra = d.pop("extra_wrap", [])
        for attrname in d:
            if attrname.startswith("_") or attrname in skip:
                if attrname not in extra: continue
            attr = getattr(cls, attrname)
            if type(attr) == types.MethodType:
                setattr(cls, attrname, parallel_simple_proxy(attr))

def parallel_passthrough(func):
    """
    If we are not run in parallel, this function passes the input back as
    output; otherwise, the function gets called.  Used as a decorator.
    """
    @wraps(func)
    def passage(self, data, **kwargs):
        if not self._distributed: return data
        return func(self, data, **kwargs)
    return passage

def _get_comm(args):
    if len(args) > 0 and hasattr(args[0], "comm"):
        comm = args[0].comm
    else:
        comm = communication_system.communicators[-1]
    return comm

def parallel_blocking_call(func):
    """
    This decorator blocks on entry and exit of a function.
    """
    @wraps(func)
    def barrierize(*args, **kwargs):
        mylog.debug("Entering barrier before %s", func.func_name)
        comm = _get_comm(args)
        comm.barrier()
        retval = func(*args, **kwargs)
        mylog.debug("Entering barrier after %s", func.func_name)
        comm.barrier()
        return retval
    if parallel_capable:
        return barrierize
    else:
        return func

def parallel_splitter(f1, f2):
    """
    This function returns either the function *f1* or *f2* depending on whether
    or not we're the root processor.  Mainly used in class definitions.
    """
    @wraps(f1)
    def in_order(*args, **kwargs):
        comm = _get_comm(args)
        if comm.rank == 0:
            f1(*args, **kwargs)
        comm.barrier()
        if comm.rank != 0:
            f2(*args, **kwargs)
    if not parallel_capable: return f1
    return in_order

def parallel_root_only(func):
    """
    This decorator blocks and calls the function on the root processor,
    but does not broadcast results to the other processors.
    """
    @wraps(func)
    def root_only(*args, **kwargs):
        comm = _get_comm(args)
        if comm.rank == 0:
            try:
                func(*args, **kwargs)
                all_clear = 1
            except:
                traceback.print_last()
                all_clear = 0
        else:
            all_clear = None
        all_clear = comm.mpi_bcast(all_clear)
        if not all_clear: raise RuntimeError
    if parallel_capable: return root_only
    return func

class Workgroup(object):
    def __init__(self, size, ranks, comm, name):
        self.size = size
        self.ranks = ranks
        self.comm = comm
        self.name = name

class ProcessorPool(object):
    comm = None
    size = None
    ranks = None
    available_ranks = None
    tasks = None
    workgroups = []
    def __init__(self):
        self.comm = communication_system.communicators[-1]
        self.size = self.comm.size
        self.ranks = range(self.size)
        self.available_ranks = range(self.size)
    
    def add_workgroup(self, size=None, ranks=None, name=None):
        if size is None:
            size = len(self.available_ranks)
        if len(self.available_ranks) < size:
            print 'Not enough resources available', size, self.available_ranks
            raise RuntimeError
        if ranks is None:
            ranks = [self.available_ranks.pop(0) for i in range(size)]
        # Default name to the workgroup number.
        if name is None: 
            name = string(len(workgroups))
        group = self.comm.comm.Get_group().Incl(ranks)
        new_comm = self.comm.comm.Create(group)
        if self.comm.rank in ranks:
            communication_system.communicators.append(Communicator(new_comm))
        self.workgroups.append(Workgroup(len(ranks), ranks, new_comm, name))
    
    def free_workgroup(self, workgroup):
        for i in workgroup.ranks:
            if self.comm.rank == i:
                communication_system.communicators.pop()
            self.available_ranks.append(i) 
        del workgroup
        self.available_ranks.sort()

    def free_all(self):
        for wg in self.workgroups:
            self.free_workgroup(wg)

    @classmethod
    def from_sizes(cls, sizes):
        sizes = ensure_list(sizes)
        pool = cls()
        rank = pool.comm.rank
        for i,size in enumerate(sizes):
            if iterable(size):
                size, name = size
            else:
                name = "workgroup_%02i" % i
            pool.add_workgroup(size, name = name)
        for wg in pool.workgroups:
            if rank in wg.ranks: workgroup = wg
        return pool, workgroup

    def __getitem__(self, key):
        for wg in self.workgroups:
            if wg.name == key: return wg
        raise KeyError(key)

class ResultsStorage(object):
    slots = ['result', 'result_id']
    result = None
    result_id = None

def parallel_objects(objects, njobs = 0, storage = None, barrier = True,
                     dynamic = False):
    r"""This function dispatches components of an iterable to different
    processors.

    The parallel_objects function accepts an iterable, *objects*, and based on
    the number of jobs requested and number of available processors, decides
    how to dispatch individual objects to processors or sets of processors.
    This can implicitly include multi-level parallelism, such that the
    processor groups assigned each object can be composed of several or even
    hundreds of processors.  *storage* is also available, for collation of
    results at the end of the iteration loop.

    Calls to this function can be nested.

    This should not be used to iterate over parameter files --
    :class:`~yt.data_objects.time_series.TimeSeriesData` provides a much nicer
    interface for that.

    Parameters
    ----------
    objects : iterable
        The list of objects to dispatch to different processors.
    njobs : int
        How many jobs to spawn.  By default, one job will be dispatched for
        each available processor.
    storage : dict
        This is a dictionary, which will be filled with results during the
        course of the iteration.  The keys will be the parameter file
        indices and the values will be whatever is assigned to the *result*
        attribute on the storage during iteration.
    barrier : bool
        Should a barier be placed at the end of iteration?
    dynamic : bool
        This governs whether or not dynamic load balancing will be enabled.
        This requires one dedicated processor; if this is enabled with a set of
        128 processors available, only 127 will be available to iterate over
        objects as one will be load balancing the rest.


    Examples
    --------
    Here is a simple example of iterating over a set of centers and making
    slice plots centered at each.

    >>> for c in parallel_objects(centers):
    ...     SlicePlot(pf, "x", "Density", center = c).save()
    ...

    Here's an example of calculating the angular momentum vector of a set of
    spheres, but with a set of four jobs of multiple processors each.  Note
    that we also store the results.

    >>> storage = {}
    >>> for sto, c in parallel_objects(centers, njobs=4, storage=storage):
    ...     sp = pf.h.sphere(c, (100, "kpc"))
    ...     sto.result = sp.quantities["AngularMomentumVector"]()
    ...
    >>> for sphere_id, L in sorted(storage.items()):
    ...     print c[sphere_id], L
    ...

    """
    if dynamic:
        from .task_queue import dynamic_parallel_objects
        for my_obj in dynamic_parallel_objects(objects, njobs=njobs,
                                               storage=storage):
            yield my_obj
        return
    
    if not parallel_capable:
        njobs = 1
    my_communicator = communication_system.communicators[-1]
    my_size = my_communicator.size
    if njobs <= 0:
        njobs = my_size
    if njobs > my_size:
        mylog.error("You have asked for %s jobs, but you only have %s processors.",
            njobs, my_size)
        raise RuntimeError
    my_rank = my_communicator.rank
    all_new_comms = np.array_split(np.arange(my_size), njobs)
    for i,comm_set in enumerate(all_new_comms):
        if my_rank in comm_set:
            my_new_id = i
            break
    if parallel_capable:
        communication_system.push_with_ids(all_new_comms[my_new_id].tolist())
<<<<<<< HEAD
=======
    obj_ids = np.arange(len(objects))
>>>>>>> 4c30e2af

    to_share = {}
    # If our objects object is slice-aware, like time series data objects are,
    # this will prevent intermediate objects from being created.
    oiter = itertools.islice(enumerate(objects), my_new_id, None, njobs)
    for result_id, obj in oiter:
        if storage is not None:
            rstore = ResultsStorage()
            rstore.result_id = result_id
            yield rstore, obj
            to_share[rstore.result_id] = rstore.result
        else:
            yield obj
    if parallel_capable:
        communication_system.pop()
    if storage is not None:
        # Now we have to broadcast it
        new_storage = my_communicator.par_combine_object(
                to_share, datatype = 'dict', op = 'join')
        storage.update(new_storage)
    if barrier:
        my_communicator.barrier()

class CommunicationSystem(object):
    communicators = []

    def __init__(self):
        if parallel_capable:
            self.communicators.append(Communicator(MPI.COMM_WORLD))
        else:
            self.communicators.append(Communicator(None))

    def push(self, new_comm):
        if not isinstance(new_comm, Communicator):
            new_comm = Communicator(new_comm)
        self.communicators.append(new_comm)
        self._update_parallel_state(new_comm)

    def push_with_ids(self, ids):
        group = self.communicators[-1].comm.Get_group().Incl(ids)
        new_comm = self.communicators[-1].comm.Create(group)
        self.push(new_comm)
        return new_comm

    def _update_parallel_state(self, new_comm):
        from yt.config import ytcfg
        ytcfg["yt","__topcomm_parallel_size"] = str(new_comm.size)
        ytcfg["yt","__topcomm_parallel_rank"] = str(new_comm.rank)
        if MPI.COMM_WORLD.rank > 0 and ytcfg.getboolean("yt","serialize"):
            ytcfg["yt","onlydeserialize"] = "True"

    def pop(self):
        self.communicators.pop()
        self._update_parallel_state(self.communicators[-1])

def _reconstruct_communicator():
    return communication_system.communicators[-1]

class Communicator(object):
    comm = None
    _grids = None
    _distributed = None
    __tocast = 'c'

    def __init__(self, comm=None):
        self.comm = comm
        self._distributed = comm is not None and self.comm.size > 1
    """
    This is an interface specification providing several useful utility
    functions for analyzing something in parallel.
    """

    def __reduce__(self):
        # We don't try to reconstruct any of the properties of the communicator
        # or the processors.  In general, we don't want to.
        return (_reconstruct_communicator, ())

    def barrier(self):
        if not self._distributed: return
        mylog.debug("Opening MPI Barrier on %s", self.comm.rank)
        self.comm.Barrier()

    def mpi_exit_test(self, data=False):
        # data==True -> exit. data==False -> no exit
        mine, statuses = self.mpi_info_dict(data)
        if True in statuses.values():
            raise RuntimeError("Fatal error. Exiting.")
        return None

    @parallel_passthrough
    def par_combine_object(self, data, op, datatype = None):
        # op can be chosen from:
        #   cat
        #   join
        # data is selected to be of types:
        #   np.ndarray
        #   dict
        #   data field dict
        if datatype is not None:
            pass
        elif isinstance(data, types.DictType):
            datatype == "dict"
        elif isinstance(data, np.ndarray):
            datatype == "array"
        elif isinstance(data, types.ListType):
            datatype == "list"
        # Now we have our datatype, and we conduct our operation
        if datatype == "dict" and op == "join":
            if self.comm.rank == 0:
                for i in range(1,self.comm.size):
                    data.update(self.comm.recv(source=i, tag=0))
            else:
                self.comm.send(data, dest=0, tag=0)
            data = self.comm.bcast(data, root=0)
            return data
        elif datatype == "dict" and op == "cat":
            field_keys = data.keys()
            field_keys.sort()
            size = data[field_keys[0]].shape[-1]
            sizes = np.zeros(self.comm.size, dtype='int64')
            outsize = np.array(size, dtype='int64')
            self.comm.Allgather([outsize, 1, MPI.LONG],
                                     [sizes, 1, MPI.LONG] )
            # This nested concatenate is to get the shapes to work out correctly;
            # if we just add [0] to sizes, it will broadcast a summation, not a
            # concatenation.
            offsets = np.add.accumulate(np.concatenate([[0], sizes]))[:-1]
            arr_size = self.comm.allreduce(size, op=MPI.SUM)
            for key in field_keys:
                dd = data[key]
                rv = self.alltoallv_array(dd, arr_size, offsets, sizes)
                data[key] = rv
            return data
        elif datatype == "array" and op == "cat":
            if data is None:
                ncols = -1
                size = 0
                dtype = 'float64'
                mylog.info('Warning: Array passed to par_combine_object was None. Setting dtype to float64. This may break things!')
            else:
                dtype = data.dtype
                if len(data) == 0:
                    ncols = -1
                    size = 0
                elif len(data.shape) == 1:
                    ncols = 1
                    size = data.shape[0]
                else:
                    ncols, size = data.shape
            ncols = self.comm.allreduce(ncols, op=MPI.MAX)
            if ncols == 0:
                    data = np.zeros(0, dtype=dtype) # This only works for
            size = data.shape[-1]
            sizes = np.zeros(self.comm.size, dtype='int64')
            outsize = np.array(size, dtype='int64')
            self.comm.Allgather([outsize, 1, MPI.LONG],
                                     [sizes, 1, MPI.LONG] )
            # This nested concatenate is to get the shapes to work out correctly;
            # if we just add [0] to sizes, it will broadcast a summation, not a
            # concatenation.
            offsets = np.add.accumulate(np.concatenate([[0], sizes]))[:-1]
            arr_size = self.comm.allreduce(size, op=MPI.SUM)
            data = self.alltoallv_array(data, arr_size, offsets, sizes)
            return data
        elif datatype == "list" and op == "cat":
            recv_data = self.comm.allgather(data)
            # Now flatten into a single list, since this 
            # returns us a list of lists.
            data = []
            while recv_data:
                data.extend(recv_data.pop(0))
            return data
        raise NotImplementedError

    @parallel_passthrough
    def mpi_bcast(self, data, root = 0):
        # The second check below makes sure that we know how to communicate
        # this type of array. Otherwise, we'll pickle it.
        if isinstance(data, np.ndarray) and \
                get_mpi_type(data.dtype) is not None:
            if self.comm.rank == root:
                info = (data.shape, data.dtype)
            else:
                info = ()
            info = self.comm.bcast(info, root=root)
            if self.comm.rank != root:
                data = np.empty(info[0], dtype=info[1])
            mpi_type = get_mpi_type(info[1])
            self.comm.Bcast([data, mpi_type], root = root)
            return data
        else:
            # Use pickled methods.
            data = self.comm.bcast(data, root = root)
            return data

    def preload(self, grids, fields, io_handler):
        # This will preload if it detects we are parallel capable and
        # if so, we load *everything* that we need.  Use with some care.
        if len(fields) == 0: return
        mylog.debug("Preloading %s from %s grids", fields, len(grids))
        if not self._distributed: return
        io_handler.preload(grids, fields)

    @parallel_passthrough
    def mpi_allreduce(self, data, dtype=None, op='sum'):
        op = op_names[op]
        if isinstance(data, np.ndarray) and data.dtype != np.bool:
            if dtype is None:
                dtype = data.dtype
            if dtype != data.dtype:
                data = data.astype(dtype)
            temp = data.copy()
            self.comm.Allreduce([temp,get_mpi_type(dtype)], 
                                     [data,get_mpi_type(dtype)], op)
            return data
        else:
            # We use old-school pickling here on the assumption the arrays are
            # relatively small ( < 1e7 elements )
            return self.comm.allreduce(data, op)

    ###
    # Non-blocking stuff.
    ###

    def mpi_nonblocking_recv(self, data, source, tag=0, dtype=None):
        if not self._distributed: return -1
        if dtype is None: dtype = data.dtype
        mpi_type = get_mpi_type(dtype)
        return self.comm.Irecv([data, mpi_type], source, tag)

    def mpi_nonblocking_send(self, data, dest, tag=0, dtype=None):
        if not self._distributed: return -1
        if dtype is None: dtype = data.dtype
        mpi_type = get_mpi_type(dtype)
        return self.comm.Isend([data, mpi_type], dest, tag)

    def mpi_Request_Waitall(self, hooks):
        if not self._distributed: return
        MPI.Request.Waitall(hooks)

    def mpi_Request_Waititer(self, hooks):
        for i in xrange(len(hooks)):
            req = MPI.Request.Waitany(hooks)
            yield req

    def mpi_Request_Testall(self, hooks):
        """
        This returns False if any of the request hooks are un-finished,
        and True if they are all finished.
        """
        if not self._distributed: return True
        return MPI.Request.Testall(hooks)

    ###
    # End non-blocking stuff.
    ###

    ###
    # Parallel rank and size properties.
    ###

    @property
    def size(self):
        if not self._distributed: return 1
        return self.comm.size

    @property
    def rank(self):
        if not self._distributed: return 0
        return self.comm.rank

    def mpi_info_dict(self, info):
        if not self._distributed: return 0, {0:info}
        data = None
        if self.comm.rank == 0:
            data = {0:info}
            for i in range(1, self.comm.size):
                data[i] = self.comm.recv(source=i, tag=0)
        else:
            self.comm.send(info, dest=0, tag=0)
        mylog.debug("Opening MPI Broadcast on %s", self.comm.rank)
        data = self.comm.bcast(data, root=0)
        return self.comm.rank, data

    def claim_object(self, obj):
        if not self._distributed: return
        obj._owner = self.comm.rank
        obj._distributed = True

    def do_not_claim_object(self, obj):
        if not self._distributed: return
        obj._owner = -1
        obj._distributed = True

    def write_on_root(self, fn):
        if not self._distributed: return open(fn, "w")
        if self.comm.rank == 0:
            return open(fn, "w")
        else:
            return cStringIO.StringIO()

    def get_filename(self, prefix, rank=None):
        if not self._distributed: return prefix
        if rank == None:
            return "%s_%04i" % (prefix, self.comm.rank)
        else:
            return "%s_%04i" % (prefix, rank)

    def is_mine(self, obj):
        if not obj._distributed: return True
        return (obj._owner == self.comm.rank)

    def send_quadtree(self, target, buf, tgd, args):
        sizebuf = np.zeros(1, 'int64')
        sizebuf[0] = buf[0].size
        self.comm.Send([sizebuf, MPI.LONG], dest=target)
        self.comm.Send([buf[0], MPI.INT], dest=target)
        self.comm.Send([buf[1], MPI.DOUBLE], dest=target)
        self.comm.Send([buf[2], MPI.DOUBLE], dest=target)
        
    def recv_quadtree(self, target, tgd, args):
        sizebuf = np.zeros(1, 'int64')
        self.comm.Recv(sizebuf, source=target)
        buf = [np.empty((sizebuf[0],), 'int32'),
               np.empty((sizebuf[0], args[2]),'float64'),
               np.empty((sizebuf[0],),'float64')]
        self.comm.Recv([buf[0], MPI.INT], source=target)
        self.comm.Recv([buf[1], MPI.DOUBLE], source=target)
        self.comm.Recv([buf[2], MPI.DOUBLE], source=target)
        return buf

    @parallel_passthrough
    def merge_quadtree_buffers(self, qt, merge_style):
        # This is a modified version of pairwise reduction from Lisandro Dalcin,
        # in the reductions demo of mpi4py
        size = self.comm.size
        rank = self.comm.rank

        mask = 1

        buf = qt.tobuffer()
        print "PROC", rank, buf[0].shape, buf[1].shape, buf[2].shape
        sys.exit()

        args = qt.get_args() # Will always be the same
        tgd = np.array([args[0], args[1]], dtype='int64')
        sizebuf = np.zeros(1, 'int64')

        while mask < size:
            if (mask & rank) != 0:
                target = (rank & ~mask) % size
                #print "SENDING FROM %02i to %02i" % (rank, target)
                buf = qt.tobuffer()
                self.send_quadtree(target, buf, tgd, args)
                #qt = self.recv_quadtree(target, tgd, args)
            else:
                target = (rank | mask)
                if target < size:
                    #print "RECEIVING FROM %02i on %02i" % (target, rank)
                    buf = self.recv_quadtree(target, tgd, args)
                    qto = QuadTree(tgd, args[2])
                    qto.frombuffer(buf[0], buf[1], buf[2], merge_style)
                    merge_quadtrees(qt, qto, style = merge_style)
                    del qto
                    #self.send_quadtree(target, qt, tgd, args)
            mask <<= 1

        if rank == 0:
            buf = qt.tobuffer()
            sizebuf[0] = buf[0].size
        self.comm.Bcast([sizebuf, MPI.LONG], root=0)
        if rank != 0:
            buf = [np.empty((sizebuf[0],), 'int32'),
                   np.empty((sizebuf[0], args[2]),'float64'),
                   np.empty((sizebuf[0],),'float64')]
        self.comm.Bcast([buf[0], MPI.INT], root=0)
        self.comm.Bcast([buf[1], MPI.DOUBLE], root=0)
        self.comm.Bcast([buf[2], MPI.DOUBLE], root=0)
        self.refined = buf[0]
        if rank != 0:
            qt = QuadTree(tgd, args[2])
            qt.frombuffer(buf[0], buf[1], buf[2], merge_style)
        return qt


    def send_array(self, arr, dest, tag = 0):
        if not isinstance(arr, np.ndarray):
            self.comm.send((None,None), dest=dest, tag=tag)
            self.comm.send(arr, dest=dest, tag=tag)
            return
        tmp = arr.view(self.__tocast) # Cast to CHAR
        # communicate type and shape
        self.comm.send((arr.dtype.str, arr.shape), dest=dest, tag=tag)
        self.comm.Send([arr, MPI.CHAR], dest=dest, tag=tag)
        del tmp

    def recv_array(self, source, tag = 0):
        dt, ne = self.comm.recv(source=source, tag=tag)
        if dt is None and ne is None:
            return self.comm.recv(source=source, tag=tag)
        arr = np.empty(ne, dtype=dt)
        tmp = arr.view(self.__tocast)
        self.comm.Recv([tmp, MPI.CHAR], source=source, tag=tag)
        return arr

    def alltoallv_array(self, send, total_size, offsets, sizes):
        if len(send.shape) > 1:
            recv = []
            for i in range(send.shape[0]):
                recv.append(self.alltoallv_array(send[i,:].copy(), 
                                                 total_size, offsets, sizes))
            recv = np.array(recv)
            return recv
        offset = offsets[self.comm.rank]
        tmp_send = send.view(self.__tocast)
        recv = np.empty(total_size, dtype=send.dtype)
        recv[offset:offset+send.size] = send[:]
        dtr = send.dtype.itemsize / tmp_send.dtype.itemsize # > 1
        roff = [off * dtr for off in offsets]
        rsize = [siz * dtr for siz in sizes]
        tmp_recv = recv.view(self.__tocast)
        self.comm.Allgatherv((tmp_send, tmp_send.size, MPI.CHAR),
                                  (tmp_recv, (rsize, roff), MPI.CHAR))
        return recv

    def probe_loop(self, tag, callback):
        while 1:
            st = MPI.Status()
            self.comm.Probe(MPI.ANY_SOURCE, tag = tag, status = st)
            try:
                callback(st)
            except StopIteration:
                mylog.debug("Probe loop ending.")
                break

communication_system = CommunicationSystem()
if parallel_capable:
    ranks = np.arange(MPI.COMM_WORLD.size)
    communication_system.push_with_ids(ranks)

class ParallelAnalysisInterface(object):
    comm = None
    _grids = None
    _distributed = None

    def __init__(self, comm = None):
        if comm is None:
            self.comm = communication_system.communicators[-1]
        else:
            self.comm = comm
        self._grids = self.comm._grids
        self._distributed = self.comm._distributed

    def _get_objs(self, attr, *args, **kwargs):
        if self._distributed:
            rr = kwargs.pop("round_robin", False)
            self._initialize_parallel(*args, **kwargs)
            return ParallelObjectIterator(self, attr=attr,
                    round_robin=rr)
        return ObjectIterator(self, attr=attr)

    def _get_grids(self, *args, **kwargs):
        if self._distributed:
            self._initialize_parallel(*args, **kwargs)
            return ParallelObjectIterator(self, attr='_grids')
        return ObjectIterator(self, attr='_grids')

    def _get_grid_objs(self):
        if self._distributed:
            return ParallelObjectIterator(self, True, attr='_grids')
        return ObjectIterator(self, True, attr='_grids')

    def get_dependencies(self, fields):
        deps = []
        fi = self.pf.field_info
        for field in fields:
            if any(getattr(v,"ghost_zones", 0) > 0 for v in
                   fi[field].validators): continue
            deps += ensure_list(fi[field].get_dependencies(pf=self.pf).requested)
        return list(set(deps))

    def _initialize_parallel(self):
        pass

    def _finalize_parallel(self):
        pass


    def partition_hierarchy_2d(self, axis):
        if not self._distributed:
           return False, self.hierarchy.grid_collection(self.center, 
                                                        self.hierarchy.grids)

        xax, yax = x_dict[axis], y_dict[axis]
        cc = MPI.Compute_dims(self.comm.size, 2)
        mi = self.comm.rank
        cx, cy = np.unravel_index(mi, cc)
        x = np.mgrid[0:1:(cc[0]+1)*1j][cx:cx+2]
        y = np.mgrid[0:1:(cc[1]+1)*1j][cy:cy+2]

        DLE, DRE = self.pf.domain_left_edge.copy(), self.pf.domain_right_edge.copy()
        LE = np.ones(3, dtype='float64') * DLE
        RE = np.ones(3, dtype='float64') * DRE
        LE[xax] = x[0] * (DRE[xax]-DLE[xax]) + DLE[xax]
        RE[xax] = x[1] * (DRE[xax]-DLE[xax]) + DLE[xax]
        LE[yax] = y[0] * (DRE[yax]-DLE[yax]) + DLE[yax]
        RE[yax] = y[1] * (DRE[yax]-DLE[yax]) + DLE[yax]
        mylog.debug("Dimensions: %s %s", LE, RE)

        reg = self.hierarchy.region_strict(self.center, LE, RE)
        return True, reg

    def partition_hierarchy_3d(self, ds, padding=0.0, rank_ratio = 1):
        LE, RE = np.array(ds.left_edge), np.array(ds.right_edge)
        # We need to establish if we're looking at a subvolume, in which case
        # we *do* want to pad things.
        if (LE == self.pf.domain_left_edge).all() and \
                (RE == self.pf.domain_right_edge).all():
            subvol = False
        else:
            subvol = True
        if not self._distributed and not subvol:
            return False, LE, RE, ds
        if not self._distributed and subvol:
            return True, LE, RE, \
            self.hierarchy.periodic_region_strict(self.center,
                LE-padding, RE+padding)
        elif ytcfg.getboolean("yt", "inline"):
            # At this point, we want to identify the root grid tile to which
            # this processor is assigned.
            # The only way I really know how to do this is to get the level-0
            # grid that belongs to this processor.
            grids = self.pf.h.select_grids(0)
            root_grids = [g for g in grids
                          if g.proc_num == self.comm.rank]
            if len(root_grids) != 1: raise RuntimeError
            #raise KeyError
            LE = root_grids[0].LeftEdge
            RE = root_grids[0].RightEdge
            return True, LE, RE, self.hierarchy.region(self.center, LE, RE)

        cc = MPI.Compute_dims(self.comm.size / rank_ratio, 3)
        mi = self.comm.rank % (self.comm.size / rank_ratio)
        cx, cy, cz = np.unravel_index(mi, cc)
        x = np.mgrid[LE[0]:RE[0]:(cc[0]+1)*1j][cx:cx+2]
        y = np.mgrid[LE[1]:RE[1]:(cc[1]+1)*1j][cy:cy+2]
        z = np.mgrid[LE[2]:RE[2]:(cc[2]+1)*1j][cz:cz+2]

        LE = np.array([x[0], y[0], z[0]], dtype='float64')
        RE = np.array([x[1], y[1], z[1]], dtype='float64')

        if padding > 0:
            return True, \
                LE, RE, self.hierarchy.periodic_region_strict(self.center,
                LE-padding, RE+padding)

        return False, LE, RE, self.hierarchy.region_strict(self.center, LE, RE)

    def partition_region_3d(self, left_edge, right_edge, padding=0.0,
            rank_ratio = 1):
        """
        Given a region, it subdivides it into smaller regions for parallel
        analysis.
        """
        LE, RE = left_edge[:], right_edge[:]
        if not self._distributed:
            return LE, RE, re
        
        cc = MPI.Compute_dims(self.comm.size / rank_ratio, 3)
        mi = self.comm.rank % (self.comm.size / rank_ratio)
        cx, cy, cz = np.unravel_index(mi, cc)
        x = np.mgrid[LE[0]:RE[0]:(cc[0]+1)*1j][cx:cx+2]
        y = np.mgrid[LE[1]:RE[1]:(cc[1]+1)*1j][cy:cy+2]
        z = np.mgrid[LE[2]:RE[2]:(cc[2]+1)*1j][cz:cz+2]

        LE = np.array([x[0], y[0], z[0]], dtype='float64')
        RE = np.array([x[1], y[1], z[1]], dtype='float64')

        if padding > 0:
            return True, \
                LE, RE, self.hierarchy.periodic_region(self.center, LE-padding,
                    RE+padding)

        return False, LE, RE, self.hierarchy.region(self.center, LE, RE)

    def partition_hierarchy_3d_bisection_list(self):
        """
        Returns an array that is used to drive _partition_hierarchy_3d_bisection,
        below.
        """

        def factor(n):
            if n == 1: return [1]
            i = 2
            limit = n**0.5
            while i <= limit:
                if n % i == 0:
                    ret = factor(n/i)
                    ret.append(i)
                    return ret
                i += 1
            return [n]

        cc = MPI.Compute_dims(self.comm.size, 3)
        si = self.comm.size
        
        factors = factor(si)
        xyzfactors = [factor(cc[0]), factor(cc[1]), factor(cc[2])]
        
        # Each entry of cuts is a two element list, that is:
        # [cut dim, number of cuts]
        cuts = []
        # The higher cuts are in the beginning.
        # We're going to do our best to make the cuts cyclic, i.e. x, then y,
        # then z, etc...
        lastdim = 0
        for f in factors:
            nextdim = (lastdim + 1) % 3
            while True:
                if f in xyzfactors[nextdim]:
                    cuts.append([nextdim, f])
                    topop = xyzfactors[nextdim].index(f)
                    temp = xyzfactors[nextdim].pop(topop)
                    lastdim = nextdim
                    break
                nextdim = (nextdim + 1) % 3
        return cuts
    <|MERGE_RESOLUTION|>--- conflicted
+++ resolved
@@ -428,15 +428,13 @@
             break
     if parallel_capable:
         communication_system.push_with_ids(all_new_comms[my_new_id].tolist())
-<<<<<<< HEAD
-=======
     obj_ids = np.arange(len(objects))
->>>>>>> 4c30e2af
 
     to_share = {}
     # If our objects object is slice-aware, like time series data objects are,
     # this will prevent intermediate objects from being created.
-    oiter = itertools.islice(enumerate(objects), my_new_id, None, njobs)
+    oiter = itertools.izip(obj_ids[my_new_id::njobs],
+                           objects[my_new_id::njobs])
     for result_id, obj in oiter:
         if storage is not None:
             rstore = ResultsStorage()
