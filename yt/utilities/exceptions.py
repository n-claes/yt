--- conflicted
+++ resolved
@@ -49,14 +49,6 @@
     def __str__(self):
         return "The supplied axes are not orthogonal.  %s" % (self.axes)
 
-<<<<<<< HEAD
-class YTFieldTypeNotFound(YTException):
-    def __init__(self, fname):
-        self.fname = fname
-
-    def __str__(self):
-        return "Could not find field '%s'." % (self.fname)
-=======
 class YTNoDataInObjectError(YTException):
     def __init__(self, obj):
         self.obj_type = getattr(obj, "_type_name", "")
@@ -66,4 +58,10 @@
         if self.obj_type == "slice":
             s += "  It may lie on a grid face.  Try offsetting slightly."
         return s
->>>>>>> e0453d8d
+
+class YTFieldTypeNotFound(YTException):
+    def __init__(self, fname):
+        self.fname = fname
+
+    def __str__(self):
+        return "Could not find field '%s'." % (self.fname)