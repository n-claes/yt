--- conflicted
+++ resolved
@@ -142,7 +142,73 @@
     def __str__(self):
         return "This parameter file doesn't recognize %s" % self.unit
 
-<<<<<<< HEAD
+class YTHubRegisterError(YTException):
+    def __str__(self):
+        return "You must create an API key before uploading.  See " + \
+               "https://data.yt-project.org/getting_started.html"
+
+class YTNoFilenamesMatchPattern(YTException):
+    def __init__(self, pattern):
+        self.pattern = pattern
+
+    def __str__(self):
+        return "No filenames were found to match the pattern: " + \
+               "'%s'" % (self.pattern)
+
+class YTNoOldAnswer(YTException):
+    def __init__(self, path):
+        self.path = path
+
+    def __str__(self):
+        return "There is no old answer available.\n" + \
+               str(self.path)
+
+class YTCloudError(YTException):
+    def __init__(self, path):
+        self.path = path
+
+    def __str__(self):
+        return "Failed to retrieve cloud data. Connection may be broken.\n" + \
+               str(self.path)
+
+class YTEllipsoidOrdering(YTException):
+    def __init__(self, pf, A, B, C):
+        YTException.__init__(self, pf)
+        self._A = A
+        self._B = B
+        self._C = C
+
+    def __str__(self):
+        return "Must have A>=B>=C"
+
+class EnzoTestOutputFileNonExistent(YTException):
+    def __init__(self, filename):
+        self.filename = filename
+        self.testname = os.path.basename(os.path.dirname(filename))
+
+    def __str__(self):
+        return "Enzo test output file (OutputLog) not generated for: " + \
+            "'%s'" % (self.testname) + ".\nTest did not complete."
+
+class YTNoAPIKey(YTException):
+    def __init__(self, service, config_name):
+        self.service = service
+        self.config_name = config_name
+
+    def __str__(self):
+        return "You need to set an API key for %s in ~/.yt/config as %s" % (
+            self.service, self.config_name)
+
+class YTTooManyVertices(YTException):
+    def __init__(self, nv, fn):
+        self.nv = nv
+        self.fn = fn
+
+    def __str__(self):
+        s = "There are too many vertices (%s) to upload to Sketchfab. " % (self.nv)
+        s += "Your model has been saved as %s .  You should upload manually." % (self.fn)
+        return s
+
 class YTEmptyProfileData(Exception):
     pass
 
@@ -157,72 +223,4 @@
                %s
                But being asked to add it with:
                %s""" % (self.field, self.old_spec, self.new_spec)
-        return r
-=======
-class YTHubRegisterError(YTException):
-    def __str__(self):
-        return "You must create an API key before uploading.  See " + \
-               "https://data.yt-project.org/getting_started.html"
-
-class YTNoFilenamesMatchPattern(YTException):
-    def __init__(self, pattern):
-        self.pattern = pattern
-
-    def __str__(self):
-        return "No filenames were found to match the pattern: " + \
-               "'%s'" % (self.pattern)
-
-class YTNoOldAnswer(YTException):
-    def __init__(self, path):
-        self.path = path
-
-    def __str__(self):
-        return "There is no old answer available.\n" + \
-               str(self.path)
-
-class YTCloudError(YTException):
-    def __init__(self, path):
-        self.path = path
-
-    def __str__(self):
-        return "Failed to retrieve cloud data. Connection may be broken.\n" + \
-               str(self.path)
-
-class YTEllipsoidOrdering(YTException):
-    def __init__(self, pf, A, B, C):
-        YTException.__init__(self, pf)
-        self._A = A
-        self._B = B
-        self._C = C
-
-    def __str__(self):
-        return "Must have A>=B>=C"
-
-class EnzoTestOutputFileNonExistent(YTException):
-    def __init__(self, filename):
-        self.filename = filename
-        self.testname = os.path.basename(os.path.dirname(filename))
-
-    def __str__(self):
-        return "Enzo test output file (OutputLog) not generated for: " + \
-            "'%s'" % (self.testname) + ".\nTest did not complete."
-
-class YTNoAPIKey(YTException):
-    def __init__(self, service, config_name):
-        self.service = service
-        self.config_name = config_name
-
-    def __str__(self):
-        return "You need to set an API key for %s in ~/.yt/config as %s" % (
-            self.service, self.config_name)
-
-class YTTooManyVertices(YTException):
-    def __init__(self, nv, fn):
-        self.nv = nv
-        self.fn = fn
-
-    def __str__(self):
-        s = "There are too many vertices (%s) to upload to Sketchfab. " % (self.nv)
-        s += "Your model has been saved as %s .  You should upload manually." % (self.fn)
-        return s
->>>>>>> c1c1d8c4
+        return r