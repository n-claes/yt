"""
A means of running standalone commands with a shared set of options.

Author: Matthew Turk <matthewturk@gmail.com>
Affiliation: KIPAC/SLAC/Stanford
Homepage: http://yt-project.org/
License:
  Copyright (C) 2008-2011 Matthew Turk.  All Rights Reserved.

  This file is part of yt.

  yt is free software; you can redistribute it and/or modify
  it under the terms of the GNU General Public License as published by
  the Free Software Foundation; either version 3 of the License, or
  (at your option) any later version.

  This program is distributed in the hope that it will be useful,
  but WITHOUT ANY WARRANTY; without even the implied warranty of
  MERCHANTABILITY or FITNESS FOR A PARTICULAR PURPOSE.  See the
  GNU General Public License for more details.

  You should have received a copy of the GNU General Public License
  along with this program.  If not, see <http://www.gnu.org/licenses/>.
"""

from yt.config import ytcfg
ytcfg["yt","__command_line"] = "True"
from yt.startup_tasks import parser, subparsers
from yt.mods import *
from yt.funcs import *
from yt.utilities.minimal_representation import MinimalProjectDescription
import argparse, os, os.path, math, sys, time, subprocess, getpass, tempfile
import urllib, urllib2, base64, os

def _fix_pf(arg):
    if os.path.isdir("%s" % arg) and \
        os.path.exists("%s/%s" % (arg,arg)):
        pf = load("%s/%s" % (arg,arg))
    elif os.path.isdir("%s.dir" % arg) and \
        os.path.exists("%s.dir/%s" % (arg,arg)):
        pf = load("%s.dir/%s" % (arg,arg))
    elif arg.endswith(".hierarchy"):
        pf = load(arg[:-10])
    else:
        pf = load(arg)
    return pf

def _add_arg(sc, arg):
    if isinstance(arg, types.StringTypes):
        arg = _common_options[arg].copy()
    argc = dict(arg.items())
    argnames = []
    if "short" in argc: argnames.append(argc.pop('short'))
    if "long" in argc: argnames.append(argc.pop('long'))
    sc.add_argument(*argnames, **argc)

class YTCommand(object):
    args = ()
    name = None
    description = ""
    aliases = ()
    npfs = 1

    class __metaclass__(type):
        def __init__(cls, name, b, d):
            type.__init__(cls, name, b, d)
            if cls.name is not None:
                names = ensure_list(cls.name)
                for name in names:
                    sc = subparsers.add_parser(name,
                        description = cls.description,
                        help = cls.description)
                    sc.set_defaults(func=cls.run)
                    for arg in cls.args:
                        _add_arg(sc, arg)

    @classmethod
    def run(cls, args):
        self = cls()
        # Some commands need to be run repeatedly on parameter files
        # In fact, this is the rule and the opposite is the exception
        # BUT, we only want to parse the arguments once.
        if cls.npfs > 1:
            self(args)
        else:
            pf_args = getattr(args, "pf", [])
            if len(pf_args) > 1:
                pfs = args.pf
                for pf in pfs:
                    args.pf = pf
                    self(args)
            elif len(pf_args) == 0:
                pfs = []
                self(args)
            else:
                args.pf = getattr(args, 'pf', [None])[0]
                self(args)

class GetParameterFiles(argparse.Action):
    def __call__(self, parser, namespace, values, option_string = None):
        if len(values) == 1:
            pfs = values
        elif len(values) == 2 and namespace.basename is not None:
            pfs = ["%s%04i" % (namespace.basename, r)
                   for r in range(int(values[0]), int(values[1]), namespace.skip) ]
        else:
            pfs = values
        namespace.pf = [_fix_pf(pf) for pf in pfs]

_common_options = dict(
    all     = dict(long="--all", dest="reinstall",
                   default=False, action="store_true",
                   help="Reinstall the full yt stack in the current location."),
    pf      = dict(short="pf", action=GetParameterFiles,
                   nargs="+", help="Parameter files to run on"),
    opf     = dict(action=GetParameterFiles, dest="pf",
                   nargs="*", help="(Optional) Parameter files to run on"),
    axis    = dict(short="-a", long="--axis",
                   action="store", type=int,
                   dest="axis", default=4,
                   help="Axis (4 for all three)"),
    log     = dict(short="-l", long="--log",
                   action="store_true",
                   dest="takelog", default=True,
                   help="Use logarithmic scale for image"),
    linear  = dict(long="--linear",
                   action="store_false",
                   dest="takelog",
                   help="Use linear scale for image"),
    text    = dict(short="-t", long="--text",
                   action="store", type=str,
                   dest="text", default=None,
                   help="Textual annotation"),
    field   = dict(short="-f", long="--field",
                   action="store", type=str,
                   dest="field", default="Density",
                   help="Field to color by"),
    weight  = dict(short="-g", long="--weight",
                   action="store", type=str,
                   dest="weight", default=None,
                   help="Field to weight projections with"),
    cmap    = dict(long="--colormap",
                   action="store", type=str,
                   dest="cmap", default="algae",
                   help="Colormap name"),
    zlim    = dict(short="-z", long="--zlim",
                   action="store", type=float,
                   dest="zlim", default=None,
                   nargs=2,
                   help="Color limits (min, max)"),
    dex     = dict(long="--dex",
                   action="store", type=float,
                   dest="dex", default=None,
                   nargs=1,
                   help="Number of dex above min to display"),
    width   = dict(short="-w", long="--width",
                   action="store", type=float,
                   dest="width", default=None,
                   help="Width in specified units"),
    unit    = dict(short="-u", long="--unit",
                   action="store", type=str,
                   dest="unit", default='1',
                   help="Desired units"),
    center  = dict(short="-c", long="--center",
                   action="store", type=float,
                   dest="center", default=None,
                   nargs=3,
                   help="Center, space separated (-1 -1 -1 for max)"),
    max     = dict(short="-m", long="--max",
                   action="store_true",
                   dest="max",default=False,
                   help="Center the plot on the density maximum"),
    bn      = dict(short="-b", long="--basename",
                   action="store", type=str,
                   dest="basename", default=None,
                   help="Basename of parameter files"),
    output  = dict(short="-o", long="--output",
                   action="store", type=str,
                   dest="output", default="frames/",
                   help="Folder in which to place output images"),
    outputfn= dict(short="-o", long="--output",
                   action="store", type=str,
                   dest="output", default=None,
                   help="File in which to place output"),
    skip    = dict(short="-s", long="--skip",
                   action="store", type=int,
                   dest="skip", default=1,
                   help="Skip factor for outputs"),
    proj    = dict(short="-p", long="--projection",
                   action="store_true",
                   dest="projection", default=False,
                   help="Use a projection rather than a slice"),
    maxw    = dict(long="--max-width",
                   action="store", type=float,
                   dest="max_width", default=1.0,
                   help="Maximum width in code units"),
    minw    = dict(long="--min-width",
                   action="store", type=float,
                   dest="min_width", default=50,
                   help="Minimum width in units of smallest dx (default: 50)"),
    nframes = dict(short="-n", long="--nframes",
                   action="store", type=int,
                   dest="nframes", default=100,
                   help="Number of frames to generate"),
    slabw   = dict(long="--slab-width",
                   action="store", type=float,
                   dest="slab_width", default=1.0,
                   help="Slab width in specified units"),
    slabu   = dict(short="-g", long="--slab-unit",
                   action="store", type=str,
                   dest="slab_unit", default='1',
                   help="Desired units for the slab"),
    ptype   = dict(long="--particle-type",
                   action="store", type=int,
                   dest="ptype", default=2,
                   help="Particle type to select"),
    agecut  = dict(long="--age-cut",
                   action="store", type=float,
                   dest="age_filter", default=None,
                   nargs=2,
                   help="Bounds for the field to select"),
    uboxes  = dict(long="--unit-boxes",
                   action="store_true",
                   dest="unit_boxes",
                   help="Display helpful unit boxes"),
    thresh  = dict(long="--threshold",
                   action="store", type=float,
                   dest="threshold", default=None,
                   help="Density threshold"),
    dm_only = dict(long="--all-particles",
                   action="store_false",
                   dest="dm_only", default=True,
                   help="Use all particles"),
    grids   = dict(long="--show-grids",
                   action="store_true",
                   dest="grids", default=False,
                   help="Show the grid boundaries"),
    time    = dict(long="--time",
                   action="store_true",
                   dest="time", default=False,
                   help="Print time in years on image"),
    contours    = dict(long="--contours",
                   action="store",type=int,
                   dest="contours", default=None,
                   help="Number of Contours for Rendering"),
    contour_width  = dict(long="--contour_width",
                   action="store",type=float,
                   dest="contour_width", default=None,
                   help="Width of gaussians used for rendering."),
    enhance   = dict(long="--enhance",
                   action="store_true",
                   dest="enhance", default=False,
                   help="Enhance!"),
    valrange  = dict(short="-r", long="--range",
                   action="store", type=float,
                   dest="valrange", default=None,
                   nargs=2,
                   help="Range, space separated"),
    up  = dict(long="--up",
                   action="store", type=float,
                   dest="up", default=None,
                   nargs=3,
                   help="Up, space separated"),
    viewpoint  = dict(long="--viewpoint",
                   action="store", type=float,
                   dest="viewpoint", default=[1., 1., 1.],
                   nargs=3,
                   help="Viewpoint, space separated"),
    pixels    = dict(long="--pixels",
                   action="store",type=int,
                   dest="pixels", default=None,
                   help="Number of Pixels for Rendering"),
    halos   = dict(long="--halos",
                   action="store", type=str,
                   dest="halos",default="multiple",
                   help="Run halo profiler on a 'single' halo or 'multiple' halos."),
    halo_radius = dict(long="--halo_radius",
                       action="store", type=float,
                       dest="halo_radius",default=0.1,
                       help="Constant radius for profiling halos if using hop output files with no radius entry. Default: 0.1."),
    halo_radius_units = dict(long="--halo_radius_units",
                             action="store", type=str,
                             dest="halo_radius_units",default="1",
                             help="Units for radius used with --halo_radius flag. Default: '1' (code units)."),
    halo_hop_style = dict(long="--halo_hop_style",
                          action="store", type=str,
                          dest="halo_hop_style",default="new",
                          help="Style of hop output file.  'new' for yt_hop files and 'old' for enzo_hop files."),
    halo_parameter_file = dict(long="--halo_parameter_file",
                               action="store", type=str,
                               dest="halo_parameter_file",default=None,
                               help="HaloProfiler parameter file."),
    make_profiles = dict(long="--make_profiles",
                         action="store_true", default=False,
                         help="Make profiles with halo profiler."),
    make_projections = dict(long="--make_projections",
                            action="store_true", default=False,
                            help="Make projections with halo profiler.")

    )

def _get_yt_stack_date():
    if "YT_DEST" not in os.environ:
        print "Could not determine when yt stack was last updated."
        return
    date_file = os.path.join(os.environ["YT_DEST"], ".yt_update")
    if not os.path.exists(date_file):
        print "Could not determine when yt stack was last updated."
        return
    print "".join(file(date_file, 'r').readlines())
    print "To update all dependencies, run \"yt update --all\"."
    
def _update_yt_stack(path):
    "Rerun the install script to updated all dependencies."
    
    install_script = os.path.join(path, "doc/install_script.sh")
    if not os.path.exists(install_script):
        print
        print "Install script not found!"
        print "The install script should be here: %s," % install_script
        print "but it was not."
        return

    print
    print "We will now attempt to update the yt stack located at:"
    print "    %s." % os.environ["YT_DEST"]
    print
    print "[hit enter to continue or Ctrl-C to stop]"
    try:
        raw_input()
    except:
        sys.exit(0)
    os.environ["REINST_YT"] = "1"
    ret = subprocess.call(["bash", install_script])
    print
    if ret:
        print "The install script seems to have failed."
        print "Check the output above."
    else:
        print "The yt stack has been updated successfully."
        print "Now get back to work!"

def _update_hg(path, skip_rebuild = False):
    from mercurial import hg, ui, commands
    f = open(os.path.join(path, "yt_updater.log"), "a")
    u = ui.ui()
    u.pushbuffer()
    config_fn = os.path.join(path, ".hg", "hgrc")
    print "Reading configuration from ", config_fn
    u.readconfig(config_fn)
    repo = hg.repository(u, path)
    commands.pull(u, repo)
    f.write(u.popbuffer())
    f.write("\n\n")
    u.pushbuffer()
    commands.identify(u, repo)
    if "+" in u.popbuffer():
        print "Can't rebuild modules by myself."
        print "You will have to do this yourself.  Here's a sample commands:"
        print
        print "    $ cd %s" % (path)
        print "    $ hg up"
        print "    $ %s setup.py develop" % (sys.executable)
        return 1
    print "Updating the repository"
    f.write("Updating the repository\n\n")
    commands.update(u, repo, check=True)
    if skip_rebuild: return
    f.write("Rebuilding modules\n\n")
    p = subprocess.Popen([sys.executable, "setup.py", "build_ext", "-i"], cwd=path,
                        stdout = subprocess.PIPE, stderr = subprocess.STDOUT)
    stdout, stderr = p.communicate()
    f.write(stdout)
    f.write("\n\n")
    if p.returncode:
        print "BROKEN: See %s" % (os.path.join(path, "yt_updater.log"))
        sys.exit(1)
    f.write("Successful!\n")
    print "Updated successfully."

def _get_hg_version(path):
    from mercurial import hg, ui, commands
    u = ui.ui()
    u.pushbuffer()
    repo = hg.repository(u, path)
    commands.identify(u, repo)
    return u.popbuffer()

def get_yt_version():
    try:
        from yt.__hg_version__ import hg_version
        return hg_version
    except ImportError:
        pass
    import pkg_resources
    yt_provider = pkg_resources.get_provider("yt")
    path = os.path.dirname(yt_provider.module_path)
    if not os.path.isdir(os.path.join(path, ".hg")): return None
    version = _get_hg_version(path)[:12]
    return version

# This code snippet is modified from Georg Brandl
def bb_apicall(endpoint, data, use_pass = True):
    uri = 'https://api.bitbucket.org/1.0/%s/' % endpoint
    # since bitbucket doesn't return the required WWW-Authenticate header when
    # making a request without Authorization, we cannot use the standard urllib2
    # auth handlers; we have to add the requisite header from the start
    if data is not None:
        data = urllib.urlencode(data)
    req = urllib2.Request(uri, data)
    if use_pass:
        username = raw_input("Bitbucket Username? ")
        password = getpass.getpass()
        upw = '%s:%s' % (username, password)
        req.add_header('Authorization', 'Basic %s' % base64.b64encode(upw).strip())
    return urllib2.urlopen(req).read()

def _get_yt_supp(uu):
    supp_path = os.path.join(os.environ["YT_DEST"], "src",
                             "yt-supplemental")
    # Now we check that the supplemental repository is checked out.
    from mercurial import hg, ui, commands
    if not os.path.isdir(supp_path):
        print
        print "*** The yt-supplemental repository is not checked ***"
        print "*** out.  I can do this for you, but because this ***"
        print "*** is a delicate act, I require you to respond   ***"
        print "*** to the prompt with the word 'yes'.            ***"
        print
        response = raw_input("Do you want me to try to check it out? ")
        if response != "yes":
            print
            print "Okay, I understand.  You can check it out yourself."
            print "This command will do it:"
            print
            print "$ hg clone http://hg.yt-project.org/yt-supplemental/ ",
            print "%s" % (supp_path)
            print
            sys.exit(1)
        rv = commands.clone(uu,
                "http://hg.yt-project.org/yt-supplemental/", supp_path)
        if rv:
            print "Something has gone wrong.  Quitting."
            sys.exit(1)
    # Now we think we have our supplemental repository.
    return supp_path

class YTBootstrapDevCmd(YTCommand):
    name = "bootstrap_dev"
    description = \
        """
        Bootstrap a yt development environment
        """
    def __call__(self, args):
        from mercurial import hg, ui, commands
        import imp
        import getpass
        import json
        uu = ui.ui()
        print
        print "Hi there!  Welcome to the yt development bootstrap tool."
        print
        print "This should get you started with mercurial as well as a few"
        print "other handy things"
        print
        # We have to do a couple things.
        # First, we check that YT_DEST is set.
        if "YT_DEST" not in os.environ:
            print
            print "*** You must set the environment variable YT_DEST ***"
            print "*** to point to the installation location!        ***"
            print
            sys.exit(1)
        supp_path = _get_yt_supp(uu)
        print
        print "I have found the yt-supplemental repository at %s" % (supp_path)
        print
        print "Let's load up and check what we need to do to get up and"
        print "running."
        print
        print "There are three stages:"
        print
        print " 1. Setting up your ~/.hgrc to have a username."
        print " 2. Setting up your bitbucket user account and the hgbb"
        print "    extension."
        print
        firstname = lastname = email_address = bbusername = repo_list = None
        # Now we try to import the cedit extension.
        try:
            result = imp.find_module("cedit", [supp_path])
        except ImportError:
            print "I was unable to find the 'cedit' module in %s" % (supp_path)
            print "This may be due to a broken checkout."
            print "Sorry, but I'm going to bail."
            sys.exit(1)
        cedit = imp.load_module("cedit", *result)
        try:
            result = imp.find_module("hgbb", [supp_path + "/hgbb"])
        except ImportError:
            print "I was unable to find the 'hgbb' module in %s" % (supp_path)
            print "This may be due to a broken checkout."
            print "Sorry, but I'm going to bail."
            sys.exit(1)
        hgbb = imp.load_module("hgbb", *result)
        if uu.config("ui","username",None) is None:
            print "You don't have a username specified in your ~/.hgrc."
            print "Let's set this up.  If you would like to quit at any time,"
            print "hit Ctrl-C."
            print
            firstname = raw_input("What is your first name? ")
            lastname = raw_input("What is your last name? ")
            email_address = raw_input("What is your email address? ")
            print
            print "Thanks.  I will now add a username of this form to your"
            print "~/.hgrc file:"
            print
            print "    %s %s <%s>" % (firstname, lastname, email_address)
            print
            loki = raw_input("Press enter to go on, Ctrl-C to exit.")
            print
            cedit.setuser(uu, name="%s %s" % (firstname, lastname),
                              email="%s" % (email_address),
                              local=False, username=False)
            print
        else:
            print "Looks like you already have a username!"
            print "We'll skip that step, then."
            print
        print "Now we'll set up BitBucket user.  If you would like to do this"
        print "yourself, please visit:"
        print " https://bitbucket.org/account/signup/?plan=5_users"
        print "for a free account."
        print
        loki = raw_input("Do you have a BitBucket.org user already? [yes/no]")
        if loki.strip().upper() == "YES":
            bbusername = raw_input("Okay, cool.  What is your username?  ").strip()
            # Now we get information about the username.
            if firstname is None or lastname is None:
                rv = hgbb._bb_apicall(uu, "users/%s" % bbusername, None, False)
                rv = json.loads(rv)
                firstname = rv['user']["first_name"]
                lastname = rv['user']["last_name"]
                repo_list = rv['repositories']
                print "Retrieved your info:"
                print "  username:   %s" % (bbusername)
                print "  first name: %s" % (firstname)
                print "  last name:  %s" % (lastname)
        elif loki.strip().upper() == "NO":
            print "Okay, we can set you up with one.  It's probably better for"
            print "it to be all lowercase letter."
            print
            bbusername = raw_input("What is your desired username? ").strip()
            if firstname is None:
                firstname = raw_input("What's your first name? ").strip()
            if lastname is None:
                lastname = raw_input("What's your last name? ").strip()
            if email_address is None:
                email_address = raw_input("What's your email address? ").strip()
            print
            print "Okay, I'll see if I can create a user with this information:"
            print "  username:   %s" % (bbusername)
            print "  first name: %s" % (firstname)
            print "  last name:  %s" % (lastname)
            print "  email:      %s" % (email_address)
            print
            print "Now, I'm going to ask for a password.  This password will"
            print "be transmitted over HTTPS (not HTTP) and will not be stored"
            print "in any local file.  But, it will be stored in memory for"
            print "the duration of the user-creation process."
            print
            while 1:
                password1 = getpass.getpass("Password? ")
                password2 = getpass.getpass("Confirm? ")
                if password1 == password2: break
                print "Sorry, they didn't match!  Let's try again."
                print
            rv = hgbb._bb_apicall(uu, "newuser",
                                    dict(username=bbusername,
                                         password=password1,
                                         email=email_address,
                                         first_name = firstname,
                                         last_name = lastname),
                                   False)
            del password1, password2
            if str(json.loads(rv)['username']) == bbusername:
                print "Successful!  You probably just got an email asking you"
                print "to confirm this."
            else:
                print "Okay, something is wrong.  Quitting!"
                sys.exit(1)
        else:
            print "Not really sure what you replied with.  Quitting!"
            sys.exit(1)
        # We're now going to do some modification of the hgrc.
        # We need an hgrc first.
        hgrc_path = [cedit.config.defaultpath("user", uu)]
        hgrc_path = cedit.config.verifypaths(hgrc_path)
        # Now we set up the hgbb extension
        if uu.config("extensions","config",None) is None:
            # cedit is a module, but hgbb is a file.  So we call dirname here.
            cedit_path = os.path.dirname(cedit.__file__)
            print "Now we're going to turn on the cedit extension in:"
            print "    ", hgrc_path
            print "This will enable you to edit your configuration from the"
            print "command line.  Mainly, this is useful to use the command"
            print "'addsource', which will let you add a new source to a given"
            print "mercurial repository -- like a fork, or your own fork."
            print
            print "This constitutes adding the path to the cedit extension,"
            print "which will look like this:"
            print
            print "   [extensions]"
            print "   config=%s" % cedit_path
            print
            loki = raw_input("Press enter to go on, Ctrl-C to exit.")
            cedit.config.setoption(uu, hgrc_path, "extensions.config=%s" % cedit_path)
        if uu.config("extensions","hgbb",None) is None:
            hgbb_path = hgbb.__file__
            if hgbb_path.endswith(".pyc"): hgbb_path = hgbb_path[:-1]
            print "Now we're going to turn on the hgbb extension in:"
            print "    ", hgrc_path
            print "This will enable you to access BitBucket more easily, as well"
            print "as create repositories from the command line."
            print
            print "This constitutes adding the path to the hgbb extension,"
            print "which will look like this:"
            print
            print "   [extensions]"
            print "   hgbb=%s" % hgbb_path
            print
            loki = raw_input("Press enter to go on, Ctrl-C to exit.")
            cedit.config.setoption(uu, hgrc_path, "extensions.hgbb=%s" % hgbb_path)
        if uu.config("bb","username", None) is None:
            print "We'll now set up your username for BitBucket."
            print "We will add this:"
            print
            print "   [bb]"
            print "   username = %s" % (bbusername)
            print
            loki = raw_input("Press enter to go on, Ctrl-C to exit.")
            cedit.config.setoption(uu, hgrc_path, "bb.username=%s" % bbusername)
        # We now reload the UI's config file so that it catches the [bb]
        # section changes.
        uu.readconfig(hgrc_path[0])
        try:
            import lxml
            install_lxml = False
        except ImportError:
            install_lxml = True
        if install_lxml:
            print "You are missing the lxml package.  Installing."
            import pip
            rv = pip.main(["install", "lxml"])
            if rv == 1:
                print "Unable to install lxml.  Please report this bug to yt-users."
                sys.exit(1)
        print
        print "All done!"
        print
        print "You're now set up to develop using Mercurial and BitBucket."
        print
        print "Good luck!"

class YTBugreportCmd(YTCommand):
    name = "bugreport"
    description = \
        """
        Report a bug in yt

        """

    def __call__(self, args):
        print "==============================================================="
        print
        print "Hi there!  Welcome to the yt bugreport taker."
        print
        print "==============================================================="
        print "At any time in advance of the upload of the bug, you should feel free"
        print "to ctrl-C out and submit the bug report manually by going here:"
        print "   http://hg.yt-project.org/yt/issues/new"
        print
        print "Also, in order to submit a bug through this interface, you"
        print "need a Bitbucket account. If you don't have one, exit this "
        print "bugreport now and run the 'yt bootstrap_dev' command to create one."
        print
        print "Have you checked the existing bug reports to make"
        print "sure your bug has not already been recorded by someone else?"
        print "   http://hg.yt-project.org/yt/issues?status=new&status=open"
        print
        print "Finally, are you sure that your bug is, in fact, a bug? It might"
        print "simply be a misunderstanding that could be cleared up by"
        print "visiting the yt irc channel or getting advice on the email list:"
        print "   http://yt-project.org/irc.html"
        print "   http://lists.spacepope.org/listinfo.cgi/yt-users-spacepope.org"
        print
        summary = raw_input("Press <enter> if you remain firm in your conviction to continue.")
        print
        print
        print "Okay, sorry about that. How about a nice, pithy ( < 12 words )"
        print "summary of the bug?  (e.g. 'Particle overlay problem with parallel "
        print "projections')"
        print
        try:
            current_version = get_yt_version()
        except:
            current_version = "Unavailable"
        summary = raw_input("Summary? ")
        bugtype = "bug"
        data = dict(title = summary, type=bugtype)
        print
        print "Okay, now let's get a bit more information."
        print
        print "Remember that if you want to submit a traceback, you can run"
        print "any script with --paste or --detailed-paste to submit it to"
        print "the pastebin and then include the link in this bugreport."
        if "EDITOR" in os.environ:
            print
            print "Press enter to spawn your editor, %s" % os.environ["EDITOR"]
            loki = raw_input()
            tf = tempfile.NamedTemporaryFile(delete=False)
            fn = tf.name
            tf.close()
            popen = subprocess.call("$EDITOR %s" % fn, shell = True)
            content = open(fn).read()
            try:
                os.unlink(fn)
            except:
                pass
        else:
            print
            print "Couldn't find an $EDITOR variable.  So, let's just take"
            print "take input here.  Type up your summary until you're ready"
            print "to be done, and to signal you're done, type --- by itself"
            print "on a line to signal your completion."
            print
            print "(okay, type now)"
            print
            lines = []
            while 1:
                line = raw_input()
                if line.strip() == "---": break
                lines.append(line)
            content = "\n".join(lines)
        content = "Reporting Version: %s\n\n%s" % (current_version, content)
        endpoint = "repositories/yt_analysis/yt/issues"
        data['content'] = content
        print
        print "==============================================================="
        print
        print "Okay, we're going to submit with this:"
        print
        print "Summary: %s" % (data['title'])
        print
        print "---"
        print content
        print "---"
        print
        print "==============================================================="
        print
        print "Is that okay?  If not, hit ctrl-c.  Otherwise, enter means"
        print "'submit'.  Next we'll ask for your Bitbucket Username."
        print "If you don't have one, run the 'yt bootstrap_dev' command."
        print
        loki = raw_input()
        retval = bb_apicall(endpoint, data, use_pass=True)
        import json
        retval = json.loads(retval)
        url = "http://hg.yt-project.org/yt/issue/%s" % retval['local_id']
        print
        print "==============================================================="
        print
        print "Thanks for your bug report!  Together we'll make yt totally bug free!"
        print "You can view bug report here:"
        print "   %s" % url
        print
        print "Keep in touch!"
        print

class YTHopCmd(YTCommand):
    args = ('outputfn','bn','thresh','dm_only','skip', 'pf')
    name = "hop"
    description = \
        """
        Run HOP on one or more datasets

        """

    def __call__(self, args):
        pf = args.pf
        kwargs = {'dm_only' : args.dm_only}
        if args.threshold is not None: kwargs['threshold'] = args.threshold
        hop_list = HaloFinder(pf, **kwargs)
        if args.output is None: fn = "%s.hop" % pf
        else: fn = args.output
        hop_list.write_out(fn)

class YTHubRegisterCmd(YTCommand):
    name = "hub_register"
    description = \
        """
        Register a user on the Hub: http://hub.yt-project.org/
        """
    def __call__(self, args):
        # We need these pieces of information:
        #   1. Name
        #   2. Email
        #   3. Username
        #   4. Password (and password2)
        #   5. (optional) URL
        #   6. "Secret" key to make it epsilon harder for spammers
        if ytcfg.get("yt","hub_api_key") != "":
            print "You seem to already have an API key for the hub in"
            print "~/.yt/config .  Delete this if you want to force a"
            print "new user registration."
        print "Awesome!  Let's start by registering a new user for you."
        print "Here's the URL, for reference: http://hub.yt-project.org/ "
        print
        print "As always, bail out with Ctrl-C at any time."
        print
        print "What username would you like to go by?"
        print
        username = raw_input("Username? ")
        if len(username) == 0: sys.exit(1)
        print
        print "To start out, what's your name?"
        print
        name = raw_input("Name? ")
        if len(name) == 0: sys.exit(1)
        print
        print "And your email address?"
        print
        email = raw_input("Email? ")
        if len(email) == 0: sys.exit(1)
        print
        print "Please choose a password:"
        print
        while 1:
            password1 = getpass.getpass("Password? ")
            password2 = getpass.getpass("Confirm? ")
            if len(password1) == 0: continue
            if password1 == password2: break
            print "Sorry, they didn't match!  Let's try again."
            print
        print
        print "Would you like a URL displayed for your user?"
        print "Leave blank if no."
        print
        url = raw_input("URL? ")
        print
        print "Okay, press enter to register.  You should receive a welcome"
        print "message at %s when this is complete." % email
        print
        loki = raw_input()
        data = dict(name = name, email = email, username = username,
                    password = password1, password2 = password2,
                    url = url, zap = "rowsdower")
        data = urllib.urlencode(data)
        hub_url = "https://hub.yt-project.org/create_user"
        req = urllib2.Request(hub_url, data)
        try:
            status = urllib2.urlopen(req).read()
        except urllib2.HTTPError as exc:
            if exc.code == 400:
                print "Sorry, the Hub couldn't create your user."
                print "You can't register duplicate users, which is the most"
                print "common cause of this error.  All values for username,"
                print "name, and email must be unique in our system."
                sys.exit(1)
        except urllib2.URLError as exc:
            print "Something has gone wrong.  Here's the error message."
            raise exc
        print
        print "SUCCESS!"
        print


class YTHubSubmitCmd(YTCommand):
    name = "hub_submit"
    args = (
            dict(long="--repo", action="store", type=str,
                 dest="repo", default=".", help="Repository to upload"),
           )
    description = \
        """
        Submit a mercurial repository to the yt Hub
        (http://hub.yt-project.org/), creating a BitBucket repo in the process
        if necessary.
        """

    def __call__(self, args):
        import imp
        api_key = ytcfg.get("yt","hub_api_key")
        url = ytcfg.get("yt","hub_url")
        if api_key == '':
            print
            print "You must create an API key before uploading."
            print "https://data.yt-project.org/getting_started.html"
            print
            sys.exit(1)
        from mercurial import hg, ui, commands, error, config
        uri = "http://hub.yt-project.org/3rdparty/API/api.php"
        uu = ui.ui()
        supp_path = _get_yt_supp(uu)
        try:
            result = imp.find_module("cedit", [supp_path])
        except ImportError:
            print "I was unable to find the 'cedit' module in %s" % (supp_path)
            print "This may be due to a broken checkout."
            print "Sorry, but I'm going to bail."
            sys.exit(1)
        cedit = imp.load_module("cedit", *result)
        try:
            result = imp.find_module("hgbb", [supp_path + "/hgbb"])
        except ImportError:
            print "I was unable to find the 'hgbb' module in %s" % (supp_path)
            print "This may be due to a broken checkout."
            print "Sorry, but I'm going to bail."
            sys.exit(1)
        hgbb = imp.load_module("hgbb", *result)
        try:
            repo = hg.repository(uu, args.repo)
            conf = config.config()
            if os.path.exists(os.path.join(args.repo,".hg","hgrc")):
                conf.read(os.path.join(args.repo, ".hg", "hgrc"))
            needs_bb = True
            if "paths" in conf.sections():
                default = conf['paths'].get("default", "")
                if default.startswith("bb://") or "bitbucket.org" in default:
                    needs_bb = False
                    bb_url = default
                else:
                    for alias, value in conf["paths"].items():
                        if value.startswith("bb://") or "bitbucket.org" in value:
                            needs_bb = False
                            bb_url = value
                            break
        except error.RepoError:
            print "Unable to find repo at:"
            print "   %s" % (os.path.abspath(args.repo))
            print
            print "Would you like to initialize one?  If this message"
            print "surprises you, you should perhaps press Ctrl-C to quit."
            print "Otherwise, type 'yes' at the prompt."
            print
            loki = raw_input("Create repo? ")
            if loki.upper().strip() != "YES":
                print "Okay, rad -- we'll let you handle it and get back to",
                print " us."
                return 1
            commands.init(uu, dest=args.repo)
            repo = hg.repository(uu, args.repo)
            commands.add(uu, repo)
            commands.commit(uu, repo, message="Initial automated import by yt")
            needs_bb = True
        if needs_bb:
            print
            print "Your repository is not yet on BitBucket, as near as I can tell."
            print "Would you like to create a repository there and upload to it?"
            print "Without this, I don't know what URL to submit!"
            print
            print "Type 'yes' to accept."
            print
            loki = raw_input("Upload to BitBucket? ")
            if loki.upper().strip() != "YES": return 1
            hgrc_path = [cedit.config.defaultpath("user", uu)]
            hgrc_path = cedit.config.verifypaths(hgrc_path)
            uu.readconfig(hgrc_path[0])
            bb_username = uu.config("bb", "username", None)
            if bb_username is None:
                print "Can't find your Bitbucket username.  Run the command:"
                print
                print "$ yt bootstrap_dev"
                print
                print "to get set up and ready to go."
                return 1
            bb_repo_name = os.path.basename(os.path.abspath(args.repo))
            print
            print "I am now going to create the repository:"
            print "    ", bb_repo_name
            print "on BitBucket.org and upload this repository to that."
            print "If that is not okay, please press Ctrl-C to quit."
            print
            loki = raw_input("Press Enter to continue.")
            data = dict(name=bb_repo_name)
            hgbb._bb_apicall(uu, 'repositories', data)
            print
            print "Created repository!  Now I will set this as the default path."
            print
            bb_url = "https://%s@bitbucket.org/%s/%s" % (
                        bb_username, bb_username, bb_repo_name)
            cedit.config.addsource(uu, repo, "default", bb_url)
            commands.push(uu, repo, bb_url)
            # Now we reset
            bb_url = "https://bitbucket.org/%s/%s" % (
                        bb_username, bb_repo_name)
        if bb_url.startswith("bb://"):
            bb_username, bb_repo_name = bb_url.split("/")[-2:]
            bb_url = "https://bitbucket.org/%s/%s" % (
                bb_username, bb_repo_name)
        # Now we can submit
        print
        print "Okay.  Now we're ready to submit to the Hub."
        print "Remember, you can go to the Hub at any time at"
        print " http://hub.yt-project.org/"
        print
        print "(Especially if you don't have a user yet!  We can wait.)"
        print

        categories = {
            1: "News",
            2: "Documents",
            3: "Simulation Management",
            4: "Data Management",
            5: "Analysis and Visualization",
            6: "Paper Repositories",
            7: "Astrophysical Utilities",
            8: "yt Scripts"
        }
        cat_id = -1
        while cat_id not in categories:
            print
            for i, n in sorted(categories.items()):
                print "%i. %s" % (i, n)
            print
            cat_id = int(raw_input("Which category number does your script fit into? "))
        print
        print "What is the title of your submission? (Usually a repository name) "
        title = raw_input("Title? ")
        print
        print "Give us a very brief summary of the project -- enough to get someone"
        print "interested enough to click the link and see what it's about.  This"
        print "should be a few sentences at most."
        print
        summary = raw_input("Summary? ")
        print
        print "Is there a URL that you'd like to point the image to?  Just hit"
        print "enter if no."
        print
        image_url = raw_input("Image URL? ").strip()
        print
        print "Okay, we're going to submit!  Press enter to submit, Ctrl-C to back out."
        print
        loki = raw_input()

        mpd = MinimalProjectDescription(title, bb_url, summary,
                categories[cat_id], image_url)
        mpd.upload()

class YTInstInfoCmd(YTCommand):
    name = "instinfo"
    args = (
            dict(short="-u", long="--update-source", action="store_true",
                 default = False,
                 help="Update the yt installation, if able"),
            dict(short="-o", long="--output-version", action="store",
                  default = None, dest="outputfile",
                  help="File into which the current revision number will be" +
                       "stored")
           )
    description = \
        """
        Get some information about the yt installation

        """

    def __call__(self, opts):
        import pkg_resources
        yt_provider = pkg_resources.get_provider("yt")
        path = os.path.dirname(yt_provider.module_path)
        print
        print "yt module located at:"
        print "    %s" % (path)
        update_supp = False
        if "YT_DEST" in os.environ:
            spath = os.path.join(
                     os.environ["YT_DEST"], "src", "yt-supplemental")
            if os.path.isdir(spath):
                print "The supplemental repositories are located at:"
                print "    %s" % (spath)
                update_supp = True
        vstring = get_yt_version()
        if vstring is not None:
            print
            print "The current version of the code is:"
            print
            print "---"
            print vstring.strip()
            print "---"
            print
            if "site-packages" not in path:
                print "This installation CAN be automatically updated."
                if opts.update_source:
                    update_hg(path)
                    print "Updated successfully."
                _get_yt_stack_date()
        elif opts.update_source:
            print
            print "YT site-packages not in path, so you must"
            print "update this installation manually by committing and"
            print "merging your modifications to the code before"
            print "updating to the newest changeset."
            print
        if vstring is not None and opts.outputfile is not None:
            open(opts.outputfile, "w").write(vstring)

class YTLoadCmd(YTCommand):
    name = "load"
    description = \
        """
        Load a single dataset into an IPython instance

        """

    args = ("pf", )

    def __call__(self, args):
        if args.pf is None:
            print "Could not load file."
            sys.exit()
        import yt.mods

        import IPython
        from distutils import version
        if version.LooseVersion(IPython.__version__) <= version.LooseVersion('0.10'):
            api_version = '0.10'
        else:
            api_version = '0.11'

        local_ns = yt.mods.__dict__.copy()
        local_ns['pf'] = args.pf

        if api_version == '0.10':
            shell = IPython.Shell.IPShellEmbed()
            shell(local_ns = local_ns,
                  header =
                  "\nHi there!  Welcome to yt.\n\nWe've loaded your parameter file as 'pf'.  Enjoy!"
                  )
        else:
            from IPython.config.loader import Config
            import sys
            cfg = Config()
            # prepend sys.path with current working directory
            sys.path.insert(0,'')
            IPython.embed(config=cfg,user_ns=local_ns)


class YTMapserverCmd(YTCommand):
    args = ("proj", "field", "weight",
            dict(short="-a", long="--axis", action="store", type=int,
                 dest="axis", default=0, help="Axis (4 for all three)"),
            dict(short ="-o", long="--host", action="store", type=str,
                   dest="host", default=None, help="IP Address to bind on"),
            "pf",
            )

    name = "mapserver"
    description = \
        """
        Serve a plot in a GMaps-style interface

        """

    def __call__(self, args):
        pf = args.pf
        pc=PlotCollection(pf, center=0.5*(pf.domain_left_edge +
                                          pf.domain_right_edge))
        if args.axis == 4:
            print "Doesn't work with multiple axes!"
            return
        if args.projection:
            p = pc.add_projection(args.field, args.axis, weight_field=args.weight)
        else:
            p = pc.add_slice(args.field, args.axis)
        from yt.gui.reason.pannable_map import PannableMapServer
        mapper = PannableMapServer(p.data, args.field)
        import yt.utilities.bottle as bottle
        bottle.debug(True)
        if args.host is not None:
            colonpl = args.host.find(":")
            if colonpl >= 0:
                port = int(args.host.split(":")[-1])
                args.host = args.host[:colonpl]
            else:
                port = 8080
            bottle.run(server='rocket', host=args.host, port=port)
        else:
            bottle.run(server='rocket')

class YTPastebinCmd(YTCommand):
    name = "pastebin"
    args = (
             dict(short="-l", long="--language", action="store",
                  default = None, dest="language",
                  help="Use syntax highlighter for the file in language"),
             dict(short="-L", long="--languages", action="store_true",
                  default = False, dest="languages",
                  help="Retrive a list of supported languages"),
             dict(short="-e", long="--encoding", action="store",
                  default = 'utf-8', dest="encoding",
                  help="Specify the encoding of a file (default is "
                        "utf-8 or guessing if available)"),
             dict(short="-b", long="--open-browser", action="store_true",
                  default = False, dest="open_browser",
                  help="Open the paste in a web browser"),
             dict(short="-p", long="--private", action="store_true",
                  default = False, dest="private",
                  help="Paste as private"),
             dict(short="-c", long="--clipboard", action="store_true",
                  default = False, dest="clipboard",
                  help="File to output to; else, print."),
             dict(short="file", type=str),
            )
    description = \
        """
        Post a script to an anonymous pastebin

        """

    def __call__(self, args):
        import yt.utilities.lodgeit as lo
        lo.main(args.file, languages=args.languages, language=args.language,
                 encoding=args.encoding, open_browser=args.open_browser,
                 private=args.private, clipboard=args.clipboard)

class YTPastebinGrabCmd(YTCommand):
    args = (dict(short="number", type=str),)
    name = "pastebin_grab"
    description = \
        """
        Print an online pastebin to STDOUT for local use.
        """

    def __call__(self, args):
        import yt.utilities.lodgeit as lo
        lo.main( None, download=args.number )

class YTNotebookUploadCmd(YTCommand):
    args = (dict(short="file", type=str),)
    description = \
        """
        Upload an IPython notebook to hub.yt-project.org.
        """

    name = "upload_notebook"
    def __call__(self, args):
        filename = args.file
        if not os.path.isfile(filename):
            raise IOError(filename)
        if not filename.endswith(".ipynb"):
            print "File must be an IPython notebook!"
            return 1
        import json
        try:
            t = json.loads(open(filename).read())['metadata']['name']
        except (ValueError, KeyError):
            print "File does not appear to be an IPython notebook."
        from yt.utilities.minimal_representation import MinimalNotebook
        mn = MinimalNotebook(filename, t)
        rv = mn.upload()
        print "Upload successful!"
        print
        print "To access your raw notebook go here:"
        print
        print "  %s" % (rv['url'])
        print
        print "To view your notebook go here:"
        print
        print "  %s" % (rv['url'].replace("/go/", "/nb/"))
        print

class YTPlotCmd(YTCommand):
    args = ("width", "unit", "bn", "proj", "center", "zlim", "axis", "field",
            "weight", "skip", "cmap", "output", "grids", "time", "pf", "max",
            "log", "linear")

    name = "plot"

    description = \
        """
        Create a set of images

        """

    def __call__(self, args):
        pf = args.pf
        center = args.center
        if args.center == (-1,-1,-1):
            mylog.info("No center fed in; seeking.")
            v, center = pf.h.find_max("Density")
        if args.max:
            v, center = pf.h.find_max("Density")
        elif args.center is None:
            center = 0.5*(pf.domain_left_edge + pf.domain_right_edge)
        center = np.array(center)
        if args.axis == 4:
            axes = range(3)
        else:
            axes = [args.axis]

        unit = args.unit
        if unit is None:
            unit = 'unitary'
        if args.width is None:
            width = None
        else:
            width = (args.width, args.unit)

        for ax in axes:
            mylog.info("Adding plot for axis %i", ax)
            if args.projection:
                plt = ProjectionPlot(pf, ax, args.field, center=center,
                                     width=width,
                                     weight_field=args.weight)
            else:
                plt = SlicePlot(pf, ax, args.field, center=center,
                                width=width)
            if args.grids:
                plt.annotate_grids()
<<<<<<< HEAD
            if args.time: 
=======
            if args.time:
>>>>>>> 158e17ee
                time = pf.current_time*pf['Time']*pf['years']
                plt.annotate_text((0.2,0.8), 't = %5.2e yr'%time)

            plt.set_cmap(args.field, args.cmap)
            plt.set_log(args.field, args.takelog)
            if args.zlim:
                plt.set_zlim(args.field,*args.zlim)
            if not os.path.isdir(args.output): os.makedirs(args.output)
            plt.save(os.path.join(args.output,"%s" % (pf)))

class YTRenderCmd(YTCommand):

    args = ("width", "unit", "center","enhance",'outputfn',
            "field", "cmap", "contours", "viewpoint", "linear",
            "pixels", "up", "valrange", "log","contour_width", "pf")
    name = "render"
    description = \
        """
        Create a simple volume rendering
        """

    def __call__(self, args):
        pf = args.pf
        center = args.center
        if args.center == (-1,-1,-1):
            mylog.info("No center fed in; seeking.")
            v, center = pf.h.find_max("Density")
        elif args.center is None:
            center = 0.5*(pf.domain_left_edge + pf.domain_right_edge)
        center = np.array(center)

        L = args.viewpoint
        if L is None:
            L = [1.]*3
        L = np.array(args.viewpoint)

        unit = args.unit
        if unit is None:
            unit = '1'
        width = args.width
        if width is None:
            width = 0.5*(pf.domain_right_edge - pf.domain_left_edge)
        width /= pf[unit]

        N = args.pixels
        if N is None:
            N = 512

        up = args.up
        if up is None:
            up = [0.,0.,1.]

        field = args.field
        if field is None:
            field = 'Density'

        log = args.takelog
        if log is None:
            log = True

        myrange = args.valrange
        if myrange is None:
            roi = pf.h.region(center, center-width, center+width)
            mi, ma = roi.quantities['Extrema'](field)[0]
            if log:
                mi, ma = np.log10(mi), np.log10(ma)
        else:
            mi, ma = myrange[0], myrange[1]

        n_contours = args.contours
        if n_contours is None:
            n_contours = 7

        contour_width = args.contour_width

        cmap = args.cmap
        if cmap is None:
            cmap = 'jet'
        tf = ColorTransferFunction((mi-2, ma+2))
        tf.add_layers(n_contours,w=contour_width,col_bounds = (mi,ma), colormap=cmap)

        cam = pf.h.camera(center, L, width, (N,N), transfer_function=tf)
        image = cam.snapshot()

        if args.enhance:
            for i in range(3):
                image[:,:,i] = image[:,:,i]/(image[:,:,i].mean() + 5.*image[:,:,i].std())
            image[image>1.0]=1.0

        save_name = args.output
        if save_name is None:
            save_name = "%s"%pf+"_"+field+"_rendering.png"
        if not '.png' in save_name:
            save_name += '.png'
        if cam.comm.rank != -1:
            write_bitmap(image,save_name)

class YTRPDBCmd(YTCommand):
    name = "rpdb"
    description = \
        """
        Connect to a currently running (on localhost) rpd session.

        Commands run with --rpdb will trigger an rpdb session with any
        uncaught exceptions.

        """
    args = (
            dict(short="-t", long="--task", action="store",
                 default = 0, dest='task',
                 help="Open a web browser."),
           )

    def __call__(self, args):
        import rpdb
        rpdb.run_rpdb(int(args.task))

class YTNotebookCmd(YTCommand):
    name = ["notebook"]
    args = (
            dict(short="-o", long="--open-browser", action="store_true",
                 default = False, dest='open_browser',
                 help="Open a web browser."),
            dict(short="-p", long="--port", action="store",
                 default = 0, dest='port',
                 help="Port to listen on; defaults to auto-detection."),
            dict(short="-n", long="--no-password", action="store_true",
                 default = False, dest='no_password',
                 help="If set, do not prompt or use a password."),
            )
    description = \
        """
        Run the IPython Notebook
        """
    def __call__(self, args):
        kwargs = {}
        from IPython.frontend.html.notebook.notebookapp import NotebookApp
        pw = ytcfg.get("yt", "notebook_password")
        if len(pw) == 0 and not args.no_password:
            import IPython.lib
            pw = IPython.lib.passwd()
            print "If you would like to use this password in the future,"
            print "place a line like this inside the [yt] section in your"
            print "yt configuration file at ~/.yt/config"
            print
            print "notebook_password = %s" % pw
            print
        elif args.no_password:
            pw = None
        if args.port != 0:
            kwargs['port'] = int(args.port)
        if pw is not None:
            kwargs['password'] = pw
        app = NotebookApp(open_browser=args.open_browser,
                          **kwargs)
        app.initialize(argv=[])
        print
        print "***************************************************************"
        print
        print "The notebook is now live at:"
        print
        print "     http://127.0.0.1:%s/" % app.port
        print
        print "Recall you can create a new SSH tunnel dynamically by pressing"
        print "~C and then typing -L%s:localhost:%s" % (app.port, app.port)
        print "where the first number is the port on your local machine. "
        print
        print "If you are using %s on your machine already, try -L8889:localhost:%s" % (app.port, app.port)
        print
        print "Additionally, while in the notebook, we recommend you start by"
        print "replacing 'yt.mods' with 'yt.imods' like so:"
        print
        print "    from yt.imods import *"
        print
        print "This will enable some IPython-specific extensions to yt."
        print
        print "***************************************************************"
        print
        app.start()


class YTGUICmd(YTCommand):
    name = ["serve", "reason"]
    args = (
            dict(short="-o", long="--open-browser", action="store_true",
                 default = False, dest='open_browser',
                 help="Open a web browser."),
            dict(short="-p", long="--port", action="store",
                 default = 0, dest='port',
                 help="Port to listen on"),
            dict(short="-f", long="--find", action="store_true",
                 default = False, dest="find",
                 help="At startup, find all *.hierarchy files in the CWD"),
            dict(short="-d", long="--debug", action="store_true",
                 default = False, dest="debug",
                 help="Add a debugging mode for cell execution"),
            dict(short = "-r", long = "--remote", action = "store_true",
                 default = False, dest="use_pyro",
                 help = "Use with a remote Pyro4 server."),
            "opf"
            )
    description = \
        """
        Run the Web GUI Reason
        """

    def __call__(self, args):
        # We have to do a couple things.
        # First, we check that YT_DEST is set.
        if args.port == 0:
            # This means, choose one at random.  We do this by binding to a
            # socket and allowing the OS to choose the port for that socket.
            import socket
            sock = socket.socket()
            sock.bind(('', 0))
            args.port = sock.getsockname()[-1]
            del sock
        elif args.port == '-1':
            port = raw_input("Desired yt port? ")
            try:
                args.port = int(port)
            except ValueError:
                print "Please try a number next time."
                return 1
        from yt.gui.reason.utils import get_reasonjs_path
        try:
            reasonjs_path = get_reasonjs_path()
        except IOError:
            sys.exit(1)
        from yt.config import ytcfg;ytcfg["yt","__withinreason"]="True"
        import yt.utilities.bottle as bottle
        from yt.gui.reason.extdirect_repl import ExtDirectREPL
        from yt.gui.reason.bottle_mods import uuid_serve_functions, PayloadHandler
        hr = ExtDirectREPL(reasonjs_path, use_pyro=args.use_pyro)
        hr.debug = PayloadHandler.debug = args.debug
        command_line = ["pfs = []"]
        if args.find:
            # We just have to find them and store references to them.
            for fn in sorted(glob.glob("*/*.hierarchy")):
                command_line.append("pfs.append(load('%s'))" % fn[:-10])
        hr.execute("\n".join(command_line))
        bottle.debug()
        uuid_serve_functions(open_browser=args.open_browser,
                    port=int(args.port), repl=hr)

class YTStatsCmd(YTCommand):
    args = ('outputfn','bn','skip','pf','field',
            dict(long="--max", action='store_true', default=False,
                 dest='max', help="Display maximum of field requested through -f option."),
            dict(long="--min", action='store_true', default=False,
                 dest='min', help="Display minimum of field requested through -f option."))
    name = "stats"
    description = \
        """
        Print stats and max/min value of a given field (if requested),
        for one or more datasets

        (default field is Density)

        """

    def __call__(self, args):
        pf = args.pf
        pf.h.print_stats()
        if args.field in pf.h.derived_field_list:
            if args.max == True:
                v, c = pf.h.find_max(args.field)
                print "Maximum %s: %0.5e at %s" % (args.field, v, c)
            if args.min == True:
                v, c = pf.h.find_min(args.field)
                print "Minimum %s: %0.5e at %s" % (args.field, v, c)
        if args.output is not None:
            t = pf.current_time * pf['years']
            open(args.output, "a").write(
                "%s (%0.5e years): %0.5e at %s\n" % (pf, t, v, c))

class YTUpdateCmd(YTCommand):
    args = ("all", )
    name = "update"
    description = \
        """
        Update the yt installation to the most recent version

        """

    def __call__(self, opts):
        import pkg_resources
        yt_provider = pkg_resources.get_provider("yt")
        path = os.path.dirname(yt_provider.module_path)
        print
        print "yt module located at:"
        print "    %s" % (path)
        update_supp = False
        if "YT_DEST" in os.environ:
            spath = os.path.join(
                     os.environ["YT_DEST"], "src", "yt-supplemental")
            if os.path.isdir(spath):
                print "The supplemental repositories are located at:"
                print "    %s" % (spath)
                update_supp = True
        vstring = None
        if "site-packages" not in path:
            vstring = get_hg_version(path)
            print
            print "The current version of the code is:"
            print
            print "---"
            print vstring.strip()
            print "---"
            print
            print "This installation CAN be automatically updated."
            update_hg(path, skip_rebuild=opts.reinstall)
            print "Updated successfully."
            _get_yt_stack_date()
            if opts.reinstall:
                _update_yt_stack(path)
        else:
            print
            print "YT site-packages not in path, so you must"
            print "update this installation manually by committing and"
            print "merging your modifications to the code before"
            print "updating to the newest changeset."
            print

class YTUploadImageCmd(YTCommand):
    args = (dict(short="file", type=str),)
    description = \
        """
        Upload an image to imgur.com.  Must be PNG.

        """
    name = "upload_image"
    def __call__(self, args):
        filename = args.file
        if not filename.endswith(".png"):
            print "File must be a PNG file!"
            return 1
        import base64, json, pprint
        image_data = base64.b64encode(open(filename).read())
        api_key = 'f62d550859558f28c4c214136bc797c7'
        parameters = {'key':api_key, 'image':image_data, type:'base64',
                      'caption': "",
                      'title': "%s uploaded by yt" % filename}
        data = urllib.urlencode(parameters)
        req = urllib2.Request('http://api.imgur.com/2/upload.json', data)
        try:
            response = urllib2.urlopen(req).read()
        except urllib2.HTTPError as e:
            print "ERROR", e
            return {'uploaded':False}
        rv = json.loads(response)
        if 'upload' in rv and 'links' in rv['upload']:
            print
            print "Image successfully uploaded!  You can find it at:"
            print "    %s" % (rv['upload']['links']['original'])
            print
            print "If you'd like to delete it, visit this page:"
            print "    %s" % (rv['upload']['links']['delete_page'])
            print
        else:
            print
            print "Something has gone wrong!  Here is the server response:"
            print
            pprint.pprint(rv)


def run_main():
    args = parser.parse_args()
    args.func(args)

if __name__ == "__main__": run_main()<|MERGE_RESOLUTION|>--- conflicted
+++ resolved
@@ -1316,11 +1316,7 @@
                                 width=width)
             if args.grids:
                 plt.annotate_grids()
-<<<<<<< HEAD
-            if args.time: 
-=======
             if args.time:
->>>>>>> 158e17ee
                 time = pf.current_time*pf['Time']*pf['years']
                 plt.annotate_text((0.2,0.8), 't = %5.2e yr'%time)
 
