--- conflicted
+++ resolved
@@ -3,7 +3,6 @@
 from math import pi
 
 mass_electron_cgs = YTQuantity(mass_electron_grams, 'g')
-<<<<<<< HEAD
 mass_electron = mass_electron_cgs
 me = mass_electron_cgs
 
@@ -11,14 +10,10 @@
 amu = amu_cgs
 Na = 1 / amu_cgs
 
-mass_hydrogen_cgs = 1.007947*amu_cgs
+mass_hydrogen_cgs = YTQuantity(mass_hydrogen_grams, 'g')
 mass_hydrogen = mass_hydrogen_cgs
 mp = mass_hydrogen_cgs
 mh = mp
-=======
-amu_cgs           = YTQuantity(amu_grams, 'g')
-mass_hydrogen_cgs = YTQuantity(mass_hydrogen_grams, 'g')
->>>>>>> 757da3e0
 
 # Velocities
 speed_of_light_cgs = YTQuantity(speed_of_light_cm_per_s, 'cm/s')
