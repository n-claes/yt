"""
Painting zones in a grid

Author: Matthew Turk <matthewturk@gmail.com>
Affiliation: Columbia University
Homepage: http://yt-project.org/
License:
  Copyright (C) 2012 Matthew Turk.  All Rights Reserved.

  This file is part of yt.

  yt is free software; you can redistribute it and/or modify
  it under the terms of the GNU General Public License as published by
  the Free Software Foundation; either version 3 of the License, or
  (at your option) any later version.

  This program is distributed in the hope that it will be useful,
  but WITHOUT ANY WARRANTY; without even the implied warranty of
  MERCHANTABILITY or FITNESS FOR A PARTICULAR PURPOSE.  See the
  GNU General Public License for more details.

  You should have received a copy of the GNU General Public License
  along with this program.  If not, see <http://www.gnu.org/licenses/>.
"""

<<<<<<< HEAD
class FluidOperator(object):
    def apply(self, pf):
        for g in pf.h.grids: self(g)

class TopHatSphere(FluidOperator):
    def __init__(self, radius, center, value, field = "Density"):
=======
import numpy as np

class DataModifier(object):
    def apply(self, pf):
        for g in pf.h.grids: self(g)

class TopHatSphere(DataModifier):
    def __init__(self, radius, center, fields):
>>>>>>> c04d309c
        self.radius = radius
        self.center = center
        self.fields = fields
        
    def __call__(self, grid, sub_select = None):
        r = np.zeros(grid.ActiveDimensions, dtype="float64")
        for i, ax in enumerate("xyz"):
            np.add(r, (grid[ax] - self.center[i])**2.0, r)
        np.sqrt(r, r)
        ind = (r <= self.radius)
<<<<<<< HEAD
        grid[self.field][ind] += self.value
=======
        if sub_select is not None:
            ind &= sub_select
        for field, val in self.fields.iteritems():
            grid[field][r < self.radius] = val

class RandomFluctuation(DataModifier):
    def __init__(self, fields):
        self.fields = fields

    def __call__(self, grid, sub_select = None):
        if sub_select is None:
            sub_select = Ellipsis
        for field, mag in self.fields.iteritems():
            vals = grid[field][sub_select]
            rc = 1.0 + (np.random.random(vals.shape) - 0.5) * mag
            grid[field][sub_select] *= rc
>>>>>>> c04d309c
<|MERGE_RESOLUTION|>--- conflicted
+++ resolved
@@ -23,23 +23,14 @@
   along with this program.  If not, see <http://www.gnu.org/licenses/>.
 """
 
-<<<<<<< HEAD
+import numpy as np
+
 class FluidOperator(object):
     def apply(self, pf):
         for g in pf.h.grids: self(g)
 
 class TopHatSphere(FluidOperator):
-    def __init__(self, radius, center, value, field = "Density"):
-=======
-import numpy as np
-
-class DataModifier(object):
-    def apply(self, pf):
-        for g in pf.h.grids: self(g)
-
-class TopHatSphere(DataModifier):
     def __init__(self, radius, center, fields):
->>>>>>> c04d309c
         self.radius = radius
         self.center = center
         self.fields = fields
@@ -50,9 +41,6 @@
             np.add(r, (grid[ax] - self.center[i])**2.0, r)
         np.sqrt(r, r)
         ind = (r <= self.radius)
-<<<<<<< HEAD
-        grid[self.field][ind] += self.value
-=======
         if sub_select is not None:
             ind &= sub_select
         for field, val in self.fields.iteritems():
@@ -68,5 +56,4 @@
         for field, mag in self.fields.iteritems():
             vals = grid[field][sub_select]
             rc = 1.0 + (np.random.random(vals.shape) - 0.5) * mag
-            grid[field][sub_select] *= rc
->>>>>>> c04d309c
+            grid[field][sub_select] *= rc