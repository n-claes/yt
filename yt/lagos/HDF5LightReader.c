--- conflicted
+++ resolved
@@ -34,14 +34,11 @@
 
 #include "numpy/ndarrayobject.h"
 
-<<<<<<< HEAD
-=======
 #ifndef npy_float128
 #define npy_float128 npy_longdouble
 #endif
 
 
->>>>>>> 640ed8ef
 static PyObject *_hdf5ReadError;
 herr_t iterate_dataset(hid_t loc_id, const char *name, void *nodelist);
 
