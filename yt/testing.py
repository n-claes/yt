"""



"""

#-----------------------------------------------------------------------------
# Copyright (c) 2013, yt Development Team.
#
# Distributed under the terms of the Modified BSD License.
#
# The full license is in the file COPYING.txt, distributed with this software.
#-----------------------------------------------------------------------------

import itertools as it
import numpy as np
import importlib
import os
from yt.funcs import *
from yt.config import ytcfg
from numpy.testing import assert_array_equal, assert_almost_equal, \
    assert_approx_equal, assert_array_almost_equal, assert_equal, \
    assert_array_less, assert_string_equal, assert_array_almost_equal_nulp,\
    assert_allclose, assert_raises
from yt.data_objects.yt_array import uconcatenate
import yt.fields.api as field_api

def assert_rel_equal(a1, a2, decimals, err_msg='', verbose=True):
    # We have nan checks in here because occasionally we have fields that get
    # weighted without non-zero weights.  I'm looking at you, particle fields!
    if isinstance(a1, np.ndarray):
        assert(a1.size == a2.size)
        # Mask out NaNs
        a1[np.isnan(a1)] = 1.0
        a2[np.isnan(a2)] = 1.0
    elif np.any(np.isnan(a1)) and np.any(np.isnan(a2)):
        return True
    return assert_almost_equal(np.array(a1)/np.array(a2), 1.0, decimals, err_msg=err_msg,
                               verbose=verbose)

def amrspace(extent, levels=7, cells=8):
    """Creates two numpy arrays representing the left and right bounds of
    an AMR grid as well as an array for the AMR level of each cell.

    Parameters
    ----------
    extent : array-like
        This a sequence of length 2*ndims that is the bounds of each dimension.
        For example, the 2D unit square would be given by [0.0, 1.0, 0.0, 1.0].
        A 3D cylindrical grid may look like [0.0, 2.0, -1.0, 1.0, 0.0, 2*np.pi].
    levels : int or sequence of ints, optional
        This is the number of AMR refinement levels.  If given as a sequence (of
        length ndims), then each dimension will be refined down to this level.
        All values in this array must be the same or zero.  A zero valued dimension
        indicates that this dim should not be refined.  Taking the 3D cylindrical
        example above if we don't want refine theta but want r and z at 5 we would
        set levels=(5, 5, 0).
    cells : int, optional
        This is the number of cells per refinement level.

    Returns
    -------
    left : float ndarray, shape=(npoints, ndims)
        The left AMR grid points.
    right : float ndarray, shape=(npoints, ndims)
        The right AMR grid points.
    level : int ndarray, shape=(npoints,)
        The AMR level for each point.

    Examples
    --------
    >>> l, r, lvl = amrspace([0.0, 2.0, 1.0, 2.0, 0.0, 3.14], levels=(3,3,0), cells=2)
    >>> print l
    [[ 0.     1.     0.   ]
     [ 0.25   1.     0.   ]
     [ 0.     1.125  0.   ]
     [ 0.25   1.125  0.   ]
     [ 0.5    1.     0.   ]
     [ 0.     1.25   0.   ]
     [ 0.5    1.25   0.   ]
     [ 1.     1.     0.   ]
     [ 0.     1.5    0.   ]
     [ 1.     1.5    0.   ]]

    """
    extent = np.asarray(extent, dtype='f8')
    dextent = extent[1::2] - extent[::2]
    ndims = len(dextent)

    if isinstance(levels, int):
        minlvl = maxlvl = levels
        levels = np.array([levels]*ndims, dtype='int32')
    else:
        levels = np.asarray(levels, dtype='int32')
        minlvl = levels.min()
        maxlvl = levels.max()
        if minlvl != maxlvl and (minlvl != 0 or set([minlvl, maxlvl]) != set(levels)):
            raise ValueError("all levels must have the same value or zero.")
    dims_zero = (levels == 0)
    dims_nonzero = ~dims_zero
    ndims_nonzero = dims_nonzero.sum()

    npoints = (cells**ndims_nonzero - 1)*maxlvl + 1
    left = np.empty((npoints, ndims), dtype='float64')
    right = np.empty((npoints, ndims), dtype='float64')
    level = np.empty(npoints, dtype='int32')

    # fill zero dims
    left[:,dims_zero] = extent[::2][dims_zero]
    right[:,dims_zero] = extent[1::2][dims_zero]

    # fill non-zero dims
    dcell = 1.0 / cells
    left_slice =  tuple([slice(extent[2*n], extent[2*n+1], extent[2*n+1]) if \
        dims_zero[n] else slice(0.0,1.0,dcell) for n in range(ndims)])
    right_slice = tuple([slice(extent[2*n+1], extent[2*n], -extent[2*n+1]) if \
        dims_zero[n] else slice(dcell,1.0+dcell,dcell) for n in range(ndims)])
    left_norm_grid = np.reshape(np.mgrid[left_slice].T.flat[ndims:], (-1, ndims))
    lng_zero = left_norm_grid[:,dims_zero]
    lng_nonzero = left_norm_grid[:,dims_nonzero]

    right_norm_grid = np.reshape(np.mgrid[right_slice].T.flat[ndims:], (-1, ndims))
    rng_zero = right_norm_grid[:,dims_zero]
    rng_nonzero = right_norm_grid[:,dims_nonzero]

    level[0] = maxlvl
    left[0,:] = extent[::2]
    right[0,dims_zero] = extent[1::2][dims_zero]
    right[0,dims_nonzero] = (dcell**maxlvl)*dextent[dims_nonzero] + extent[::2][dims_nonzero]
    for i, lvl in enumerate(range(maxlvl, 0, -1)):
        start = (cells**ndims_nonzero - 1)*i + 1
        stop = (cells**ndims_nonzero - 1)*(i+1) + 1
        dsize = dcell**(lvl-1) * dextent[dims_nonzero]
        level[start:stop] = lvl
        left[start:stop,dims_zero] = lng_zero
        left[start:stop,dims_nonzero] = lng_nonzero*dsize + extent[::2][dims_nonzero]
        right[start:stop,dims_zero] = rng_zero
        right[start:stop,dims_nonzero] = rng_nonzero*dsize + extent[::2][dims_nonzero]

    return left, right, level

<<<<<<< HEAD
def fake_random_pf(
        ndims, peak_value = 1.0,
        fields = ("density", "velocity_x", "velocity_y", "velocity_z"),
        units = ('g/cm**3', 'cm/s', 'cm/s', 'cm/s'),
        negative = False, nprocs = 1):
=======
def fake_random_pf(ndims, peak_value = 1.0, fields = ("Density",),
                   negative = False, nprocs = 1, particles = 0):
>>>>>>> a9df89e6
    from yt.data_objects.api import data_object_registry
    from yt.frontends.stream.api import load_uniform_grid
    if not iterable(ndims):
        ndims = [ndims, ndims, ndims]
    else:
        assert(len(ndims) == 3)
    if not iterable(negative):
        negative = [negative for f in fields]
    assert(len(fields) == len(negative))
    offsets = []
    for n in negative:
        if n:
            offsets.append(0.5)
        else:
            offsets.append(0.0)
<<<<<<< HEAD
    data = {}
    for field, offset, u in zip(fields, offsets, units):
        v = (np.random.random(ndims) - offset) * peak_value
        if field[0] == "all":
            data['number_of_particles'] = v.size
            v = v.ravel()
        data[field] = (v, u)
    ug = load_uniform_grid(data, ndims, 1.0, nprocs=nprocs)
=======
    data = dict((field, (np.random.random(ndims) - offset) * peak_value)
                 for field,offset in zip(fields,offsets))
    if particles:
        for f in ('particle_position_%s' % ax for ax in 'xyz'):
            data[f] = np.random.uniform(size = particles)
        for f in ('particle_velocity_%s' % ax for ax in 'xyz'):
            data[f] = np.random.random(size = particles) - 0.5
        data['particle_mass'] = np.random.random(particles)
        data['number_of_particles'] = particles
    ug = load_uniform_grid(data, ndims, 1.0, nprocs = nprocs)
>>>>>>> a9df89e6
    return ug

def fake_amr_pf(fields = ("Density",)):
    from yt.frontends.stream.api import load_amr_grids
    data = []
    for gspec in _amr_grid_hierarchy:
        level, left_edge, right_edge, dims = gspec
        gdata = dict(level = level,
                     left_edge = left_edge,
                     right_edge = right_edge,
                     dimensions = dims)
        for f in fields:
            gdata[f] = np.random.random(dims)
        data.append(gdata)
    return load_amr_grids(data, [32, 32, 32], 1.0)

def expand_keywords(keywords, full=False):
    """
    expand_keywords is a means for testing all possible keyword
    arguments in the nosetests.  Simply pass it a dictionary of all the
    keyword arguments and all of the values for these arguments that you
    want to test.

    It will return a list of kwargs dicts containing combinations of
    the various kwarg values you passed it.  These can then be passed
    to the appropriate function in nosetests. 

    If full=True, then every possible combination of keywords is produced,
    otherwise, every keyword option is included at least once in the output
    list.  Be careful, by using full=True, you may be in for an exponentially
    larger number of tests! 

    keywords : dict
        a dictionary where the keys are the keywords for the function,
        and the values of each key are the possible values that this key
        can take in the function

   full : bool
        if set to True, every possible combination of given keywords is 
        returned

    Returns
    -------
    array of dicts
        An array of dictionaries to be individually passed to the appropriate
        function matching these kwargs.

    Examples
    --------
    >>> keywords = {}
    >>> keywords['dpi'] = (50, 100, 200)
    >>> keywords['cmap'] = ('algae', 'jet')
    >>> list_of_kwargs = expand_keywords(keywords)
    >>> print list_of_kwargs

    array([{'cmap': 'algae', 'dpi': 50}, 
           {'cmap': 'jet', 'dpi': 100},
           {'cmap': 'algae', 'dpi': 200}], dtype=object)

    >>> list_of_kwargs = expand_keywords(keywords, full=True)
    >>> print list_of_kwargs

    array([{'cmap': 'algae', 'dpi': 50}, 
           {'cmap': 'algae', 'dpi': 100},
           {'cmap': 'algae', 'dpi': 200}, 
           {'cmap': 'jet', 'dpi': 50},
           {'cmap': 'jet', 'dpi': 100}, 
           {'cmap': 'jet', 'dpi': 200}], dtype=object)

    >>> for kwargs in list_of_kwargs:
    ...     write_projection(*args, **kwargs)
    """

    # if we want every possible combination of keywords, use iter magic
    if full:
        keys = sorted(keywords)
        list_of_kwarg_dicts = np.array([dict(zip(keys, prod)) for prod in \
                              it.product(*(keywords[key] for key in keys))])
            
    # if we just want to probe each keyword, but not necessarily every 
    # combination
    else:
        # Determine the maximum number of values any of the keywords has
        num_lists = 0
        for val in keywords.values():
            if isinstance(val, str):
                num_lists = max(1.0, num_lists)
            else:
                num_lists = max(len(val), num_lists)
    
        # Construct array of kwargs dicts, each element of the list is a different
        # **kwargs dict.  each kwargs dict gives a different combination of
        # the possible values of the kwargs
    
        # initialize array
        list_of_kwarg_dicts = np.array([dict() for x in range(num_lists)])
    
        # fill in array
        for i in np.arange(num_lists):
            list_of_kwarg_dicts[i] = {}
            for key in keywords.keys():
                # if it's a string, use it (there's only one)
                if isinstance(keywords[key], str):
                    list_of_kwarg_dicts[i][key] = keywords[key]
                # if there are more options, use the i'th val
                elif i < len(keywords[key]):
                    list_of_kwarg_dicts[i][key] = keywords[key][i]
                # if there are not more options, use the 0'th val
                else:
                    list_of_kwarg_dicts[i][key] = keywords[key][0]

    return list_of_kwarg_dicts

def requires_module(module):
    """
    Decorator that takes a module name as an argument and tries to import it.
    If the module imports without issue, the function is returned, but if not, 
    a null function is returned. This is so tests that depend on certain modules
    being imported will not fail if the module is not installed on the testing
    platform.
    """
    def ffalse(func):
        return lambda: None
    def ftrue(func):
        return func
    try:
        importlib.import_module(module)
    except ImportError:
        return ffalse
    else:
        return ftrue
    
def requires_file(req_file):
    path = ytcfg.get("yt", "test_data_dir")
    def ffalse(func):
        return lambda: None
    def ftrue(func):
        return func
    if os.path.exists(req_file):
        return ftrue
    else:
        if os.path.exists(os.path.join(path,req_file)):
            return ftrue
        else:
            return ffalse
                                        
# This is an export of the 40 grids in IsolatedGalaxy that are of level 4 or
# lower.  It's just designed to give a sample AMR hierarchy to deal with.
_amr_grid_hierarchy = [
 [ 0,
  [0.0,0.0,0.0],
  [1.0,1.0,1.0],
  [32,32,32],
 ],
 [ 1,
  [0.25,0.21875,0.25],
  [0.5,0.5,0.5],
  [16,18,16],
 ],
 [ 1,
  [0.5,0.21875,0.25],
  [0.75,0.5,0.5],
  [16,18,16],
 ],
 [ 1,
  [0.21875,0.5,0.25],
  [0.5,0.75,0.5],
  [18,16,16],
 ],
 [ 1,
  [0.5,0.5,0.25],
  [0.75,0.75,0.5],
  [16,16,16],
 ],
 [ 1,
  [0.25,0.25,0.5],
  [0.5,0.5,0.75],
  [16,16,16],
 ],
 [ 1,
  [0.5,0.25,0.5],
  [0.75,0.5,0.75],
  [16,16,16],
 ],
 [ 1,
  [0.25,0.5,0.5],
  [0.5,0.75,0.75],
  [16,16,16],
 ],
 [ 1,
  [0.5,0.5,0.5],
  [0.75,0.75,0.75],
  [16,16,16],
 ],
 [ 2,
  [0.5,0.5,0.5],
  [0.71875,0.71875,0.71875],
  [28,28,28],
 ],
 [ 3,
  [0.5,0.5,0.5],
  [0.6640625,0.65625,0.6796875],
  [42,40,46],
 ],
 [ 4,
  [0.5,0.5,0.5],
  [0.59765625,0.6015625,0.6015625],
  [50,52,52],
 ],
 [ 2,
  [0.28125,0.5,0.5],
  [0.5,0.734375,0.71875],
  [28,30,28],
 ],
 [ 3,
  [0.3359375,0.5,0.5],
  [0.5,0.671875,0.6640625],
  [42,44,42],
 ],
 [ 4,
  [0.40625,0.5,0.5],
  [0.5,0.59765625,0.59765625],
  [48,50,50],
 ],
 [ 2,
  [0.5,0.28125,0.5],
  [0.71875,0.5,0.71875],
  [28,28,28],
 ],
 [ 3,
  [0.5,0.3359375,0.5],
  [0.671875,0.5,0.6640625],
  [44,42,42],
 ],
 [ 4,
  [0.5,0.40625,0.5],
  [0.6015625,0.5,0.59765625],
  [52,48,50],
 ],
 [ 2,
  [0.28125,0.28125,0.5],
  [0.5,0.5,0.71875],
  [28,28,28],
 ],
 [ 3,
  [0.3359375,0.3359375,0.5],
  [0.5,0.5,0.671875],
  [42,42,44],
 ],
 [ 4,
  [0.46484375,0.37890625,0.50390625],
  [0.4765625,0.390625,0.515625],
  [6,6,6],
 ],
 [ 4,
  [0.40625,0.40625,0.5],
  [0.5,0.5,0.59765625],
  [48,48,50],
 ],
 [ 2,
  [0.5,0.5,0.28125],
  [0.71875,0.71875,0.5],
  [28,28,28],
 ],
 [ 3,
  [0.5,0.5,0.3359375],
  [0.6796875,0.6953125,0.5],
  [46,50,42],
 ],
 [ 4,
  [0.5,0.5,0.40234375],
  [0.59375,0.6015625,0.5],
  [48,52,50],
 ],
 [ 2,
  [0.265625,0.5,0.28125],
  [0.5,0.71875,0.5],
  [30,28,28],
 ],
 [ 3,
  [0.3359375,0.5,0.328125],
  [0.5,0.65625,0.5],
  [42,40,44],
 ],
 [ 4,
  [0.40234375,0.5,0.40625],
  [0.5,0.60546875,0.5],
  [50,54,48],
 ],
 [ 2,
  [0.5,0.265625,0.28125],
  [0.71875,0.5,0.5],
  [28,30,28],
 ],
 [ 3,
  [0.5,0.3203125,0.328125],
  [0.6640625,0.5,0.5],
  [42,46,44],
 ],
 [ 4,
  [0.5,0.3984375,0.40625],
  [0.546875,0.5,0.5],
  [24,52,48],
 ],
 [ 4,
  [0.546875,0.41796875,0.4453125],
  [0.5625,0.4375,0.5],
  [8,10,28],
 ],
 [ 4,
  [0.546875,0.453125,0.41796875],
  [0.5546875,0.48046875,0.4375],
  [4,14,10],
 ],
 [ 4,
  [0.546875,0.4375,0.4375],
  [0.609375,0.5,0.5],
  [32,32,32],
 ],
 [ 4,
  [0.546875,0.4921875,0.41796875],
  [0.56640625,0.5,0.4375],
  [10,4,10],
 ],
 [ 4,
  [0.546875,0.48046875,0.41796875],
  [0.5703125,0.4921875,0.4375],
  [12,6,10],
 ],
 [ 4,
  [0.55859375,0.46875,0.43359375],
  [0.5703125,0.48046875,0.4375],
  [6,6,2],
 ],
 [ 2,
  [0.265625,0.28125,0.28125],
  [0.5,0.5,0.5],
  [30,28,28],
 ],
 [ 3,
  [0.328125,0.3359375,0.328125],
  [0.5,0.5,0.5],
  [44,42,44],
 ],
 [ 4,
  [0.4140625,0.40625,0.40625],
  [0.5,0.5,0.5],
  [44,48,48],
 ],
]<|MERGE_RESOLUTION|>--- conflicted
+++ resolved
@@ -139,16 +139,11 @@
 
     return left, right, level
 
-<<<<<<< HEAD
 def fake_random_pf(
         ndims, peak_value = 1.0,
         fields = ("density", "velocity_x", "velocity_y", "velocity_z"),
         units = ('g/cm**3', 'cm/s', 'cm/s', 'cm/s'),
-        negative = False, nprocs = 1):
-=======
-def fake_random_pf(ndims, peak_value = 1.0, fields = ("Density",),
-                   negative = False, nprocs = 1, particles = 0):
->>>>>>> a9df89e6
+        negative = False, nprocs = 1, particles = 0):
     from yt.data_objects.api import data_object_registry
     from yt.frontends.stream.api import load_uniform_grid
     if not iterable(ndims):
@@ -164,7 +159,6 @@
             offsets.append(0.5)
         else:
             offsets.append(0.0)
-<<<<<<< HEAD
     data = {}
     for field, offset, u in zip(fields, offsets, units):
         v = (np.random.random(ndims) - offset) * peak_value
@@ -172,10 +166,6 @@
             data['number_of_particles'] = v.size
             v = v.ravel()
         data[field] = (v, u)
-    ug = load_uniform_grid(data, ndims, 1.0, nprocs=nprocs)
-=======
-    data = dict((field, (np.random.random(ndims) - offset) * peak_value)
-                 for field,offset in zip(fields,offsets))
     if particles:
         for f in ('particle_position_%s' % ax for ax in 'xyz'):
             data[f] = np.random.uniform(size = particles)
@@ -183,8 +173,7 @@
             data[f] = np.random.random(size = particles) - 0.5
         data['particle_mass'] = np.random.random(particles)
         data['number_of_particles'] = particles
-    ug = load_uniform_grid(data, ndims, 1.0, nprocs = nprocs)
->>>>>>> a9df89e6
+    ug = load_uniform_grid(data, ndims, 1.0, nprocs=nprocs)
     return ug
 
 def fake_amr_pf(fields = ("Density",)):
