"""
These are common particle fields.




"""

#-----------------------------------------------------------------------------
# Copyright (c) 2013, yt Development Team.
#
# Distributed under the terms of the Modified BSD License.
#
# The full license is in the file COPYING.txt, distributed with this software.
#-----------------------------------------------------------------------------

import numpy as np

from yt.funcs import *
from yt.units.yt_array import YTArray
from yt.fields.derived_field import \
    ValidateParameter, \
    ValidateSpatial

from yt.units.yt_array import \
    uconcatenate

from yt.utilities.math_utils import \
    get_sph_r_component, \
    get_sph_theta_component, \
    get_sph_phi_component, \
    get_cyl_r_component, \
    get_cyl_z_component, \
    get_cyl_theta_component, \
    get_cyl_r, get_cyl_theta, \
    get_cyl_z, \
    get_sph_theta, get_sph_phi, \
    modify_reference_frame

from .vector_operations import \
    create_magnitude_field
     
from .field_functions import \
    get_radius

sph_whitelist_fields = (
    'particle_velocity_x',
    'particle_velocity_y',
    'particle_velocity_z',
    'density',
    'temperature',
    'metallicity',
    'thermal_energy',
    'He_fraction',
    'C_fraction',
    'N_fraction',
    'O_fraction',
    'Ne_fraction',
    'Mg_fraction',
    'Si_fraction',
    'Fe_fraction',
)


def _field_concat(fname):
    def _AllFields(field, data):
        v = []
        for ptype in data.ds.particle_types:
            data.ds._last_freq = (ptype, None)
            if ptype == "all" or \
                ptype in data.ds.known_filters:
                  continue
            v.append(data[ptype, fname].copy())
        rv = uconcatenate(v, axis=0)
        return rv
    return _AllFields

def _field_concat_slice(fname, axi):
    def _AllFields(field, data):
        v = []
        for ptype in data.ds.particle_types:
            data.ds._last_freq = (ptype, None)
            if ptype == "all" or \
                ptype in data.ds.known_filters:
                  continue
            v.append(data[ptype, fname][:,axi])
        rv = uconcatenate(v, axis=0)
        return rv
    return _AllFields

def particle_deposition_functions(ptype, coord_name, mass_name, registry):
    orig = set(registry.keys())
    ptype_dn = ptype.replace("_"," ").title()
    def particle_count(field, data):
        pos = data[ptype, coord_name]
        d = data.deposit(pos, method = "count")
        d = data.ds.arr(d, input_units = "cm**-3")
        return data.apply_units(d, field.units)

    registry.add_field(("deposit", "%s_count" % ptype),
             function = particle_count,
             validators = [ValidateSpatial()],
             display_name = r"\mathrm{%s Count}" % ptype_dn)

    def particle_mass(field, data):
        pos = data[ptype, coord_name]
        pmass = data[ptype, mass_name].in_units(field.units)
        d = data.deposit(pos, [pmass], method = "sum")
        return data.apply_units(d, field.units)

    registry.add_field(("deposit", "%s_mass" % ptype),
             function = particle_mass,
             validators = [ValidateSpatial()],
             display_name = r"\mathrm{%s Mass}" % ptype_dn,
             units = "g")

    def particle_density(field, data):
        pos = data[ptype, coord_name]
        mass = data[ptype, mass_name]
        pos.convert_to_units("code_length")
        mass.convert_to_units("code_mass")
        d = data.deposit(pos, [data[ptype, mass_name]], method = "sum")
        d = data.ds.arr(d, "code_mass")
        d /= data["index", "cell_volume"]
        return d

    registry.add_field(("deposit", "%s_density" % ptype),
             function = particle_density,
             validators = [ValidateSpatial()],
             display_name = r"\mathrm{%s Density}" % ptype_dn,
             units = "g/cm**3")

    def particle_cic(field, data):
        pos = data[ptype, coord_name]
        d = data.deposit(pos, [data[ptype, mass_name]], method = "cic")
        d = data.apply_units(d, data[ptype, mass_name].units)
        d /= data["index", "cell_volume"]
        return d

    registry.add_field(("deposit", "%s_cic" % ptype),
             function = particle_cic,
             validators = [ValidateSpatial()],
             display_name = r"\mathrm{%s CIC Density}" % ptype_dn,
             units = "g/cm**3")

    def _get_density_weighted_deposit_field(fname, units, method):
        def _deposit_field(field, data):
            """
            Create a grid field for particle quantities weighted by particle
            mass, using cloud-in-cell deposit.
            """
            pos = data[ptype, "particle_position"]
            # Get back into density
            pden = data[ptype, 'particle_mass']
            top = data.deposit(pos, [data[(ptype, fname)]*pden], method=method)
            bottom = data.deposit(pos, [pden], method=method)
            top[bottom == 0] = 0.0
            bnz = bottom.nonzero()
            top[bnz] /= bottom[bnz]
            d = data.ds.arr(top, input_units=units)
            return d
        return _deposit_field

    for ax in 'xyz':
        for method, name in zip(("cic", "sum"), ("cic", "nn")):
            function = _get_density_weighted_deposit_field(
                "particle_velocity_%s" % ax, "cm/s", method)
            registry.add_field(
                ("deposit", ("%s_"+name+"_velocity_%s") % (ptype, ax)),
                function=function, units="cm/s", take_log=False,
                validators=[ValidateSpatial(0)])

    # Now some translation functions.

    def particle_ones(field, data):
        v = np.ones(data[ptype, mass_name].shape, dtype="float64")
        return data.apply_units(v, field.units)

    registry.add_field((ptype, "particle_ones"),
                       function = particle_ones,
                       particle_type = True,
                       units = "")

    def particle_mesh_ids(field, data):
        pos = data[ptype, coord_name]
        ids = np.zeros(pos.shape[0], dtype="float64") - 1
        # This is float64 in name only.  It will be properly cast inside the
        # deposit operation.
        #_ids = ids.view("float64")
        data.deposit(pos, [ids], method = "mesh_id")
        return data.apply_units(ids, "")
    registry.add_field((ptype, "mesh_id"),
            function = particle_mesh_ids,
            validators = [ValidateSpatial()],
            particle_type = True)

    return list(set(registry.keys()).difference(orig))

def particle_scalar_functions(ptype, coord_name, vel_name, registry):

    # Now we have to set up the various velocity and coordinate things.  In the
    # future, we'll actually invert this and use the 3-component items
    # elsewhere, and stop using these.
    
    # Note that we pass in _ptype here so that it's defined inside the closure.

    def _get_coord_funcs(axi, _ptype):
        def _particle_velocity(field, data):
            return data[_ptype, vel_name][:,axi]
        def _particle_position(field, data):
            return data[_ptype, coord_name][:,axi]
        return _particle_velocity, _particle_position
    for axi, ax in enumerate("xyz"):
        v, p = _get_coord_funcs(axi, ptype)
        registry.add_field((ptype, "particle_velocity_%s" % ax),
            particle_type = True, function = v,
            units = "code_velocity")
        registry.add_field((ptype, "particle_position_%s" % ax),
            particle_type = True, function = p,
            units = "code_length")

def particle_vector_functions(ptype, coord_names, vel_names, registry):

    # This will column_stack a set of scalars to create vector fields.

    def _get_vec_func(_ptype, names):
        def particle_vectors(field, data):
            v = [data[_ptype, name].in_units(field.units)
                  for name in names]
            c = np.column_stack(v)
            return data.apply_units(c, field.units)
        return particle_vectors
    registry.add_field((ptype, "particle_position"),
                       function=_get_vec_func(ptype, coord_names),
                       units = "code_length",
                       particle_type=True)
    registry.add_field((ptype, "particle_velocity"),
                       function=_get_vec_func(ptype, vel_names),
                       units = "cm / s",
                       particle_type=True)

def standard_particle_fields(registry, ptype,
                             spos = "particle_position_%s",
                             svel = "particle_velocity_%s"):
    # This function will set things up based on the scalar fields and standard
    # yt field names.

    def _particle_velocity_magnitude(field, data):
        """ M{|v|} """
        bulk_velocity = data.get_field_parameter("bulk_velocity")
        if bulk_velocity is None:
            bulk_velocity = np.zeros(3)
        return np.sqrt((data[ptype, svel % 'x'] - bulk_velocity[0])**2
                     + (data[ptype, svel % 'y'] - bulk_velocity[1])**2
                     + (data[ptype, svel % 'z'] - bulk_velocity[2])**2 )
    
    registry.add_field((ptype, "particle_velocity_magnitude"),
                  function=_particle_velocity_magnitude,
                  particle_type=True,
                  take_log=False,
                  units="cm/s")

    def _particle_specific_angular_momentum(field, data):
        """
        Calculate the angular of a particle velocity.  Returns a vector for each
        particle.
        """
        if data.has_field_parameter("bulk_velocity"):
            bv = data.get_field_parameter("bulk_velocity")
        else: bv = np.zeros(3, dtype=np.float64)
        xv = data[ptype, svel % 'x'] - bv[0]
        yv = data[ptype, svel % 'y'] - bv[1]
        zv = data[ptype, svel % 'z'] - bv[2]
        center = data.get_field_parameter('center')
        coords = self.ds.arr([data[ptype, spos % d] for d in 'xyz'],
                             dtype=np.float64, units='cm')
        new_shape = tuple([3] + [1]*(len(coords.shape)-1))
        r_vec = coords - np.reshape(center,new_shape)
<<<<<<< HEAD
        v_vec = self.ds.arr([xv,yv,zv], dtype=np.float64, units='cm/s')
        return np.cross(r_vec, v_vec, axis=0)
=======
        v_vec = YTArray([xv,yv,zv], dtype=np.float64)
        return np.cross(r_vec, v_vec, axis=0).T
>>>>>>> 53cfa94e

    registry.add_field((ptype, "particle_specific_angular_momentum"),
              function=_particle_specific_angular_momentum,
              particle_type=True,
              units="cm**2/s",
              validators=[ValidateParameter("center")])

    def _particle_specific_angular_momentum_x(field, data):
        if data.has_field_parameter("bulk_velocity"):
            bv = data.get_field_parameter("bulk_velocity")
        else: bv = np.zeros(3, dtype=np.float64)
        center = data.get_field_parameter('center')
        y = data[ptype, spos % "y"] - center[1]
        z = data[ptype, spos % "z"] - center[2]
        yv = data[ptype, svel % "y"] - bv[1]
        zv = data[ptype, svel % "z"] - bv[2]
        return yv*z - zv*y

    registry.add_field((ptype, "particle_specific_angular_momentum_x"),
              function=_particle_specific_angular_momentum_x,
              particle_type=True,
              units="cm**2/s",
              validators=[ValidateParameter("center")])

    def _particle_specific_angular_momentum_y(field, data):
        if data.has_field_parameter("bulk_velocity"):
            bv = data.get_field_parameter("bulk_velocity")
        else: bv = np.zeros(3, dtype=np.float64)
        center = data.get_field_parameter('center')
        x = data[ptype, spos % "x"] - center[0]
        z = data[ptype, spos % "z"] - center[2]
        xv = data[ptype, svel % "x"] - bv[0]
        zv = data[ptype, svel % "z"] - bv[2]
        return -(xv*z - zv*x)

    registry.add_field((ptype, "particle_specific_angular_momentum_y"),
              function=_particle_specific_angular_momentum_y,
              particle_type=True,
              units="cm**2/s",
              validators=[ValidateParameter("center")])

    def _particle_specific_angular_momentum_z(field, data):
        if data.has_field_parameter("bulk_velocity"):
            bv = data.get_field_parameter("bulk_velocity")
        else: bv = np.zeros(3, dtype=np.float64)
        center = data.get_field_parameter('center')
        x = data[ptype, spos % "x"] - center[0]
        y = data[ptype, spos % "y"] - center[1]
        xv = data[ptype, svel % "x"] - bv[0]
        yv = data[ptype, svel % "y"] - bv[1]
        return xv*y - yv*x

    registry.add_field((ptype, "particle_specific_angular_momentum_z"),
              function=_particle_specific_angular_momentum_z,
              particle_type=True,
              units="cm**2/s",
              validators=[ValidateParameter("center")])

    create_magnitude_field(registry, "particle_specific_angular_momentum",
                           "cm**2/s", ftype=ptype, particle_type=True)
    
    def _particle_angular_momentum_x(field, data):
        return data[ptype, "particle_mass"] * \
               data[ptype, "particle_specific_angular_momentum_x"]
    registry.add_field((ptype, "particle_angular_momentum_x"),
             function=_particle_angular_momentum_x,
             units="g*cm**2/s", particle_type=True,
             validators=[ValidateParameter('center')])

    def _particle_angular_momentum_y(field, data):
        return data[ptype, "particle_mass"] * \
               data[ptype, "particle_specific_angular_momentum_y"]
    registry.add_field((ptype, "particle_angular_momentum_y"),
             function=_particle_angular_momentum_y,
             units="g*cm**2/s", particle_type=True,
             validators=[ValidateParameter('center')])

    def _particle_angular_momentum_z(field, data):
        return data[ptype, "particle_mass"] * \
               data[ptype, "particle_specific_angular_momentum_z"]
    registry.add_field((ptype, "particle_angular_momentum_z"),
             function=_particle_angular_momentum_z,
             units="g*cm**2/s", particle_type=True,
             validators=[ValidateParameter('center')])

    def _particle_angular_momentum(field, data):
        return (data[ptype, "particle_mass"] *
                data[ptype, "particle_specific_angular_momentum"].T).T
    registry.add_field((ptype, "particle_angular_momentum"),
              function=_particle_angular_momentum,
              particle_type=True,
              units="g*cm**2/s",
              validators=[ValidateParameter("center")])

    create_magnitude_field(registry, "particle_angular_momentum",
                           "g*cm**2/s", ftype=ptype, particle_type=True)

    def _particle_radius(field, data):
        """The spherical radius component of the particle positions

        Relative to the coordinate system defined by the *normal* vector,
        and *center* field parameters.
        """
        return get_radius(data, "particle_position_")

    registry.add_field(
        (ptype, "particle_radius"),
        function=_particle_radius,
        units="cm",
        particle_type=True,
        validators=[ValidateParameter("center")])

    def _particle_position_relative(field, data):
        """The cartesian particle positions in a rotated reference frame

        Relative to the coordinate system defined by the *normal* vector and
        *center* field parameters.

        Note that the orientation of the x and y axes are arbitrary.
        """
        normal = data.get_field_parameter('normal')
        center = data.get_field_parameter('center')
        pos = spos
        pos = YTArray([data[ptype, pos % ax] for ax in "xyz"])
        pos = pos.T
        L, pos = modify_reference_frame(center, normal, P=pos)
        return pos

    registry.add_field(
        (ptype, "particle_position_relative"),
        function=_particle_position_relative,
        particle_type=True,
        units="cm",
        validators=[ValidateParameter("normal"), ValidateParameter("center")])

    def _particle_position_relative_x(field, data):
        """The x component of the  particle positions in a rotated reference
        frame

        Relative to the coordinate system defined by the *normal* vector and
        *center* field parameters.

        Note that the orientation of the x and y axes are arbitrary.
        """
        normal = data.get_field_parameter('normal')
        center = data.get_field_parameter('center')
        pos = spos
        pos = YTArray([data[ptype, pos % ax] for ax in "xyz"])
        pos = pos.T
        L, pos, = modify_reference_frame(center, normal, P=pos)
        pos = pos.T
        return pos[0]

    registry.add_field(
        (ptype, "particle_position_relative_x"),
        function=_particle_position_relative_x,
        particle_type=True,
        units="cm",
        validators=[ValidateParameter("normal"), ValidateParameter("center")])

    def _particle_position_relative_y(field, data):
        """The y component of the  particle positions in a rotated reference
        frame

        Relative to the coordinate system defined by the *normal* vector and
        *center* field parameters.

        Note that the orientation of the x and y axes are arbitrary.
        """
        normal = data.get_field_parameter('normal')
        center = data.get_field_parameter('center')
        pos = spos
        pos = YTArray([data[ptype, pos % ax] for ax in "xyz"])
        pos = pos.T
        L, pos = modify_reference_frame(center, normal, P=pos)
        pos = pos.T
        return pos[1]

    registry.add_field((ptype, "particle_position_relative_y"),
              function=_particle_position_relative_y,
              particle_type=True, units="cm",
              validators=[ValidateParameter("normal"),
                          ValidateParameter("center")])


    def _particle_position_relative_z(field, data):
        """The z component of the  particle positions in a rotated reference
        frame

        Relative to the coordinate system defined by the *normal* vector and
        *center* field parameters.

        Note that the orientation of the x and y axes are arbitrary.
        """
        normal = data.get_field_parameter('normal')
        center = data.get_field_parameter('center')

        pos = spos
        pos = YTArray([data[ptype, pos % ax] for ax in "xyz"])
        pos = pos.T
        L, pos = modify_reference_frame(center, normal, P=pos)
        pos = pos.T
        return pos[2]

    registry.add_field((ptype, "particle_position_relative_z"),
              function=_particle_position_relative_z,
              particle_type=True, units="cm",
              validators=[ValidateParameter("normal"),
                          ValidateParameter("center")])

    def _particle_velocity_relative(field, data):
        """The vector particle velocities in an arbitrary coordinate system

        Relative to the coordinate system defined by the *normal* vector,
        *bulk_velocity* vector and *center* field parameters.

        Note that the orientation of the x and y axes are arbitrary.
        """
        normal = data.get_field_parameter('normal')
        center = data.get_field_parameter('center')
        bv = data.get_field_parameter("bulk_velocity")
        vel = svel
        vel = YTArray([data[ptype, vel % ax] for ax in "xyz"])
        vel = vel - np.reshape(bv, (3, 1))
        vel = vel.T
        L, vel = modify_reference_frame(center, normal, V=vel)
        return vel

    registry.add_field((ptype, "particle_velocity_relative"),
              function=_particle_velocity_relative,
              particle_type=True, units="cm/s",
              validators=[ValidateParameter("normal"),
                          ValidateParameter("center")])

    def _particle_velocity_relative_x(field, data):
        """The x component of the particle velocities in an arbitrary coordinate
        system

        Relative to the coordinate system defined by the *normal* vector,
        *bulk_velocity* vector and *center* field parameters.

        Note that the orientation of the x and y axes are arbitrary.
        """
        normal = data.get_field_parameter('normal')
        center = data.get_field_parameter('center')
        bv = data.get_field_parameter("bulk_velocity")
        vel = svel
        vel = YTArray([data[ptype, vel % ax] for ax in "xyz"])
        vel = vel - np.reshape(bv, (3, 1))
        vel = vel.T
        L, vel = modify_reference_frame(center, normal, V=vel)
        vel = vel.T
        return vel[0]

    registry.add_field((ptype, "particle_velocity_relative_x"),
              function=_particle_velocity_relative_x,
              particle_type=True, units="cm/s",
              validators=[ValidateParameter("normal"),
                          ValidateParameter("center")])

    def _particle_velocity_relative_y(field, data):
        """The y component of the particle velocities in an arbitrary coordinate
        system

        Relative to the coordinate system defined by the *normal* vector,
        *bulk_velocity* vector and *center* field parameters.

        Note that the orientation of the x and y axes are arbitrary.
        """
        normal = data.get_field_parameter('normal')
        center = data.get_field_parameter('center')
        bv = data.get_field_parameter('bulk_velocity')
        vel = svel
        vel = YTArray([data[ptype, vel % ax] for ax in "xyz"])
        vel = vel - np.reshape(bv, (3, 1))
        vel = vel.T
        L, vel = modify_reference_frame(center, normal, V=vel)
        vel = vel.T
        return vel[1]

    registry.add_field((ptype, "particle_velocity_relative_y"),
              function=_particle_velocity_relative_y,
              particle_type=True, units="cm/s",
              validators=[ValidateParameter("normal"),
                          ValidateParameter("center")])

    def _particle_velocity_relative_z(field, data):
        """The z component of the particle velocities in an arbitrary coordinate
        system

        Relative to the coordinate system defined by the *normal* vector,
        *bulk_velocity* vector and *center* field parameters.

        Note that the orientation of the x and y axes are arbitrary.
        """
        normal = data.get_field_parameter('normal')
        center = data.get_field_parameter('center')
        bv = data.get_field_parameter("bulk_velocity")
        vel = svel
        vel = YTArray([data[ptype, vel % ax] for ax in "xyz"])
        bv = vel - np.reshape(bv, (3, 1))
        vel = vel.T
        L, vel = modify_reference_frame(center, normal, V=vel)
        vel = vel.T
        return vel[2]

    registry.add_field((ptype, "particle_velocity_relative_z"),
              function=_particle_velocity_relative_z,
              particle_type=True, units="cm/s",
              validators=[ValidateParameter("normal"),
                          ValidateParameter("center")])

    # this is just particle radius but we add it with an alias for the sake of
    # consistent naming
    registry.add_field((ptype, "particle_position_spherical_radius"),
              function=_particle_radius,
              particle_type=True, units="cm",
              validators=[ValidateParameter("normal"),
                          ValidateParameter("center")])

    def _particle_spherical_position_radius(field, data):
        """This field is deprecated and will be removed in a future release"""
        return data[ptype, 'particle_position_spherical_radius']

    registry.add_field((ptype, "particle_spherical_position_radius"),
              function=_particle_spherical_position_radius,
              particle_type=True, units="cm",
              validators=[ValidateParameter("normal"), 
                          ValidateParameter("center")])

    def _particle_position_spherical_theta(field, data):
        """The spherical theta coordinate of the particle positions.

        Relative to the coordinate system defined by the *normal* vector
        and *center* field parameters.
        """
        normal = data.get_field_parameter("normal")
        center = data.get_field_parameter("center")
        pos = spos
        pos = YTArray([data[ptype, pos % ax] for ax in "xyz"])
        pos = pos - np.reshape(center, (3, 1))
        return data.ds.arr(get_sph_theta(pos, normal), "")

    registry.add_field(
        (ptype, "particle_position_spherical_theta"),
        function=_particle_position_spherical_theta,
        particle_type=True,
        units="",
        validators=[ValidateParameter("center"), ValidateParameter("normal")])

    def _particle_spherical_position_theta(field, data):
        """This field is deprecated and will be removed in a future release"""
        return data[ptype, 'particle_position_spherical_theta']

    registry.add_field((ptype, "particle_spherical_position_theta"),
              function=_particle_spherical_position_theta,
              particle_type=True, units="",
              validators=[ValidateParameter("normal"), 
                          ValidateParameter("center")])

    def _particle_position_spherical_phi(field, data):
        """The spherical phi component of the particle positions

        Relative to the coordinate system defined by the *normal* vector
        and *center* field parameters.
        """
        normal = data.get_field_parameter("normal")
        center = data.get_field_parameter("center")
        pos = spos
        pos = YTArray([data[ptype, pos % ax] for ax in "xyz"])
        pos = pos - np.reshape(center, (3, 1))
        return data.ds.arr(get_sph_phi(pos, normal), "")

    registry.add_field(
        (ptype, "particle_position_spherical_phi"),
        function=_particle_position_spherical_phi,
        particle_type=True,
        units="",
        validators=[ValidateParameter("normal"), ValidateParameter("center")])

    def _particle_spherical_position_phi(field, data):
        """This field is deprecated and will be removed in a future release"""
        return data[ptype, 'particle_position_spherical_phi']

    registry.add_field((ptype, "particle_spherical_position_phi"),
             function=_particle_spherical_position_phi,
             particle_type=True, units="",
             validators=[ValidateParameter("center"),
                         ValidateParameter("normal")])

    def _particle_velocity_spherical_radius(field, data):
        """The spherical radius component of the particle velocities in an
         arbitrary coordinate system

        Relative to the coordinate system defined by the *normal* vector,
        *bulk_velocity* vector and *center* field parameters.
        """
        normal = data.get_field_parameter('normal')
        center = data.get_field_parameter('center')
        bv = data.get_field_parameter("bulk_velocity")
        pos = spos
        pos = YTArray([data[ptype, pos % ax] for ax in "xyz"])
        vel = svel
        vel = YTArray([data[ptype, vel % ax] for ax in "xyz"])
        theta = get_sph_theta(pos, center)
        phi = get_sph_phi(pos, center)
        pos = pos - np.reshape(center, (3, 1))
        vel = vel - np.reshape(bv, (3, 1))
        sphr = get_sph_r_component(vel, theta, phi, normal)
        return sphr

    registry.add_field((ptype, "particle_velocity_spherical_radius"),
              function=_particle_velocity_spherical_radius,
              particle_type=True, units="cm/s",
              validators=[ValidateParameter("normal"), 
                          ValidateParameter("center")])

    def _particle_spherical_velocity_radius(field, data):
        """This field is deprecated and will be removed in a future release"""
        return data[ptype, 'particle_velocity_spherical_radius']

    registry.add_field((ptype, "particle_spherical_velocity_radius"),
              function=_particle_spherical_velocity_radius,
              particle_type=True, units="cm/s",
              validators=[ValidateParameter("normal"), 
                          ValidateParameter("center")])

    # particel_velocity_spherical_radius is simply aliased to
    # "particle_radial_velocity" for convenience
    registry.add_field((ptype, "particle_radial_velocity"),
              function=_particle_spherical_velocity_radius,
              particle_type=True, units="cm/s",
              validators=[ValidateParameter("normal"), 
                          ValidateParameter("center")])

    def _particle_velocity_spherical_theta(field, data):
        """The spherical theta component of the particle velocities in an
         arbitrary coordinate system

        Relative to the coordinate system defined by the *normal* vector,
        *bulk_velocity* vector and *center* field parameters.
        """
        normal = data.get_field_parameter('normal')
        center = data.get_field_parameter('center')
        bv = data.get_field_parameter("bulk_velocity")
        pos = spos
        pos = YTArray([data[ptype, pos % ax] for ax in "xyz"])
        vel = svel
        vel = YTArray([data[ptype, vel % ax] for ax in "xyz"])
        theta = get_sph_theta(pos, center)
        phi = get_sph_phi(pos, center)
        pos = pos - np.reshape(center, (3, 1))
        vel = vel - np.reshape(bv, (3, 1))
        spht = get_sph_theta_component(vel, theta, phi, normal)
        return spht

    registry.add_field(
        (ptype, "particle_velocity_spherical_theta"),
        function=_particle_velocity_spherical_theta,
        particle_type=True,
        units="cm/s",
        validators=[ValidateParameter("normal"), ValidateParameter("center")])

    def _particle_spherical_velocity_theta(field, data):
        """This field is deprecated and will be removed in a future release"""
        return data[ptype, 'particle_velocity_spherical_theta']

    registry.add_field((ptype, "particle_spherical_velocity_theta"),
              function=_particle_spherical_velocity_theta,
              particle_type=True, units="cm/s",
              validators=[ValidateParameter("normal"), 
                          ValidateParameter("center")])

    def _particle_velocity_spherical_phi(field, data):
        """The spherical phi component of the particle velocities

        Relative to the coordinate system defined by the *normal* vector,
        *bulk_velocity* vector and *center* field parameters.
        """
        normal = data.get_field_parameter('normal')
        center = data.get_field_parameter('center')
        bv = data.get_field_parameter("bulk_velocity")
        pos = YTArray([data[ptype, spos % ax] for ax in "xyz"])
        vel = YTArray([data[ptype, svel % ax] for ax in "xyz"])
        phi = get_sph_phi(pos, center)
        pos = pos - np.reshape(center, (3, 1))
        vel = vel - np.reshape(bv, (3, 1))
        sphp = get_sph_phi_component(vel, phi, normal)
        return sphp

    registry.add_field(
        (ptype, "particle_velocity_spherical_phi"),
        function=_particle_velocity_spherical_phi,
        particle_type=True,
        units="cm/s",
        validators=[ValidateParameter("normal"), ValidateParameter("center")])

    def _particle_spherical_velocity_phi(field, data):
        """This field is deprecated and will be removed in a future release"""
        return data[ptype, 'particle_spherical_velocity_theta']

    registry.add_field((ptype, "particle_spherical_velocity_phi"),
              function=_particle_spherical_velocity_phi,
              particle_type=True, units="cm/s",
              validators=[ValidateParameter("normal"), 
                          ValidateParameter("center")])

    def _particle_position_cylindrical_radius(field, data):
        """The cylindrical radius component of the particle positions

        Relative to the coordinate system defined by the *normal* vector
        and *center* field parameters.
        """
        normal = data.get_field_parameter("normal")
        center = data.get_field_parameter('center')
        pos = YTArray([data[ptype, spos % ax] for ax in "xyz"])
        pos = pos - np.reshape(center, (3, 1))
        return data.ds.arr(get_cyl_r(pos, normal),
                           'code_length')

    registry.add_field(
        (ptype, "particle_position_cylindrical_radius"),
        function=_particle_position_cylindrical_radius,
        units="cm",
        particle_type=True,
        validators=[ValidateParameter("normal"), ValidateParameter("center")])

    def _particle_position_cylindrical_theta(field,data):
        """The cylindrical theta component of the particle positions

        Relative to the coordinate system defined by the *normal* vector
        and *center* field parameters.
        """
        normal = data.get_field_parameter("normal")
        center = data.get_field_parameter('center')
        pos = YTArray([data[ptype, spos % ax] for ax in "xyz"])
        pos = pos - np.reshape(center, (3, 1))
        return data.ds.arr(get_cyl_theta(pos, normal), "")

    registry.add_field(
        (ptype, "particle_position_cylindrical_theta"),
        function=_particle_position_cylindrical_theta,
        particle_type=True,
        units="",
        validators=[ValidateParameter("center"), ValidateParameter("normal")])

    def _particle_position_cylindrical_z(field,data):
        """The cylindrical z component of the particle positions

        Relative to the coordinate system defined by the *normal* vector
        and *center* field parameters.
        """
        normal = data.get_field_parameter("normal")
        center = data.get_field_parameter('center')
        pos = YTArray([data[ptype, spos % ax] for ax in "xyz"])
        pos = pos - np.reshape(center, (3, 1))
        return data.ds.arr(get_cyl_z(pos, normal),
                           'code_length')

    registry.add_field(
        (ptype, "particle_position_cylindrical_z"),
        function=_particle_position_cylindrical_z,
        units="cm",
        particle_type=True,
        validators=[ValidateParameter("normal"), ValidateParameter("center")])

    def _particle_velocity_cylindrical_radius(field, data):
        """The cylindrical radius component of the particle velocities

        Relative to the coordinate system defined by the *normal* vector,
        *bulk_velocity* vector and *center* field parameters.
        """
        normal = data.get_field_parameter('normal')
        center = data.get_field_parameter('center')
        bv = data.get_field_parameter("bulk_velocity")
        pos = spos
        pos = YTArray([data[ptype, pos % ax] for ax in "xyz"])
        vel = svel
        vel = YTArray([data[ptype, vel % ax] for ax in "xyz"])
        theta = get_cyl_theta(pos, center)
        pos = pos - np.reshape(center, (3, 1))
        vel = vel - np.reshape(bv, (3, 1))
        cylr = get_cyl_r_component(vel, theta, normal)
        return cylr

    registry.add_field(
        (ptype, "particle_velocity_cylindrical_radius"),
        function=_particle_velocity_spherical_radius,
        particle_type=True,
        units="cm/s",
        validators=[ValidateParameter("normal"), ValidateParameter("center")])

    def _particle_velocity_cylindrical_theta(field, data):
        """The cylindrical theta component of the particle velocities

        Relative to the coordinate system defined by the *normal* vector,
        *bulk_velocity* vector and *center* field parameters.
        """
        normal = data.get_field_parameter('normal')
        center = data.get_field_parameter('center')
        bv = data.get_field_parameter("bulk_velocity")
        pos = spos
        pos = YTArray([data[ptype, pos % ax] for ax in "xyz"])
        vel = svel
        vel = YTArray([data[ptype, vel % ax] for ax in "xyz"])
        theta = get_cyl_theta(pos, center)
        pos = pos - np.reshape(center, (3, 1))
        vel = vel - np.reshape(bv, (3, 1))
        cylt = get_cyl_theta_component(vel, theta, normal)
        return cylt

    registry.add_field(
        (ptype, "particle_velocity_cylindrical_theta"),
        function=_particle_velocity_cylindrical_theta,
        particle_type=True,
        units="cm/s",
        validators=[ValidateParameter("normal"), ValidateParameter("center")])

    def _particle_cylindrical_velocity_theta(field, data):
        """This field is deprecated and will be removed in a future release"""
        return data[ptype, 'particle_velocity_cylindrical_theta']

    registry.add_field((ptype, "particle_cylindrical_velocity_theta"),
              function=_particle_cylindrical_velocity_theta,
              particle_type=True, units="cm/s",
              validators=[ValidateParameter("normal"), 
                          ValidateParameter("center")])

    def _particle_velocity_cylindrical_z(field, data):
        """The cylindrical z component of the particle velocities

        Relative to the coordinate system defined by the *normal* vector,
        *bulk_velocity* vector and *center* field parameters.
        """
        normal = data.get_field_parameter('normal')
        center = data.get_field_parameter('center')
        bv = data.get_field_parameter("bulk_velocity")
        pos = spos
        pos = YTArray([data[ptype, pos % ax] for ax in "xyz"])
        vel = svel
        vel = YTArray([data[ptype, vel % ax] for ax in "xyz"])
        pos = pos - np.reshape(center, (3, 1))
        vel = vel - np.reshape(bv, (3, 1))
        cylz = get_cyl_z_component(vel, normal)
        return cylz

    registry.add_field(
        (ptype, "particle_velocity_cylindrical_z"),
        function=_particle_velocity_cylindrical_z,
        particle_type=True,
        units="cm/s",
        validators=[ValidateParameter("normal"), ValidateParameter("center")])

    def _particle_cylindrical_velocity_z(field, data):
        """This field is deprecated and will be removed in a future release"""
        return data[ptype, "particle_velocity_cylindrical_z"]

    registry.add_field((ptype, "particle_cylindrical_velocity_z"),
              function=_particle_cylindrical_velocity_z,
              particle_type=True, units="cm/s",
              validators=[ValidateParameter("normal"), 
                          ValidateParameter("center")])


def add_particle_average(registry, ptype, field_name, 
                         weight = "particle_mass",
                         density = True):
    field_units = registry[ptype, field_name].units
    def _pfunc_avg(field, data):
        pos = data[ptype, "particle_position"]
        f = data[ptype, field_name]
        wf = data[ptype, weight]
        f *= wf
        v = data.deposit(pos, [f], method = "sum")
        w = data.deposit(pos, [wf], method = "sum")
        v /= w
        if density: v /= data["index", "cell_volume"]
        v[np.isnan(v)] = 0.0
        return v
    fn = ("deposit", "%s_avg_%s" % (ptype, field_name))
    registry.add_field(fn, function=_pfunc_avg,
                       validators = [ValidateSpatial(0)],
                       particle_type = False,
                       units = field_units)
    return fn

def add_volume_weighted_smoothed_field(ptype, coord_name, mass_name,
        smoothing_length_name, density_name, smoothed_field, registry,
        nneighbors = None):
    field_name = ("deposit", "%s_smoothed_%s" % (ptype, smoothed_field))
    field_units = registry[ptype, smoothed_field].units
    def _vol_weight(field, data):
        pos = data[ptype, coord_name].in_units("code_length")
        mass = data[ptype, mass_name].in_cgs()
        dens = data[ptype, density_name].in_cgs()
        quan = data[ptype, smoothed_field].in_units(field_units)
        if smoothing_length_name is None:
            hsml = np.zeros(quan.shape, dtype='float64') - 1
            hsml = data.apply_units(hsml, "code_length")
        else:
            hsml = data[ptype, smoothing_length_name].in_units("code_length")
        kwargs = {}
        if nneighbors:
            kwargs['nneighbors'] = nneighbors
        # volume_weighted smooth operations return lists of length 1.
        rv = data.smooth(pos, [mass, hsml, dens, quan],
                         method="volume_weighted",
                         create_octree = True)[0]
        rv[np.isnan(rv)] = 0.0
        # Now some quick unit conversions.
        rv = data.apply_units(rv, field_units)
        return rv
    registry.add_field(field_name, function = _vol_weight,
                       validators = [ValidateSpatial(0)],
                       units = field_units)
    return [field_name]

def add_nearest_neighbor_field(ptype, coord_name, registry, nneighbors = 64):
    field_name = (ptype, "nearest_neighbor_distance_%s" % (nneighbors))
    def _nth_neighbor(field, data):
        pos = data[ptype, coord_name].in_units("code_length")
        distances = 0.0 * pos[:,0]
        data.particle_operation(pos, [distances],
                         method="nth_neighbor",
                         nneighbors = nneighbors)
        # Now some quick unit conversions.
        return distances
    registry.add_field(field_name, function = _nth_neighbor,
                       validators = [ValidateSpatial(0)],
                       particle_type = True,
                       units = "code_length")
    return [field_name]

def add_density_kernel(ptype, coord_name, mass_name, registry, nneighbors = 64):
    field_name = (ptype, "smoothed_density")
    field_units = registry[ptype, mass_name].units
    def _nth_neighbor(field, data):
        pos = data[ptype, coord_name].in_units("code_length")
        mass = data[ptype, mass_name].in_units("g")
        densities = mass * 0.0
        data.particle_operation(pos, [mass, densities],
                         method="density",
                         nneighbors = nneighbors)
        ones = pos.prod(axis=1) # Get us in code_length**3
        ones[:] = 1.0
        densities /= ones
        # Now some quick unit conversions.
        return densities
    registry.add_field(field_name, function = _nth_neighbor,
                       validators = [ValidateSpatial(0)],
                       particle_type = True,
                       units = "g/cm**3")
    return [field_name]
<|MERGE_RESOLUTION|>--- conflicted
+++ resolved
@@ -276,13 +276,8 @@
                              dtype=np.float64, units='cm')
         new_shape = tuple([3] + [1]*(len(coords.shape)-1))
         r_vec = coords - np.reshape(center,new_shape)
-<<<<<<< HEAD
         v_vec = self.ds.arr([xv,yv,zv], dtype=np.float64, units='cm/s')
-        return np.cross(r_vec, v_vec, axis=0)
-=======
-        v_vec = YTArray([xv,yv,zv], dtype=np.float64)
         return np.cross(r_vec, v_vec, axis=0).T
->>>>>>> 53cfa94e
 
     registry.add_field((ptype, "particle_specific_angular_momentum"),
               function=_particle_specific_angular_momentum,
