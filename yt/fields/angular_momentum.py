"""
The basic field info container resides here.  These classes, code specific and
universal, are the means by which we access fields across YT, both derived and
native.



"""

#-----------------------------------------------------------------------------
# Copyright (c) 2013, yt Development Team.
#
# Distributed under the terms of the Modified BSD License.
#
# The full license is in the file COPYING.txt, distributed with this software.
#-----------------------------------------------------------------------------

import types
import numpy as np
import inspect
import copy

from yt.units.yt_array import YTArray

from .derived_field import \
    ValidateParameter

from .field_plugin_registry import \
    register_field_plugin

from .vector_operations import \
     create_magnitude_field
    
from yt.utilities.lib.geometry_utils import \
    obtain_rvec, obtain_rv_vec

def obtain_velocities(data, ftype="gas"):
    rv_vec = obtain_rv_vec(data)
    # We know that obtain_rv_vec will always access velocity_x
    rv_vec = data.ds.arr(rv_vec, input_units = data[ftype, "velocity_x"].units)
    return rv_vec

@register_field_plugin
def setup_angular_momentum(registry, ftype = "gas", slice_info = None):
    def _specific_angular_momentum_x(field, data):
        xv, yv, zv = obtain_velocities(data, ftype)
        center = data.get_field_parameter('center')
<<<<<<< HEAD
        rv = obtain_rvec(data)
        rv = np.rollaxis(rv, 0, len(rv.shape))
        rv = data.pf.arr(rv, input_units = data["index", "x"].units)
=======
        v_vec = obtain_rvec(data)
        v_vec = np.rollaxis(v_vec, 0, len(v_vec.shape))
        v_vec = data.ds.arr(v_vec, input_units = data["index", "x"].units)
        rv = v_vec - center
>>>>>>> 2dd4af1f
        return yv * rv[...,2] - zv * rv[...,1]

    def _specific_angular_momentum_y(field, data):
        xv, yv, zv = obtain_velocities(data, ftype)
        center = data.get_field_parameter('center')
<<<<<<< HEAD
        rv = obtain_rvec(data)
        rv = np.rollaxis(rv, 0, len(rv.shape))
        rv = data.pf.arr(rv, input_units = data["index", "x"].units)
=======
        v_vec = obtain_rvec(data)
        v_vec = np.rollaxis(v_vec, 0, len(v_vec.shape))
        v_vec = data.ds.arr(v_vec, input_units = data["index", "x"].units)
        rv = v_vec - center
>>>>>>> 2dd4af1f
        return - (xv * rv[...,2] - zv * rv[...,0])

    def _specific_angular_momentum_z(field, data):
        xv, yv, zv = obtain_velocities(data, ftype)
        center = data.get_field_parameter('center')
<<<<<<< HEAD
        rv = obtain_rvec(data)
        rv = np.rollaxis(rv, 0, len(rv.shape))
        rv = data.pf.arr(rv, input_units = data["index", "x"].units)
=======
        v_vec = obtain_rvec(data)
        v_vec = np.rollaxis(v_vec, 0, len(v_vec.shape))
        v_vec = data.ds.arr(v_vec, input_units = data["index", "x"].units)
        rv = v_vec - center
>>>>>>> 2dd4af1f
        return xv * rv[...,1] - yv * rv[...,0]

    registry.add_field((ftype, "specific_angular_momentum_x"),
                        function=_specific_angular_momentum_x,
                        units="cm**2/s",
                        validators=[ValidateParameter("center")])
    registry.add_field((ftype, "specific_angular_momentum_y"),
                        function=_specific_angular_momentum_y,
                        units="cm**2/s",
                        validators=[ValidateParameter("center")])
    registry.add_field((ftype, "specific_angular_momentum_z"),
                        function=_specific_angular_momentum_z,
                        units="cm**2/s",
                        validators=[ValidateParameter("center")])

    create_magnitude_field(registry, "specific_angular_momentum",
                           "cm**2 / s", ftype=ftype)
    
    def _angular_momentum_x(field, data):
        return data[ftype, "cell_mass"] \
             * data[ftype, "specific_angular_momentum_x"]
    registry.add_field((ftype, "angular_momentum_x"),
                       function=_angular_momentum_x,
                       units="g * cm**2 / s",
                       validators=[ValidateParameter('center')])

    def _angular_momentum_y(field, data):
        return data[ftype, "cell_mass"] \
             * data[ftype, "specific_angular_momentum_y"]
    registry.add_field((ftype, "angular_momentum_y"),
                       function=_angular_momentum_y,
                       units="g * cm**2 / s",
                       validators=[ValidateParameter('center')])

    def _angular_momentum_z(field, data):
        return data[ftype, "cell_mass"] \
             * data[ftype, "specific_angular_momentum_z"]
    registry.add_field((ftype, "angular_momentum_z"),
                       function=_angular_momentum_z,
                       units="g * cm**2 / s",
                       validators=[ValidateParameter('center')])

    create_magnitude_field(registry, "angular_momentum",
                           "g * cm**2 / s", ftype=ftype)
                           <|MERGE_RESOLUTION|>--- conflicted
+++ resolved
@@ -44,47 +44,23 @@
 def setup_angular_momentum(registry, ftype = "gas", slice_info = None):
     def _specific_angular_momentum_x(field, data):
         xv, yv, zv = obtain_velocities(data, ftype)
-        center = data.get_field_parameter('center')
-<<<<<<< HEAD
         rv = obtain_rvec(data)
         rv = np.rollaxis(rv, 0, len(rv.shape))
-        rv = data.pf.arr(rv, input_units = data["index", "x"].units)
-=======
-        v_vec = obtain_rvec(data)
-        v_vec = np.rollaxis(v_vec, 0, len(v_vec.shape))
-        v_vec = data.ds.arr(v_vec, input_units = data["index", "x"].units)
-        rv = v_vec - center
->>>>>>> 2dd4af1f
+        rv = data.ds.arr(rv, input_units = data["index", "x"].units)
         return yv * rv[...,2] - zv * rv[...,1]
 
     def _specific_angular_momentum_y(field, data):
         xv, yv, zv = obtain_velocities(data, ftype)
-        center = data.get_field_parameter('center')
-<<<<<<< HEAD
         rv = obtain_rvec(data)
         rv = np.rollaxis(rv, 0, len(rv.shape))
-        rv = data.pf.arr(rv, input_units = data["index", "x"].units)
-=======
-        v_vec = obtain_rvec(data)
-        v_vec = np.rollaxis(v_vec, 0, len(v_vec.shape))
-        v_vec = data.ds.arr(v_vec, input_units = data["index", "x"].units)
-        rv = v_vec - center
->>>>>>> 2dd4af1f
+        rv = data.ds.arr(rv, input_units = data["index", "x"].units)
         return - (xv * rv[...,2] - zv * rv[...,0])
 
     def _specific_angular_momentum_z(field, data):
         xv, yv, zv = obtain_velocities(data, ftype)
-        center = data.get_field_parameter('center')
-<<<<<<< HEAD
         rv = obtain_rvec(data)
         rv = np.rollaxis(rv, 0, len(rv.shape))
-        rv = data.pf.arr(rv, input_units = data["index", "x"].units)
-=======
-        v_vec = obtain_rvec(data)
-        v_vec = np.rollaxis(v_vec, 0, len(v_vec.shape))
-        v_vec = data.ds.arr(v_vec, input_units = data["index", "x"].units)
-        rv = v_vec - center
->>>>>>> 2dd4af1f
+        rv = data.ds.arr(rv, input_units = data["index", "x"].units)
         return xv * rv[...,1] - yv * rv[...,0]
 
     registry.add_field((ftype, "specific_angular_momentum_x"),
