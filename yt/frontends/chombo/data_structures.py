"""
Data structures for Chombo.

Author: Matthew Turk <matthewturk@gmail.com>
Author: J. S. Oishi <jsoishi@gmail.com>
Affiliation: KIPAC/SLAC/Stanford
Homepage: http://yt-project.org/
License:
  Copyright (C) 2008-2011 Matthew Turk, J. S. Oishi.  All Rights Reserved.

  This file is part of yt.

  yt is free software; you can redistribute it and/or modify
  it under the terms of the GNU General Public License as published by
  the Free Software Foundation; either version 3 of the License, or
  (at your option) any later version.

  This program is distributed in the hope that it will be useful,
  but WITHOUT ANY WARRANTY; without even the implied warranty of
  MERCHANTABILITY or FITNESS FOR A PARTICULAR PURPOSE.  See the
  GNU General Public License for more details.

  You should have received a copy of the GNU General Public License
  along with this program.  If not, see <http://www.gnu.org/licenses/>.
"""

import h5py
import re
import os
import weakref
import numpy as na

from collections import \
     defaultdict
from string import \
     strip, \
     rstrip
from stat import \
     ST_CTIME

from .definitions import \
     pluto2enzoDict, \
     yt2plutoFieldsDict, \
     parameterDict \
     
from yt.funcs import *
from yt.data_objects.grid_patch import \
     AMRGridPatch
from yt.geometry.grid_geometry_handler import \
     GridGeometryHandler
from yt.data_objects.static_output import \
     StaticOutput
from yt.utilities.definitions import \
     mpc_conversion
from yt.utilities.parallel_tools.parallel_analysis_interface import \
     parallel_root_only

from yt.data_objects.field_info_container import \
    FieldInfoContainer, NullFunc
from .fields import ChomboFieldInfo, KnownChomboFields

class ChomboGrid(AMRGridPatch):
    _id_offset = 0
    __slots__ = ["_level_id", "stop_index"]
    def __init__(self, id, hierarchy, level, start, stop):
        AMRGridPatch.__init__(self, id, filename = hierarchy.hierarchy_filename,
                              hierarchy = hierarchy)
        self.Parent = []
        self.Children = []
        self.Level = level
        self.ActiveDimensions = stop - start + 1

    def get_global_startindex(self):
        """
        Return the integer starting index for each dimension at the current
        level.
        
        """
        if self.start_index != None:
            return self.start_index
        if self.Parent == []:
            iLE = self.LeftEdge - self.pf.domain_left_edge
            start_index = iLE / self.dds
            return na.rint(start_index).astype('int64').ravel()
        pdx = self.Parent[0].dds
        start_index = (self.Parent[0].get_global_startindex()) + \
            na.rint((self.LeftEdge - self.Parent[0].LeftEdge)/pdx)
        self.start_index = (start_index*self.pf.refine_by[self.Level-1]).astype('int64').ravel()
        return self.start_index

    def _setup_dx(self):
        # So first we figure out what the index is.  We don't assume
        # that dx=dy=dz , at least here.  We probably do elsewhere.
        id = self.id - self._id_offset
        if len(self.Parent) > 0:
            self.dds = self.Parent[0].dds / self.pf.refine_by[self.Level-1]
        else:
            LE, RE = self.hierarchy.grid_left_edge[id,:], \
                     self.hierarchy.grid_right_edge[id,:]
            self.dds = na.array((RE-LE)/self.ActiveDimensions)
        if self.pf.dimensionality < 2: self.dds[1] = 1.0
        if self.pf.dimensionality < 3: self.dds[2] = 1.0
        self.field_data['dx'], self.field_data['dy'], self.field_data['dz'] = self.dds

class ChomboHierarchy(GridGeometryHandler):

    grid = ChomboGrid
    
    def __init__(self,pf,data_style='chombo_hdf5'):
        self.domain_left_edge = pf.domain_left_edge
        self.domain_right_edge = pf.domain_right_edge
        self.data_style = data_style
        self.field_indexes = {}
        self.parameter_file = weakref.proxy(pf)
        # for now, the hierarchy file is the parameter file!
        self.hierarchy_filename = self.parameter_file.parameter_filename
        self.hierarchy = os.path.abspath(self.hierarchy_filename)
        self.directory = os.path.dirname(self.hierarchy_filename)
        self._fhandle = h5py.File(self.hierarchy_filename, 'r')

        self.float_type = self._fhandle['/level_0']['data:datatype=0'].dtype.name
        self._levels = self._fhandle.keys()[1:]
<<<<<<< HEAD
        GridGeometryHandler.__init__(self,pf,data_style)

=======
        AMRHierarchy.__init__(self,pf,data_style)
        self._read_particles()
>>>>>>> 8ada2129
        self._fhandle.close()

    def _read_particles(self):
        self.particle_filename = self.hierarchy_filename[:-4] + 'sink'
        if not os.path.exists(self.particle_filename): return
        with open(self.particle_filename, 'r') as f:
            lines = f.readlines()
            self.num_stars = int(lines[0].strip().split(' ')[0])
            for line in lines[1:]:
                particle_position_x = float(line.split(' ')[1])
                particle_position_y = float(line.split(' ')[2])
                particle_position_z = float(line.split(' ')[3])
                coord = [particle_position_x, particle_position_y, particle_position_z]
                # for each particle, determine which grids contain it
                # copied from object_finding_mixin.py                                                                                                             
                mask=na.ones(self.num_grids)
                for i in xrange(len(coord)):
                    na.choose(na.greater(self.grid_left_edge[:,i],coord[i]), (mask,0), mask)
                    na.choose(na.greater(self.grid_right_edge[:,i],coord[i]), (0,mask), mask)
                ind = na.where(mask == 1)
                selected_grids = self.grids[ind]
                # in orion, particles always live on the finest level.
                # so, we want to assign the particle to the finest of
                # the grids we just found
                if len(selected_grids) != 0:
                    grid = sorted(selected_grids, key=lambda grid: grid.Level)[-1]
                    ind = na.where(self.grids == grid)[0][0]
                    self.grid_particle_count[ind] += 1
                    self.grids[ind].NumberOfParticles += 1

    def _initialize_data_storage(self):
        pass

    def _detect_fields(self):
        ncomp = int(self._fhandle['/'].attrs['num_components'])
        self.field_list = [c[1] for c in self._fhandle['/'].attrs.items()[-ncomp:]]
    
    def _setup_classes(self):
        dd = self._get_data_reader_dict()
        GridGeometryHandler._setup_classes(self, dd)
        self.object_types.sort()

    def _count_grids(self):
        self.num_grids = 0
        for lev in self._levels:
            self.num_grids += self._fhandle[lev]['Processors'].len()
        
    def _parse_hierarchy(self):
        f = self._fhandle # shortcut
        
        # this relies on the first Group in the H5 file being
        # 'Chombo_global'
        levels = f.keys()[1:]
        grids = []
        i = 0
        for lev in levels:
            level_number = int(re.match('level_(\d+)',lev).groups()[0])
            boxes = f[lev]['boxes'].value
            dx = f[lev].attrs['dx']
            for level_id, box in enumerate(boxes):
                si = na.array([box['lo_%s' % ax] for ax in 'ijk'])
                ei = na.array([box['hi_%s' % ax] for ax in 'ijk'])
                pg = self.grid(len(grids),self,level=level_number,
                               start = si, stop = ei)
                grids.append(pg)
                grids[-1]._level_id = level_id
                self.grid_left_edge[i] = dx*si.astype(self.float_type)
                self.grid_right_edge[i] = dx*(ei.astype(self.float_type)+1)
                self.grid_particle_count[i] = 0
                self.grid_dimensions[i] = ei - si + 1
                i += 1
        self.grids = na.empty(len(grids), dtype='object')
        for gi, g in enumerate(grids): self.grids[gi] = g

    def _populate_grid_objects(self):
        for g in self.grids:
            g._prepare_grid()
            g._setup_dx()

        for g in self.grids:
            g.Children = self._get_grid_children(g)
            for g1 in g.Children:
                g1.Parent.append(g)
        self.max_level = self.grid_levels.max()

    def _setup_derived_fields(self):
        self.derived_field_list = []

    def _get_grid_children(self, grid):
        mask = na.zeros(self.num_grids, dtype='bool')
        grids, grid_ind = self.get_box_grids(grid.LeftEdge, grid.RightEdge)
        mask[grid_ind] = True
        return [g for g in self.grids[mask] if g.Level == grid.Level + 1]

class ChomboStaticOutput(StaticOutput):
    _hierarchy_class = ChomboHierarchy
    _fieldinfo_fallback = ChomboFieldInfo
    _fieldinfo_known = KnownChomboFields
    
    def __init__(self, filename, data_style='chombo_hdf5',
                 storage_filename = None, ini_filename = None):
        fileh = h5py.File(filename,'r')
        self.current_time = fileh.attrs['time']
        self.ini_filename = ini_filename
        StaticOutput.__init__(self,filename,data_style)
        self.storage_filename = storage_filename
        
    def _set_units(self):
        """
        Generates the conversion to various physical _units based on the parameter file
        """
        self.units = {}
        self.time_units = {}
        if len(self.parameters) == 0:
            self._parse_parameter_file()
        self._setup_nounits_units()
        self.conversion_factors = defaultdict(lambda: 1.0)
        self.time_units['1'] = 1
        self.units['1'] = 1.0
        self.units['unitary'] = 1.0 / (self.domain_right_edge - self.domain_left_edge).max()
        seconds = 1 #self["Time"]
        self.time_units['years'] = seconds / (365*3600*24.0)
        self.time_units['days']  = seconds / (3600*24.0)
        self.time_units['Myr'] = self.time_units['years'] / 1.0e6
        self.time_units['Gyr']  = self.time_units['years'] / 1.0e9
        for key in yt2plutoFieldsDict:
            self.conversion_factors[key] = 1.0

    def _setup_nounits_units(self):
        z = 0
        mylog.warning("Setting 1.0 in code units to be 1.0 cm")
        if not self.has_key("TimeUnits"):
            mylog.warning("No time units.  Setting 1.0 = 1 second.")
            self.conversion_factors["Time"] = 1.0
        for unit in mpc_conversion.keys():
            self.units[unit] = mpc_conversion[unit] / mpc_conversion["cm"]


    def _localize(self, f, default):
        if f is None:
            return os.path.join(self.directory, default)
        return f

    def _parse_parameter_file(self):
        """
        Check to see whether a 'pluto.ini' or 'orion2.ini' file
        exists in the plot file directory. If one does, attempt to parse it.
        Otherwise, assume the left edge starts at 0 and get the right edge
        from the hdf5 file.
        """
        if os.path.isfile('pluto.ini'):
            self._parse_pluto_file('pluto.ini')
        else:
            if os.path.isfile('orion2.ini'): self._parse_pluto_file('orion2.ini')
            self.unique_identifier = \
                int(os.stat(self.parameter_filename)[ST_CTIME])
            self.domain_left_edge = self.__calc_left_edge()
            self.domain_right_edge = self.__calc_right_edge()
            self.domain_dimensions = self.__calc_domain_dimensions()
            self.dimensionality = 3
            self.refine_by = []
            fileh = h5py.File(self.parameter_filename,'r')
            for level in range(0,fileh.attrs['num_levels']):
                self.refine_by.append(fileh['/level_'+str(level)].attrs['ref_ratio'])

    def _parse_pluto_file(self, ini_filename):
        """
        Reads in an inputs file in the 'pluto.ini' format. Probably not
        especially robust at the moment.
        """
        self.fullplotdir = os.path.abspath(self.parameter_filename)
        self.ini_filename = self._localize( \
            self.ini_filename, ini_filename)
        self.unique_identifier = \
                               int(os.stat(self.parameter_filename)[ST_CTIME])
        lines = open(self.ini_filename).readlines()
        # read the file line by line, storing important parameters
        for lineI, line in enumerate(lines):
            try: 
                param, sep, vals = map(rstrip,line.partition(' '))
            except ValueError:
                mylog.error("ValueError: '%s'", line)
            if pluto2enzoDict.has_key(param):
                paramName = pluto2enzoDict[param]
                t = map(parameterDict[paramName], vals.split())
                if len(t) == 1:
                    self.parameters[paramName] = t[0]
                else:
                    if paramName == "RefineBy":
                        self.parameters[paramName] = t[0]
                    else:
                        self.parameters[paramName] = t

    def __calc_left_edge(self):
        fileh = h5py.File(self.parameter_filename,'r')
        dx0 = fileh['/level_0'].attrs['dx']
        LE = dx0*((na.array(list(fileh['/level_0'].attrs['prob_domain'])))[0:3])
        fileh.close()
        return LE

    def __calc_right_edge(self):
        fileh = h5py.File(self.parameter_filename,'r')
        dx0 = fileh['/level_0'].attrs['dx']
        RE = dx0*((na.array(list(fileh['/level_0'].attrs['prob_domain'])))[3:] + 1)
        fileh.close()
        return RE
                  
    def __calc_domain_dimensions(self):
        fileh = h5py.File(self.parameter_filename,'r')
        L_index = ((na.array(list(fileh['/level_0'].attrs['prob_domain'])))[0:3])
        R_index = ((na.array(list(fileh['/level_0'].attrs['prob_domain'])))[3:] + 1)
        return R_index - L_index
 
    @classmethod
    def _is_valid(self, *args, **kwargs):
        try:
            fileh = h5py.File(args[0],'r')
            valid = "Chombo_global" in fileh["/"]
            fileh.close()
            return valid
        except:
            pass
        return False

    @parallel_root_only
    def print_key_parameters(self):
        for a in ["current_time", "domain_dimensions", "domain_left_edge",
                  "domain_right_edge"]:
            if not hasattr(self, a):
                mylog.error("Missing %s in parameter file definition!", a)
                continue
            v = getattr(self, a)
            mylog.info("Parameters: %-25s = %s", a, v)<|MERGE_RESOLUTION|>--- conflicted
+++ resolved
@@ -120,13 +120,8 @@
 
         self.float_type = self._fhandle['/level_0']['data:datatype=0'].dtype.name
         self._levels = self._fhandle.keys()[1:]
-<<<<<<< HEAD
         GridGeometryHandler.__init__(self,pf,data_style)
-
-=======
-        AMRHierarchy.__init__(self,pf,data_style)
         self._read_particles()
->>>>>>> 8ada2129
         self._fhandle.close()
 
     def _read_particles(self):
