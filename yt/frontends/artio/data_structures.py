--- conflicted
+++ resolved
@@ -154,91 +154,7 @@
         if vals is None: return
         return np.asfortranarray(vals)
 
-<<<<<<< HEAD
-class ARTIOChunk(object):
-
-    def __init__(self, pf, sfc_start, sfc_end):
-        self.pf = pf
-        self.sfc_start = sfc_start
-        self.sfc_end = sfc_end
-
-    _data_size = None
-
-    @property
-    def data_size(self):
-        if self._data_size is None:
-            mylog.error("ARTIOChunk.data_size called before fill")
-            raise RuntimeError
-        return self._data_size
-
-    _fcoords = None
-    def select_fcoords(self, dobj):
-        if self._fcoords is None:
-            mylog.error("ARTIOChunk.fcoords called before fill")
-            raise RuntimeError
-        return self._fcoords
-
-    _ires = None
-    def select_ires(self, dobj):
-        if self._ires is None:
-            raise RuntimeError("ARTIOChunk.select_ires called before fill")
-        return self._ires
-
-    def select_fwidth(self, dobj):
-        if self._ires is None:
-            raise RuntimeErorr("ARTIOChunk.fwidth called before fill")
-        return np.array([2.**-self._ires, 2.**-self._ires,
-                         2.**-self._ires]).transpose()
-
-    def select_icoords(self, dobj):
-        if self._fcoords is None or self._ires is None:
-            raise RuntimeError("ARTIOChunk.icoords called before fill")
-        return (int)(self._fcoords/2**-self._ires)
-
-    def fill(self, fields, selector):
-        art_fields = [yt_to_art[f[1]] for f in fields]
-        (self._fcoords, self._ires, artdata) = \
-            self.pf._handle.read_grid_chunk(selector,
-                                            self.sfc_start,
-                                            self.sfc_end, art_fields)
-        data = {}
-        for i, f in enumerate(fields):
-            data[f] = artdata[i]
-        self._data_size = len(self._fcoords)
-        return data
-
-    def fill_particles(self, field_data, fields, selector):
-        art_fields = {}
-        for s, f in fields:
-            for i in range(self.pf.num_species):
-                if s == "all" or self.pf.particle_species[i] == yt_to_art[s]:
-                    if yt_to_art[f] in self.pf.particle_variables[i]:
-                        art_fields[(i, yt_to_art[f])] = 1
-
-        species_data = self.pf._handle.read_particle_chunk(
-            selector, self.sfc_start, self.sfc_end, art_fields.keys())
-
-        for s, f in fields:
-            af = yt_to_art[f]
-            np = sum(len(species_data[(i, af)])
-                     for i in range(self.pf.num_species)
-                     if s == "all"
-                     or self.pf.particle_species[i] == yt_to_art[s])
-
-            cp = len(field_data[(s, f)])
-            field_data[(s, f)].resize(cp + np)
-            for i in range(self.pf.num_species):
-                if s == "all" or self.pf.particle_species[i] == yt_to_art[s]:
-                    np = len(species_data[(i, yt_to_art[f])])
-                    field_data[(s, f)][cp:cp+np] = \
-                        species_data[(i, yt_to_art[f])]
-                    cp += np
-
-
 class ARTIOIndex(Index):
-=======
-class ARTIOGeometryHandler(GeometryHandler):
->>>>>>> d5cd8f50
 
     def __init__(self, pf, data_style='artio'):
         self.data_style = data_style
