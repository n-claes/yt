--- conflicted
+++ resolved
@@ -322,14 +322,8 @@
 
 class ARTIODataset(Dataset):
     _handle = None
-<<<<<<< HEAD
     _index_class = ARTIOIndex
-    _fieldinfo_fallback = ARTIOFieldInfo
-    _fieldinfo_known = KnownARTIOFields
-=======
-    _hierarchy_class = ARTIOGeometryHandler
     _field_info_class = ARTIOFieldInfo
->>>>>>> 65ef18b5
     _particle_mass_name = "particle_mass"
     _particle_coordinates_name = "Coordinates"
     max_range = 1024
