"""
The base classes for selecting and returning data.

Author: Matthew Turk <matthewturk@gmail.com>
Affiliation: Columbia University
Author: Britton Smith <Britton.Smith@colorado.edu>
Affiliation: University of Colorado at Boulder
Homepage: http://yt-project.org/
License:
  Copyright (C) 2007-2011 Matthew Turk.  All Rights Reserved.

  This file is part of yt.

  yt is free software; you can redistribute it and/or modify
  it under the terms of the GNU General Public License as published by
  the Free Software Foundation; either version 3 of the License, or
  (at your option) any later version.

  This program is distributed in the hope that it will be useful,
  but WITHOUT ANY WARRANTY; without even the implied warranty of
  MERCHANTABILITY or FITNESS FOR A PARTICULAR PURPOSE.  See the
  GNU General Public License for more details.

  You should have received a copy of the GNU General Public License
  along with this program.  If not, see <http://www.gnu.org/licenses/>.
"""

import itertools
import types

data_object_registry = {}

import numpy as na
import weakref
import shelve
from contextlib import contextmanager

from yt.funcs import *

from yt.data_objects.particle_io import particle_handler_registry
from yt.utilities.lib import \
    march_cubes_grid, march_cubes_grid_flux
from yt.utilities.definitions import  x_dict, y_dict
from yt.utilities.parallel_tools.parallel_analysis_interface import \
    ParallelAnalysisInterface
from yt.utilities.parameter_file_storage import \
    ParameterFileStore
from .derived_quantities import DerivedQuantityCollection
from .field_info_container import \
    NeedsGridType
import yt.geometry.selection_routines

def force_array(item, shape):
    try:
        sh = item.shape
        return item
    except AttributeError:
        if item:
            return na.ones(shape, dtype='bool')
        else:
            return na.zeros(shape, dtype='bool')

def restore_field_information_state(func):
    """
    A decorator that takes a function with the API of (self, grid, field)
    and ensures that after the function is called, the field_parameters will
    be returned to normal.
    """
    def save_state(self, grid, field=None, *args, **kwargs):
        old_params = grid.field_parameters
        grid.field_parameters = self.field_parameters
        tr = func(self, grid, field, *args, **kwargs)
        grid.field_parameters = old_params
        return tr
    return save_state

class YTFieldData(dict):
    """
    A Container object for field data, instead of just having it be a dict.
    """
    pass
        

class YTDataContainer(object):
    """
    Generic YTDataContainer container.  By itself, will attempt to
    generate field, read fields (method defined by derived classes)
    and deal with passing back and forth field parameters.
    """
    _chunk_info = None
    _num_ghost_zones = 0
    _con_args = ()
    _skip_add = False
    _container_fields = ()

    class __metaclass__(type):
        def __init__(cls, name, b, d):
            type.__init__(cls, name, b, d)
            if hasattr(cls, "_type_name") and not cls._skip_add:
                data_object_registry[cls._type_name] = cls

    def __init__(self, pf, fields, **kwargs):
        """
        Typically this is never called directly, but only due to inheritance.
        It associates a :class:`~yt.data_objects.api.StaticOutput` with the class,
        sets its initial set of fields, and the remainder of the arguments
        are passed as field_parameters.
        """
        if pf != None:
            self.pf = pf
            self.hierarchy = pf.hierarchy
        self.hierarchy.objects.append(weakref.proxy(self))
        mylog.debug("Appending object to %s (type: %s)", self.pf, type(self))
        if fields == None: fields = []
        self.fields = ensure_list(fields)[:]
        self.field_data = YTFieldData()
        self.field_parameters = {}
        self.__set_default_field_parameters()
        self._cut_masks = {}
        self._point_indices = {}
        self._vc_data = {}
        for key, val in kwargs.items():
            mylog.debug("Setting %s to %s", key, val)
            self.set_field_parameter(key, val)

    def __set_default_field_parameters(self):
        self.set_field_parameter("center",na.zeros(3,dtype='float64'))
        self.set_field_parameter("bulk_velocity",na.zeros(3,dtype='float64'))

    def _set_center(self, center):
        if center is None:
            pass
        elif isinstance(center, (types.ListType, types.TupleType, na.ndarray)):
            center = na.array(center)
        elif center in ("c", "center"):
            center = self.pf.domain_center
        elif center == ("max"): # is this dangerous for race conditions?
            center = self.pf.h.find_max("Density")[1]
        elif center.startswith("max_"):
            center = self.pf.h.find_max(center[4:])[1]
        else:
            center = na.array(center, dtype='float64')
        self.center = center
        self.set_field_parameter('center', center)

    def get_field_parameter(self, name, default=None):
        """
        This is typically only used by derived field functions, but
        it returns parameters used to generate fields.
        """
        if self.field_parameters.has_key(name):
            return self.field_parameters[name]
        else:
            return default

    def set_field_parameter(self, name, val):
        """
        Here we set up dictionaries that get passed up and down and ultimately
        to derived fields.
        """
        self.field_parameters[name] = val

    def has_field_parameter(self, name):
        """
        Checks if a field parameter is set.
        """
        return self.field_parameters.has_key(name)

    def convert(self, datatype):
        """
        This will attempt to convert a given unit to cgs from code units.
        It either returns the multiplicative factor or throws a KeyError.
        """
        return self.pf[datatype]

    def clear_data(self):
        """
        Clears out all data from the YTDataContainer instance, freeing memory.
        """
        self.field_data.clear()

    def clear_cache(self):
        """
        Clears out all cache, freeing memory.
        """
        for _cm in self._cut_masks: del _cm
        for _pi in self._point_indices: del _pi
        for _field in self._vc_data:
            for _vc in _field: del _vc

    def has_key(self, key):
        """
        Checks if a data field already exists.
        """
        return self.field_data.has_key(key)

    def keys(self):
        return self.field_data.keys()

    def __getitem__(self, key):
        """
        Returns a single field.  Will add if necessary.
        """
        if key not in self.field_data:
            self.get_data(key)
        f = self._determine_fields(key)[0]
        return self.field_data[f]

    def __setitem__(self, key, val):
        """
        Sets a field to be some other value.
        """
        if key not in self.fields: self.fields.append(key)
        self.field_data[key] = val

    def __delitem__(self, key):
        """
        Deletes a field
        """
        try:
            del self.fields[self.fields.index(key)]
        except ValueError:
            pass
        del self.field_data[key]

    def _generate_field(self, field):
        ftype, fname = field
        if fname in self._container_fields:
            return self._generate_container_field(field)
        elif fname not in self.pf.field_info:
            raise KeyError(field)
        elif self.pf.field_info[fname].particle_type:
            return self._generate_particle_field(field)
        else:
            return self._generate_fluid_field(field)

    def _generate_fluid_field(self, field):
        # First we check the validator
        ftype, fname = field
        if self._current_chunk is None or \
           self._current_chunk.chunk_type != "spatial":
            gen_obj = self
        else:
            gen_obj = self._current_chunk.objs[0]
        try:
            self.pf.field_info[fname].check_available(gen_obj)
        except NeedsGridType, ngt_exception:
            rv = na.empty(self.size, dtype="float64")
            ind = 0
            ngz = ngt_exception.ghost_zones
            for io_chunk in self.chunks([], "io"):
                for i,chunk in enumerate(self.chunks(field, "spatial", ngz = ngz)):
                    mask = self._current_chunk.objs[0].select(self.selector)
                    if mask is None: continue
                    data = self[field]
                    if ngz > 0:
                        data = data[ngz:-ngz, ngz:-ngz, ngz:-ngz]
                    data = data[mask]
                    rv[ind:ind+data.size] = data
                    ind += data.size
        else:
            rv = self.pf.field_info[fname](gen_obj)
        return rv

    def _generate_particle_field(self, field):
        # First we check the validator
        ftype, fname = field
        if self._current_chunk is None or \
           self._current_chunk.chunk_type != "spatial":
            gen_obj = self
        else:
            gen_obj = self._current_chunk.objs[0]
        try:
            self.pf.field_info[fname].check_available(gen_obj)
        except NeedsGridType, ngt_exception:
            if ngt_exception.ghost_zones != 0:
                raise NotImplementedError
            size = self._count_particles(ftype)
            rv = na.empty(size, dtype="float64")
            ind = 0
            for io_chunk in self.chunks([], "io"):
                for i,chunk in enumerate(self.chunks(field, "spatial")):
                    x, y, z = (self[ftype, 'particle_position_%s' % ax]
                               for ax in 'xyz')
                    mask = self._current_chunk.objs[0].select_particles(
                        self.selector, x, y, z)
                    if mask is None: continue
                    # This requests it from the grid and does NOT mask it
                    data = self[field][mask]
                    rv[ind:ind+data.size] = data
                    ind += data.size
        else:
            rv = self.pf.field_info[fname](gen_obj)
        return rv

    def _count_particles(self, ftype):
        for (f1, f2), val in self.field_data.items():
            if f1 == ftype:
                return val.size
        size = 0
        for io_chunk in self.chunks([], "io"):
            for i,chunk in enumerate(self.chunks([], "spatial")):
                x, y, z = (self[ftype, 'particle_position_%s' % ax]
                            for ax in 'xyz')
                size += self._current_chunk.objs[0].count_particles(
                    self.selector, x, y, z)
        return size

    def _generate_container_field(self, field):
        raise NotImplementedError

    def _parameter_iterate(self, seq):
        for obj in seq:
            old_fp = obj.field_parameters
            obj.field_parameters = self.field_parameters
            yield obj
            obj.field_parameters = old_fp

    _key_fields = None
    def write_out(self, filename, fields=None, format="%0.16e"):
        if fields is None: fields=sorted(self.field_data.keys())
        if self._key_fields is None: raise ValueError
        field_order = self._key_fields[:]
        for field in field_order: self[field]
        field_order += [field for field in fields if field not in field_order]
        fid = open(filename,"w")
        fid.write("\t".join(["#"] + field_order + ["\n"]))
        field_data = na.array([self.field_data[field] for field in field_order])
        for line in range(field_data.shape[1]):
            field_data[:,line].tofile(fid, sep="\t", format=format)
            fid.write("\n")
        fid.close()

    def save_object(self, name, filename = None):
        """
        Save an object.  If *filename* is supplied, it will be stored in
        a :mod:`shelve` file of that name.  Otherwise, it will be stored via
        :meth:`yt.data_objects.api.GridGeometryHandler.save_object`.
        """
        if filename is not None:
            ds = shelve.open(filename, protocol=-1)
            if name in ds:
                mylog.info("Overwriting %s in %s", name, filename)
            ds[name] = self
            ds.close()
        else:
            self.hierarchy.save_object(self, name)

    def __reduce__(self):
        args = tuple([self.pf._hash(), self._type_name] +
                     [getattr(self, n) for n in self._con_args] +
                     [self.field_parameters])
        return (_reconstruct_object, args)

    def __repr__(self, clean = False):
        # We'll do this the slow way to be clear what's going on
        if clean: s = "%s: " % (self.__class__.__name__)
        else: s = "%s (%s): " % (self.__class__.__name__, self.pf)
        s += ", ".join(["%s=%s" % (i, getattr(self,i))
                       for i in self._con_args])
        return s

    def _get_field_info(self, fname):
        if fname not in self.pf.field_info:
            raise YTFieldNotFound(fname, self.pf)
        finfo = self.pf.field_info[fname]
        return finfo

    def _determine_fields(self, fields):
        fields = ensure_list(fields)
        explicit_fields = []
        for field in fields:
            if isinstance(field, types.TupleType):
                if len(field) != 2 or \
                   not isinstance(field[0], types.StringTypes) or \
                   not isinstance(field[1], types.StringTypes):
                    raise YTFieldNotParseable(field)
                ftype, fname = field
                finfo = self._get_field_info(fname)
                explicit_fields.append(field)
            else:
                fname = field
                finfo = self._get_field_info(fname)
                if finfo.particle_type:
                    ftype = "all"
                else:
                    ftype = self.pf.default_fluid_type
            if finfo.particle_type and ftype not in self.pf.particle_types:
                raise YTFieldTypeNotFound(ftype)
            elif not finfo.particle_type and ftype not in self.pf.fluid_types:
                raise YTFieldTypeNotFound(ftype)
            explicit_fields.append((ftype, fname))
        return explicit_fields

class GenerationInProgress(Exception):
    def __init__(self, fields):
        self.fields = fields
        super(GenerationInProgress, self).__init__()

class YTSelectionContainer(YTDataContainer, ParallelAnalysisInterface):
    _locked = False
    _sort_by = None
    _selector = None
    _current_chunk = None
    size = None
    shape = None

    def __init__(self, *args, **kwargs):
        super(YTSelectionContainer, self).__init__(*args, **kwargs)

    @property
    def selector(self):
        if self._selector is not None: return self._selector
        sclass = getattr(yt.geometry.selection_routines,
                         "%s_selector" % self._type_name, None)
        if sclass is None: raise NotImplementedError
        self._selector = sclass(self)
        return self._selector

    def chunks(self, fields, chunking_style, **kwargs):
        # This is an iterator that will yield the necessary chunks.
        self.get_data() # Ensure we have built ourselves
        if fields is None: fields = []
        for chunk in self.hierarchy._chunk(self, chunking_style, **kwargs):
            with self._chunked_read(chunk):
                self.get_data(fields)
                # NOTE: we yield before releasing the context
                yield self

    def get_data(self, fields=None):
        if self._current_chunk is None:
            self.hierarchy._identify_base_chunk(self)
        if fields is None: return
        fields = self._determine_fields(fields)
        # Now we collect all our fields
        fields_to_get = [f for f in fields if f not in self.field_data]
        if len(fields_to_get) == 0:
            return
        elif self._locked == True:
            raise GenerationInProgress(fields)
        # At this point, we want to figure out *all* our dependencies.
        inspected = 0
        for ftype, field in itertools.cycle(fields_to_get):
            if inspected >= len(fields_to_get): break
            inspected += 1
            if field not in self.pf.field_dependencies: continue
            fd = self.pf.field_dependencies[field]
            requested = self._determine_fields(fd.requested)
            deps = [d for d in requested if d not in fields_to_get]
            fields_to_get += deps
        # We now split up into readers for the types of fields
        fluids, particles = [], []
        for ftype, fname in fields_to_get:
            if self.pf.field_info[fname].particle_type:
                particles.append((ftype, fname))
            else:
                fluids.append((ftype, fname))
        # The _read method will figure out which fields it needs to get from
        # disk, and return a dict of those fields along with the fields that
        # need to be generated.
        read_fluids, gen_fluids = self.hierarchy._read_fluid_fields(
                                        fluids, self, self._current_chunk)
        self.field_data.update(read_fluids)

        read_particles, gen_particles = self.hierarchy._read_particle_fields(
                                        particles, self, self._current_chunk)
        self.field_data.update(read_particles)
        fields_to_generate = gen_fluids + gen_particles
        index = 0
        with self._field_lock():
            while any(f not in self.field_data for f in fields_to_generate):
                field = fields_to_generate[index % len(fields_to_generate)]
                index += 1
                if field in self.field_data: continue
                try:
                    self.field_data[field] = self._generate_field(field)
                except GenerationInProgress as gip:
                    for f in gip.fields:
                        if f not in fields_to_generate:
                            fields_to_generate.append(f)

    @contextmanager
    def _field_lock(self):
        self._locked = True
        yield
        self._locked = False

    @contextmanager
    def _chunked_read(self, chunk):
        # There are several items that need to be swapped out
        # field_data, size, shape
        old_field_data, self.field_data = self.field_data, YTFieldData()
        old_size, self.size = self.size, chunk.data_size
        old_chunk, self._current_chunk = self._current_chunk, chunk
        old_locked, self._locked = self._locked, False
        self.shape = (self.size,)
        yield
        self.field_data = old_field_data
        self.size = old_size
        self.shape = (old_size,)
        self._current_chunk = old_chunk
        self._locked = old_locked

    @property
    def icoords(self):
        return self._current_chunk.icoords

    @property
    def fcoords(self):
        return self._current_chunk.fcoords

    @property
    def ires(self):
        return self._current_chunk.ires

    @property
    def fwidth(self):
        return self._current_chunk.fwidth

class YTSelectionContainer1D(YTSelectionContainer):
    _spatial = False
    def __init__(self, pf, fields, **kwargs):
        super(YTSelectionContainer1D, self).__init__(pf, fields, **kwargs)
        self._grids = None
        self._sortkey = None
        self._sorted = {}

class YTSelectionContainer2D(YTSelectionContainer):
    _key_fields = ['px','py','pdx','pdy']
    """
    Class to represent a set of :class:`YTDataContainer` that's 2-D in nature, and
    thus does not have as many actions as the 3-D data types.
    """
    _spatial = False
    def __init__(self, axis, fields, pf=None, **kwargs):
        """
        Prepares the YTSelectionContainer2D, normal to *axis*.  If *axis* is 4, we are not
        aligned with any axis.
        """
        ParallelAnalysisInterface.__init__(self)
        self.axis = axis
        super(YTSelectionContainer2D, self).__init__(pf, fields, **kwargs)
        self.field = ensure_list(fields)[0]
        self.set_field_parameter("axis",axis)
        
    def _convert_field_name(self, field):
        return field

    def to_frb(self, width, resolution, center=None, height=None):
        r"""This function returns a FixedResolutionBuffer generated from this
        object.

        A FixedResolutionBuffer is an object that accepts a variable-resolution
        2D object and transforms it into an NxM bitmap that can be plotted,
        examined or processed.  This is a convenience function to return an FRB
        directly from an existing 2D data object.

        Parameters
        ----------
        width : width specifier
            This can either be a floating point value, in the native domain
            units of the simulation, or a tuple of the (value, unit) style.
            This will be the width of the FRB.
        resolution : int or tuple of ints
            The number of pixels on a side of the final FRB.
        height : height specifier
            This will be the height of the FRB, by default it is equal to width.
        center : array-like of floats, optional
            The center of the FRB.  If not specified, defaults to the center of
            the current object.

        Returns
        -------
        frb : :class:`~yt.visualization.fixed_resolution.FixedResolutionBuffer`
            A fixed resolution buffer, which can be queried for fields.

        Examples
        --------

        >>> proj = pf.h.proj(0, "Density")
        >>> frb = proj.to_frb( (100.0, 'kpc'), 1024)
        >>> write_image(na.log10(frb["Density"]), 'density_100kpc.png')
        """
        if center is None:
            center = self.get_field_parameter("center")
            if center is None:
                center = (self.pf.domain_right_edge
                        + self.pf.domain_left_edge)/2.0
        if iterable(width):
            w, u = width
            width = w/self.pf[u]
        if height is None:
            height = width
        elif iterable(height):
            h, u = height
            height = h/self.pf[u]
        if not iterable(resolution):
            resolution = (resolution, resolution)
        from yt.visualization.fixed_resolution import FixedResolutionBuffer
        xax = x_dict[self.axis]
        yax = y_dict[self.axis]
        bounds = (center[xax] - width*0.5, center[xax] + width*0.5,
                  center[yax] - height*0.5, center[yax] + height*0.5)
        frb = FixedResolutionBuffer(self, bounds, resolution)
        return frb

<<<<<<< HEAD
=======
    def to_pw(self):
        r"""Create a :class:`~yt.visualization.plot_window.PlotWindow` from this
        object.

        This is a bare-bones mechanism of creating a plot window from this
        object, which can then be moved around, zoomed, and on and on.  All
        behavior of the plot window is relegated to that routine.
        """
        axis = self.axis
        center = self.get_field_parameter("center")
        if center is None:
            center = (self.pf.domain_right_edge
                    + self.pf.domain_left_edge)/2.0
        width = (1.0, 'unitary')
        from yt.visualization.plot_window import \
            PWViewerMPL, GetBoundsAndCenter
        (bounds, center) = GetBoundsAndCenter(axis, center, width, self.pf)
        pw = PWViewerMPL(self, bounds)
        return pw

    def interpolate_discretize(self, LE, RE, field, side, log_spacing=True):
        """
        This returns a uniform grid of points between *LE* and *RE*,
        interpolated using the nearest neighbor method, with *side* points on a
        side.
        """
        import yt.utilities.delaunay as de
        if log_spacing:
            zz = na.log10(self[field])
        else:
            zz = self[field]
        xi, yi = na.array( \
                 na.mgrid[LE[0]:RE[0]:side*1j, \
                          LE[1]:RE[1]:side*1j], 'float64')
        zi = de.Triangulation(self['px'],self['py']).nn_interpolator(zz)\
                 [LE[0]:RE[0]:side*1j, \
                  LE[1]:RE[1]:side*1j]
        if log_spacing:
            zi = 10**(zi)
        return [xi,yi,zi]

>>>>>>> 66e9e469
    _okay_to_serialize = True

    def _store_fields(self, fields, node_name = None, force = False):
        fields = ensure_list(fields)
        if node_name is None: node_name = self._gen_node_name()
        for field in fields:
            #mylog.debug("Storing %s in node %s",
                #self._convert_field_name(field), node_name)
            self.hierarchy.save_data(self[field], node_name,
                self._convert_field_name(field), force = force,
                passthrough = True)

    def _obtain_fields(self, fields, node_name = None):
        if not self._okay_to_serialize: return
        fields = ensure_list(fields)
        if node_name is None: node_name = self._gen_node_name()
        for field in fields:
            #mylog.debug("Trying to obtain %s from node %s",
                #self._convert_field_name(field), node_name)
            fdata=self.hierarchy.get_data(node_name, 
                self._convert_field_name(field))
            if fdata is not None:
                #mylog.debug("Got %s from node %s", field, node_name)
                self[field] = fdata[:]
        return True

    def _deserialize(self, node_name = None):
        if not self._okay_to_serialize: return
        self._obtain_fields(self._key_fields, node_name)
        self._obtain_fields(self.fields, node_name)

    def _serialize(self, node_name = None, force = False):
        if not self._okay_to_serialize: return
        self._store_fields(self._key_fields, node_name, force)
        self._store_fields(self.fields, node_name, force)
<<<<<<< HEAD
=======

class AMRSliceBase(AMR2DData):
    _top_node = "/Slices"
    _type_name = "slice"
    _con_args = ('axis', 'coord')
    #@time_execution
    def __init__(self, axis, coord, fields = None, center=None, pf=None,
                 node_name = False, **kwargs):
        """
        This is a data object corresponding to a slice through the simulation
        domain.

        This object is typically accessed through the `slice` object that hangs
        off of hierarchy objects.  AMRSlice is an orthogonal slice through the
        data, taking all the points at the finest resolution available and then
        indexing them.  It is more appropriately thought of as a slice
        'operator' than an object, however, as its field and coordinate can
        both change.

        Parameters
        ----------
        axis : int
            The axis along which to slice.  Can be 0, 1, or 2 for x, y, z.
        coord : float
            The coordinate along the axis at which to slice.  This is in
            "domain" coordinates.
        fields : list of strings, optional
            If you want the object to pre-retrieve a set of fields, supply them
            here.  This is not necessary.
        center : array_like, optional
            The 'center' supplied to fields that use it.  Note that this does
            not have to have `coord` as one value.  Strictly optional.
        node_name: string, optional
            The node in the .yt file to find or store this slice at.  Should
            probably not be used.
        kwargs : dict of items
            Any additional values are passed as field parameters that can be
            accessed by generated fields.

        Examples
        --------

        >>> pf = load("RedshiftOutput0005")
        >>> slice = pf.h.slice(0, 0.25)
        >>> print slice["Density"]
        """
        AMR2DData.__init__(self, axis, fields, pf, **kwargs)
        self._set_center(center)
        self.coord = coord
        if node_name is False:
            self._refresh_data()
        else:
            if node_name is True: self._deserialize()
            else: self._deserialize(node_name)

    def reslice(self, coord):
        """
        Change the entire dataset, clearing out the current data and slicing at
        a new location.  Not terribly useful except for in-place plot changes.
        """
        mylog.debug("Setting coordinate to %0.5e" % coord)
        self.coord = coord
        self._refresh_data()

    def shift(self, val):
        """
        Moves the slice coordinate up by either a floating point value, or an
        integer number of indices of the finest grid.
        """
        if isinstance(val, types.FloatType):
            # We add the dx
            self.coord += val
        elif isinstance(val, types.IntType):
            # Here we assume that the grid is the max level
            level = self.hierarchy.max_level
            self.coord
            dx = self.hierarchy.select_grids(level)[0].dds[self.axis]
            self.coord += dx * val
        else:
            raise ValueError(val)
        self._refresh_data()

    def _generate_coords(self):
        points = []
        for grid in self._get_grids():
            points.append(self._generate_grid_coords(grid))
        if len(points) == 0:
            points = None
            t = self.comm.par_combine_object(None, datatype="array", op="cat")
        else:
            points = na.concatenate(points)
            # We have to transpose here so that _par_combine_object works
            # properly, as it and the alltoall assume the long axis is the last
            # one.
            t = self.comm.par_combine_object(points.transpose(),
                        datatype="array", op="cat")
        self['px'] = t[0,:]
        self['py'] = t[1,:]
        self['pz'] = t[2,:]
        self['pdx'] = t[3,:]
        self['pdy'] = t[4,:]
        self['pdz'] = t[3,:] # Does not matter!

        # Now we set the *actual* coordinates
        self[axis_names[x_dict[self.axis]]] = t[0,:]
        self[axis_names[y_dict[self.axis]]] = t[1,:]
        self[axis_names[self.axis]] = t[2,:]

        self.ActiveDimensions = (t.shape[1], 1, 1)

    def _get_list_of_grids(self):
        goodI = ((self.pf.h.grid_right_edge[:,self.axis] > self.coord)
              &  (self.pf.h.grid_left_edge[:,self.axis] <= self.coord ))
        self._grids = self.pf.h.grids[goodI] # Using sources not hierarchy

    def __cut_mask_child_mask(self, grid):
        mask = grid.child_mask.copy()
        return mask

    def _generate_grid_coords(self, grid):
        xaxis = x_dict[self.axis]
        yaxis = y_dict[self.axis]
        ds, dx, dy = grid.dds[self.axis], grid.dds[xaxis], grid.dds[yaxis]
        sl_ind = int((self.coord-self.pf.domain_left_edge[self.axis])/ds) - \
                     grid.get_global_startindex()[self.axis]
        sl = [slice(None), slice(None), slice(None)]
        sl[self.axis] = slice(sl_ind, sl_ind + 1)
        #sl.reverse()
        sl = tuple(sl)
        nx = grid.child_mask.shape[xaxis]
        ny = grid.child_mask.shape[yaxis]
        mask = self.__cut_mask_child_mask(grid)[sl]
        cm = na.where(mask.ravel()== 1)
        cmI = na.indices((nx,ny))
        ind = cmI[0, :].ravel()   # xind
        npoints = cm[0].shape
        # create array of "npoints" ones that will be reused later
        points = na.ones(npoints, 'float64')
        # calculate xpoints array
        t = points * ind[cm] * dx + (grid.LeftEdge[xaxis] + 0.5 * dx)
        # calculate ypoints array
        ind = cmI[1, :].ravel()   # yind
        del cmI   # no longer needed 
        t = na.vstack( (t, points * ind[cm] * dy + \
                (grid.LeftEdge[yaxis] + 0.5 * dy))
            )
        del ind, cm   # no longer needed
        # calculate zpoints array
        t = na.vstack((t, points * self.coord))
        # calculate dx array
        t = na.vstack((t, points * dx * 0.5))
        # calculate dy array
        t = na.vstack((t, points * dy * 0.5))
        # return [xpoints, ypoints, zpoints, dx, dy] as (5, npoints) array
        return t.swapaxes(0, 1)

    @restore_grid_state
    def _get_data_from_grid(self, grid, field):
        # So what's our index of slicing?  This is what we need to figure out
        # first, so we can deal with our data in the fastest way.
        dx = grid.dds[self.axis]
        sl_ind = int((self.coord-self.pf.domain_left_edge[self.axis])/dx) - \
                     grid.get_global_startindex()[self.axis]
        sl = [slice(None), slice(None), slice(None)]
        sl[self.axis] = slice(sl_ind, sl_ind + 1)
        sl = tuple(sl)
        if self.pf.field_info.has_key(field) and self.pf.field_info[field].particle_type:
            return grid[field]
        elif field in self.pf.field_info and self.pf.field_info[field].not_in_all:
            dv = grid[field][sl]
        elif not grid.has_key(field):
            conv_factor = 1.0
            if self.pf.field_info.has_key(field):
                conv_factor = self.pf.field_info[field]._convert_function(self)
            dv = self.hierarchy.io._read_data_slice(grid, field, self.axis, sl_ind) * conv_factor
        else:
            dv = grid[field]
            if dv.size == 1: dv = na.ones(grid.ActiveDimensions)*dv
            dv = dv[sl]
        mask = self.__cut_mask_child_mask(grid)[sl]
        dataVals = dv.ravel()[mask.ravel() == 1]
        return dataVals

    def _gen_node_name(self):
        return "%s/%s_%s" % \
            (self._top_node, self.axis, self.coord)

    def __get_quantities(self):
        if self.__quantities is None:
            self.__quantities = DerivedQuantityCollection(self)
        return self.__quantities
    __quantities = None
    quantities = property(__get_quantities)

    @property
    def _mrep(self):
        return MinimalSliceData(self)

    def hub_upload(self):
        self._mrep.upload()

class AMRCuttingPlaneBase(AMR2DData):
    _plane = None
    _top_node = "/CuttingPlanes"
    _key_fields = AMR2DData._key_fields + ['pz','pdz']
    _type_name = "cutting"
    _con_args = ('normal', 'center')
    def __init__(self, normal, center, fields = None, node_name = None,
                 north_vector = None, **kwargs):
        """
        This is a data object corresponding to an oblique slice through the
        simulation domain.

        This object is typically accessed through the `cutting` object
        that hangs off of hierarchy objects.  AMRCuttingPlane is an oblique
        plane through the data, defined by a normal vector and a coordinate.
        It attempts to guess an 'up' vector, which cannot be overridden, and
        then it pixelizes the appropriate data onto the plane without
        interpolation.

        Parameters
        ----------
        normal : array_like
            The vector that defines the desired plane.  For instance, the
            angular momentum of a sphere.
        center : array_like, optional
            The center of the cutting plane.
        fields : list of strings, optional
            If you want the object to pre-retrieve a set of fields, supply them
            here.  This is not necessary.
        node_name: string, optional
            The node in the .yt file to find or store this slice at.  Should
            probably not be used.
        kwargs : dict of items
            Any additional values are passed as field parameters that can be
            accessed by generated fields.

        Notes
        -----

        This data object in particular can be somewhat expensive to create.
        It's also important to note that unlike the other 2D data objects, this
        oject provides px, py, pz, as some cells may have a height from the
        plane.

        Examples
        --------

        >>> pf = load("RedshiftOutput0005")
        >>> cp = pf.h.cutting([0.1, 0.2, -0.9], [0.5, 0.42, 0.6])
        >>> print cp["Density"]
        """
        AMR2DData.__init__(self, 4, fields, **kwargs)
        self._set_center(center)
        self.set_field_parameter('center',center)
        # Let's set up our plane equation
        # ax + by + cz + d = 0
        self.orienter = Orientation(normal, north_vector = north_vector)
        self._norm_vec = self.orienter.normal_vector
        self._d = -1.0 * na.dot(self._norm_vec, self.center)
        self._x_vec = self.orienter.unit_vectors[0]
        self._y_vec = self.orienter.unit_vectors[1]
        self._rot_mat = na.array([self._x_vec,self._y_vec,self._norm_vec])
        self._inv_mat = na.linalg.pinv(self._rot_mat)
        self.set_field_parameter('cp_x_vec',self._x_vec)
        self.set_field_parameter('cp_y_vec',self._y_vec)
        self.set_field_parameter('cp_z_vec',self._norm_vec)
        if node_name is False:
            self._refresh_data()
        else:
            if node_name is True: self._deserialize()
            else: self._deserialize(node_name)

    @property
    def normal(self):
        return self._norm_vec

    def _get_list_of_grids(self):
        # Recall that the projection of the distance vector from a point
        # onto the normal vector of a plane is:
        # D = (a x_0 + b y_0 + c z_0 + d)/sqrt(a^2+b^2+c^2)
        # @todo: Convert to using corners
        LE = self.pf.h.grid_left_edge
        RE = self.pf.h.grid_right_edge
        vertices = na.array([[LE[:,0],LE[:,1],LE[:,2]],
                             [RE[:,0],RE[:,1],RE[:,2]],
                             [LE[:,0],LE[:,1],RE[:,2]],
                             [RE[:,0],RE[:,1],LE[:,2]],
                             [LE[:,0],RE[:,1],RE[:,2]],
                             [RE[:,0],LE[:,1],LE[:,2]],
                             [LE[:,0],RE[:,1],LE[:,2]],
                             [RE[:,0],LE[:,1],RE[:,2]]])
        # This gives us shape: 8, 3, n_grid
        D = na.sum(self._norm_vec.reshape((1,3,1)) * vertices, axis=1) + self._d
        self.D = D
        self._grids = self.hierarchy.grids[
            na.where(na.logical_not(na.all(D<0,axis=0) | na.all(D>0,axis=0) )) ]

    @cache_mask
    def _get_cut_mask(self, grid):
        # This is slow.  Suggestions for improvement would be great...
        ss = grid.ActiveDimensions
        D = na.ones(ss) * self._d
        x = grid.LeftEdge[0] + grid.dds[0] * \
                (na.arange(grid.ActiveDimensions[0], dtype='float64')+0.5)
        y = grid.LeftEdge[1] + grid.dds[1] * \
                (na.arange(grid.ActiveDimensions[1], dtype='float64')+0.5)
        z = grid.LeftEdge[2] + grid.dds[2] * \
                (na.arange(grid.ActiveDimensions[2], dtype='float64')+0.5)
        D += (x * self._norm_vec[0]).reshape(ss[0],1,1)
        D += (y * self._norm_vec[1]).reshape(1,ss[1],1)
        D += (z * self._norm_vec[2]).reshape(1,1,ss[2])
        diag_dist = na.sqrt(na.sum(grid.dds**2.0))
        cm = (na.abs(D) <= 0.5*diag_dist) # Boolean
        return cm

    def _generate_coords(self):
        points = []
        for grid in self._get_grids():
            points.append(self._generate_grid_coords(grid))
        if len(points) == 0: points = None
        else: points = na.concatenate(points)
        t = self.comm.par_combine_object(points, datatype="array", op="cat")
        pos = (t[:,0:3] - self.center)
        self['px'] = na.dot(pos, self._x_vec)
        self['py'] = na.dot(pos, self._y_vec)
        self['pz'] = na.dot(pos, self._norm_vec)
        self['pdx'] = t[:,3] * 0.5
        self['pdy'] = t[:,3] * 0.5
        self['pdz'] = t[:,3] * 0.5

    def _generate_grid_coords(self, grid):
        pointI = self._get_point_indices(grid)
        coords = [grid[ax][pointI].ravel() for ax in 'xyz']
        coords.append(na.ones(coords[0].shape, 'float64') * just_one(grid['dx']))
        return na.array(coords).swapaxes(0,1)

    def _get_data_from_grid(self, grid, field):
        if not self.pf.field_info[field].particle_type:
            pointI = self._get_point_indices(grid)
            if grid[field].size == 1: # dx, dy, dz, cellvolume
                t = grid[field] * na.ones(grid.ActiveDimensions)
                return t[pointI].ravel()
            return grid[field][pointI].ravel()
        else:
            return grid[field]

    def interpolate_discretize(self, *args, **kwargs):
        pass

    @cache_point_indices
    def _get_point_indices(self, grid, use_child_mask=True):
        k = na.zeros(grid.ActiveDimensions, dtype='bool')
        k = (k | self._get_cut_mask(grid))
        if use_child_mask: k = (k & grid.child_mask)
        return na.where(k)

    def _gen_node_name(self):
        cen_name = ("%s" % (self.center,)).replace(" ","_")[1:-1]
        L_name = ("%s" % self._norm_vec).replace(" ","_")[1:-1]
        return "%s/c%s_L%s" % \
            (self._top_node, cen_name, L_name)

    def to_frb(self, width, resolution, height=None):
        r"""This function returns an ObliqueFixedResolutionBuffer generated
        from this object.

        An ObliqueFixedResolutionBuffer is an object that accepts a
        variable-resolution 2D object and transforms it into an NxM bitmap that
        can be plotted, examined or processed.  This is a convenience function
        to return an FRB directly from an existing 2D data object.  Unlike the
        corresponding to_frb function for other AMR2DData objects, this does
        not accept a 'center' parameter as it is assumed to be centered at the
        center of the cutting plane.

        Parameters
        ----------
        width : width specifier
            This can either be a floating point value, in the native domain
            units of the simulation, or a tuple of the (value, unit) style.
            This will be the width of the FRB.
        height : height specifier, optional
            This will be the height of the FRB, by default it is equal to width.
        resolution : int or tuple of ints
            The number of pixels on a side of the final FRB.

        Returns
        -------
        frb : :class:`~yt.visualization.fixed_resolution.ObliqueFixedResolutionBuffer`
            A fixed resolution buffer, which can be queried for fields.

        Examples
        --------

        >>> v, c = pf.h.find_max("Density")
        >>> sp = pf.h.sphere(c, (100.0, 'au'))
        >>> L = sp.quantities["AngularMomentumVector"]()
        >>> cutting = pf.h.cutting(L, c)
        >>> frb = cutting.to_frb( (1.0, 'pc'), 1024)
        >>> write_image(na.log10(frb["Density"]), 'density_1pc.png')
        """
        if iterable(width):
            w, u = width
            width = w/self.pf[u]
        if height is None:
            height = width
        elif iterable(height):
            h, u = height
            height = h/self.pf[u]
        if not iterable(resolution):
            resolution = (resolution, resolution)
        from yt.visualization.fixed_resolution import ObliqueFixedResolutionBuffer
        bounds = (-width/2.0, width/2.0, -height/2.0, height/2.0)
        frb = ObliqueFixedResolutionBuffer(self, bounds, resolution)
        return frb

class AMRFixedResCuttingPlaneBase(AMR2DData):
    """
    AMRFixedResCuttingPlaneBase is an oblique plane through the data,
    defined by a normal vector and a coordinate.  It trilinearly
    interpolates the data to a fixed resolution slice.  It differs from
    the other data objects as it doesn't save the grid data, only the
    interpolated data.
    """
    _top_node = "/FixedResCuttingPlanes"
    _type_name = "fixed_res_cutting"
    _con_args = ('normal', 'center', 'width', 'dims')
    def __init__(self, normal, center, width, dims, fields = None,
                 node_name = None, **kwargs):
        """
        The fixed resolution Cutting Plane slices at an oblique angle,
        where we use the *normal* vector at the *center* to define the
        viewing plane.  The plane is *width* units wide.  The 'up'
        direction is guessed at automatically if not given.
        """
        #
        # Taken from Cutting Plane
        #
        AMR2DData.__init__(self, 4, fields, **kwargs)
        self._set_center(center)
        self.width = width
        self.dims = dims
        self.dds = self.width / self.dims
        self.bounds = na.array([0.0,1.0,0.0,1.0])
        
        self.set_field_parameter('center', center)
        # Let's set up our plane equation
        # ax + by + cz + d = 0
        self._norm_vec = normal/na.sqrt(na.dot(normal,normal))
        self._d = -1.0 * na.dot(self._norm_vec, self.center)
        # First we try all three, see which has the best result:
        vecs = na.identity(3)
        _t = na.cross(self._norm_vec, vecs).sum(axis=1)
        ax = _t.argmax()
        self._x_vec = na.cross(vecs[ax,:], self._norm_vec).ravel()
        self._x_vec /= na.sqrt(na.dot(self._x_vec, self._x_vec))
        self._y_vec = na.cross(self._norm_vec, self._x_vec).ravel()
        self._y_vec /= na.sqrt(na.dot(self._y_vec, self._y_vec))
        self._rot_mat = na.array([self._x_vec,self._y_vec,self._norm_vec])
        self._inv_mat = na.linalg.pinv(self._rot_mat)
        self.set_field_parameter('cp_x_vec',self._x_vec)
        self.set_field_parameter('cp_y_vec',self._y_vec)
        self.set_field_parameter('cp_z_vec',self._norm_vec)

        # Calculate coordinates of each pixel
        _co = self.dds * \
              (na.mgrid[-self.dims/2 : self.dims/2,
                        -self.dims/2 : self.dims/2] + 0.5)
        self._coord = self.center + na.outer(_co[0,:,:], self._x_vec) + \
                      na.outer(_co[1,:,:], self._y_vec)
        self._pixelmask = na.ones(self.dims*self.dims, dtype='int8')

        if node_name is False:
            self._refresh_data()
        else:
            if node_name is True: self._deserialize()
            else: self._deserialize(node_name)

    @property
    def normal(self):
        return self._norm_vec

    def _get_list_of_grids(self):
        # Just like the Cutting Plane but restrict the grids to be
        # within width/2 of the center.
        vertices = self.hierarchy.gridCorners
        # Shape = (8,3,n_grid)
        D = na.sum(self._norm_vec.reshape((1,3,1)) * vertices, axis=1) + self._d
        valid_grids = na.where(na.logical_not(na.all(D<0,axis=0) |
                                              na.all(D>0,axis=0) ))[0]
        # Now restrict these grids to a rect. prism that bounds the slice
        sliceCorners = na.array([ \
            self.center + 0.5*self.width * (+self._x_vec + self._y_vec),
            self.center + 0.5*self.width * (+self._x_vec - self._y_vec),
            self.center + 0.5*self.width * (-self._x_vec - self._y_vec),
            self.center + 0.5*self.width * (-self._x_vec + self._y_vec) ])
        sliceLeftEdge = sliceCorners.min(axis=0)
        sliceRightEdge = sliceCorners.max(axis=0)
        # Check for bounding box and grid overlap
        leftOverlap = na.less(self.hierarchy.gridLeftEdge[valid_grids],
                              sliceRightEdge).all(axis=1)
        rightOverlap = na.greater(self.hierarchy.gridRightEdge[valid_grids],
                                  sliceLeftEdge).all(axis=1)
        self._grids = self.hierarchy.grids[valid_grids[
            na.where(leftOverlap & rightOverlap)]]
        self._grids = self._grids[::-1]

    def _generate_coords(self):
        self['px'] = self._coord[:,0].ravel()
        self['py'] = self._coord[:,1].ravel()
        self['pz'] = self._coord[:,2].ravel()
        self['pdx'] = self.dds * 0.5
        self['pdy'] = self.dds * 0.5
        #self['pdz'] = self.dds * 0.5

    def _get_data_from_grid(self, grid, field):
        if not self.pf.field_info[field].particle_type:
            pointI = self._get_point_indices(grid)
            if len(pointI) == 0: return
            vc = self._calc_vertex_centered_data(grid, field)
            bds = na.array(zip(grid.LeftEdge,
                               grid.RightEdge)).ravel()
            interp = TrilinearFieldInterpolator(vc, bds, ['x', 'y', 'z'])
            self[field][pointI] = interp( \
                dict(x=self._coord[pointI,0],
                     y=self._coord[pointI,1],
                     z=self._coord[pointI,2])).ravel()

            # Mark these pixels to speed things up
            self._pixelmask[pointI] = 0
            
            return
        else:
            raise SyntaxError("Making a fixed resolution slice with "
                              "particles isn't supported yet.")

    def reslice(self, normal, center, width):

        # Cleanup
        del self._coord
        del self._pixelmask

        self.center = center
        self.width = width
        self.dds = self.width / self.dims
        self.set_field_parameter('center', center)
        self._norm_vec = normal/na.sqrt(na.dot(normal,normal))
        self._d = -1.0 * na.dot(self._norm_vec, self.center)
        # First we try all three, see which has the best result:
        vecs = na.identity(3)
        _t = na.cross(self._norm_vec, vecs).sum(axis=1)
        ax = _t.argmax()
        self._x_vec = na.cross(vecs[ax,:], self._norm_vec).ravel()
        self._x_vec /= na.sqrt(na.dot(self._x_vec, self._x_vec))
        self._y_vec = na.cross(self._norm_vec, self._x_vec).ravel()
        self._y_vec /= na.sqrt(na.dot(self._y_vec, self._y_vec))
        self.set_field_parameter('cp_x_vec',self._x_vec)
        self.set_field_parameter('cp_y_vec',self._y_vec)
        self.set_field_parameter('cp_z_vec',self._norm_vec)
        # Calculate coordinates of each pixel
        _co = self.dds * \
              (na.mgrid[-self.dims/2 : self.dims/2,
                        -self.dims/2 : self.dims/2] + 0.5)

        self._coord = self.center + na.outer(_co[0,:,:], self._x_vec) + \
                      na.outer(_co[1,:,:], self._y_vec)
        self._pixelmask = na.ones(self.dims*self.dims, dtype='int8')

        self._refresh_data()
        return

    #@time_execution
    def get_data(self, fields = None):
        """
        Iterates over the list of fields and generates/reads them all.
        """
        self._get_list_of_grids()
        if not self.has_key('pdx'):
            self._generate_coords()
        if fields == None:
            fields_to_get = self.fields[:]
        else:
            fields_to_get = ensure_list(fields)
        temp_data = {}
        _size = self.dims * self.dims
        for field in fields_to_get:
            if self.field_data.has_key(field): continue
            if field not in self.hierarchy.field_list:
                if self._generate_field(field):
                    continue # A "True" return means we did it
            if not self._vc_data.has_key(field):
                self._vc_data[field] = {}
            self[field] = na.zeros(_size, dtype='float64')
            for grid in self._get_grids():
                self._get_data_from_grid(grid, field)
            self[field] = self.comm.mpi_allreduce(\
                self[field], op='sum').reshape([self.dims]*2).transpose()

    def interpolate_discretize(self, *args, **kwargs):
        pass

    @cache_vc_data
    def _calc_vertex_centered_data(self, grid, field):
        #return grid.retrieve_ghost_zones(1, field, smoothed=False)
        return grid.get_vertex_centered_data(field)

    def _get_point_indices(self, grid):
        if self._pixelmask.max() == 0: return []
        k = planar_points_in_volume(self._coord, self._pixelmask,
                                    grid.LeftEdge, grid.RightEdge,
                                    grid.child_mask, just_one(grid['dx']))
        return k

    def _gen_node_name(self):
        cen_name = ("%s" % (self.center,)).replace(" ","_")[1:-1]
        L_name = ("%s" % self._norm_vec).replace(" ","_")[1:-1]
        return "%s/c%s_L%s" % \
            (self._top_node, cen_name, L_name)
        
class AMRQuadTreeProjBase(AMR2DData):
    _top_node = "/Projections"
    _key_fields = AMR2DData._key_fields + ['weight_field']
    _type_name = "proj"
    _con_args = ('axis', 'field', 'weight_field')
    def __init__(self, axis, field, weight_field = None,
                 max_level = None, center = None, pf = None,
                 source=None, node_name = None, field_cuts = None,
                 preload_style=None, serialize=True,
                 style = "integrate", **kwargs):
        """
        This is a data object corresponding to a line integral through the
        simulation domain.

        This object is typically accessed through the `proj` object that
        hangs off of hierarchy objects.  AMRQuadProj is a projection of a
        `field` along an `axis`.  The field can have an associated
        `weight_field`, in which case the values are multiplied by a weight
        before being summed, and then divided by the sum of that weight; the
        two fundamental modes of operating are direct line integral (no
        weighting) and average along a line of sight (weighting.)  What makes
        `proj` different from the standard projection mechanism is that it
        utilizes a quadtree data structure, rather than the old mechanism for
        projections.  It will not run in parallel, but serial runs should be
        substantially faster.  Note also that lines of sight are integrated at
        every projected finest-level cell.

        Parameters
        ----------
        axis : int
            The axis along which to slice.  Can be 0, 1, or 2 for x, y, z.
        field : string
            This is the field which will be "projected" along the axis.  If
            multiple are specified (in a list) they will all be projected in
            the first pass.
        weight_field : string
            If supplied, the field being projected will be multiplied by this
            weight value before being integrated, and at the conclusion of the
            projection the resultant values will be divided by the projected
            `weight_field`.
        max_level : int
            If supplied, only cells at or below this level will be projected.
        center : array_like, optional
            The 'center' supplied to fields that use it.  Note that this does
            not have to have `coord` as one value.  Strictly optional.
        source : `yt.data_objects.api.AMRData`, optional
            If specified, this will be the data source used for selecting
            regions to project.
        node_name: string, optional
            The node in the .yt file to find or store this slice at.  Should
            probably not be used.
        field_cuts : list of strings, optional
            If supplied, each of these strings will be evaluated to cut a
            region of a grid out.  They can be of the form "grid['Temperature']
            > 100" for instance.
        preload_style : string
            Either 'level', 'all', or None (default).  Defines how grids are
            loaded -- either level by level, or all at once.  Only applicable
            during parallel runs.
        serialize : bool, optional
            Whether we should store this projection in the .yt file or not.
        kwargs : dict of items
            Any additional values are passed as field parameters that can be
            accessed by generated fields.

        Examples
        --------

        >>> pf = load("RedshiftOutput0005")
        >>> qproj = pf.h.quad_proj(0, "Density")
        >>> print qproj["Density"]
        """
        AMR2DData.__init__(self, axis, field, pf, node_name = None, **kwargs)
        self.proj_style = style
        if style == "mip":
            self.func = na.max
        elif style == "integrate":
            self.func = na.sum # for the future
        else:
            raise NotImplementedError(style)
        self.weight_field = weight_field
        self._field_cuts = field_cuts
        self.serialize = serialize
        self._set_center(center)
        if center is not None: self.set_field_parameter('center',center)
        self._node_name = node_name
        self._initialize_source(source)
        self._grids = self.source._grids
        if max_level == None:
            max_level = self.hierarchy.max_level
        if self.source is not None:
            max_level = min(max_level, self.source.grid_levels.max())
        self._max_level = max_level
        self._weight = weight_field
        self.preload_style = preload_style
        self._deserialize(node_name)
        self._refresh_data()
        if self._okay_to_serialize and self.serialize: self._serialize(node_name=self._node_name)

    @property
    def _mrep(self):
        return MinimalProjectionData(self)

    def hub_upload(self):
        self._mrep.upload()

    def _convert_field_name(self, field):
        if field == "weight_field": return "weight_field_%s" % self._weight
        if field in self._key_fields: return field
        return "%s_%s" % (field, self._weight)

    def _initialize_source(self, source = None):
        if source is None:
            source = self.pf.h.all_data()
            self._check_region = False
            #self._okay_to_serialize = (not check)
        else:
            self._distributed = False
            self._okay_to_serialize = False
            self._check_region = True
        self.source = source
        if self._field_cuts is not None:
            # Override if field cuts are around; we don't want to serialize!
            self._check_region = True
            self._okay_to_serialize = False
        if self._node_name is not None:
            self._node_name = "%s/%s" % (self._top_node,self._node_name)
            self._okay_to_serialize = True

    def _get_tree(self, nvals):
        xd = self.pf.domain_dimensions[x_dict[self.axis]]
        yd = self.pf.domain_dimensions[y_dict[self.axis]]
        return QuadTree(na.array([xd,yd], dtype='int64'), nvals,
                        style = self.proj_style)

    def _get_dls(self, grid, fields):
        # Place holder for a time when maybe we will not be doing just
        # a single dx for every field.
        dls = []
        convs = []
        for field in fields + [self._weight]:
            if field is None: continue
            dls.append(just_one(grid['d%s' % axis_names[self.axis]]))
            convs.append(self.pf.units[self.pf.field_info[field].projection_conversion])
        dls = na.array(dls)
        convs = na.array(convs)
        if self.proj_style == "mip":
            dls[:] = 1.0
            convs[:] = 1.0
        return dls, convs

    def get_data(self, fields = None):
        if fields is None: fields = ensure_list(self.fields)[:]
        else: fields = ensure_list(fields)
        # We need a new tree for every single set of fields we add
        self._obtain_fields(fields, self._node_name)
        fields = [f for f in fields if f not in self.field_data]
        if len(fields) == 0: return
        tree = self._get_tree(len(fields))
        coord_data = []
        field_data = []
        dxs = []
        # We do this here, but I am not convinced it should be done here
        # It is probably faster, as it consolidates IO, but if we did it in
        # _project_level, then it would be more memory conservative
        if self.preload_style == 'all':
            dependencies = self.get_dependencies(fields, ghost_zones = False)
            mylog.debug("Preloading %s grids and getting %s",
                            len(self.source._get_grid_objs()),
                            dependencies)
            self.comm.preload([g for g in self._get_grid_objs()],
                          dependencies, self.hierarchy.io)
        # By changing the remove-from-tree method to accumulate, we can avoid
        # having to do this by level, and instead do it by CPU file
        for level in range(0, self._max_level+1):
            if self.preload_style == 'level':
                self.comm.preload([g for g in self._get_grid_objs()
                                 if g.Level == level],
                              self.get_dependencies(fields), self.hierarchy.io)
            self._add_level_to_tree(tree, level, fields)
            mylog.debug("End of projecting level level %s, memory usage %0.3e", 
                        level, get_memory_usage()/1024.)
        # Note that this will briefly double RAM usage
        if self.proj_style == "mip":
            merge_style = -1
            op = "max"
        elif self.proj_style == "integrate":
            merge_style = 1
            op = "sum"
        else:
            raise NotImplementedError
        #tree = self.comm.merge_quadtree_buffers(tree, merge_style=merge_style)
        buf = list(tree.tobuffer())
        del tree
        new_buf = [buf.pop(0)]
        new_buf.append(self.comm.mpi_allreduce(buf.pop(0), op=op))
        new_buf.append(self.comm.mpi_allreduce(buf.pop(0), op=op))
        tree = self._get_tree(len(fields))
        tree.frombuffer(new_buf[0], new_buf[1], new_buf[2], merge_style)
        coord_data, field_data, weight_data, dxs = [], [], [], []
        for level in range(0, self._max_level + 1):
            npos, nvals, nwvals = tree.get_all_from_level(level, False)
            coord_data.append(npos)
            if self._weight is not None: nvals /= nwvals[:,None]
            field_data.append(nvals)
            weight_data.append(nwvals)
            gs = self.source.select_grids(level)
            if len(gs) > 0:
                ds = gs[0].dds[0]
            else:
                ds = 0.0
            dxs.append(na.ones(nvals.shape[0], dtype='float64') * ds)
        coord_data = na.concatenate(coord_data, axis=0).transpose()
        field_data = na.concatenate(field_data, axis=0).transpose()
        if self._weight is None:
            dls, convs = self._get_dls(self._grids[0], fields)
            field_data *= convs[:,None]
        weight_data = na.concatenate(weight_data, axis=0).transpose()
        dxs = na.concatenate(dxs, axis=0).transpose()
        # We now convert to half-widths and center-points
        data = {}
        data['pdx'] = dxs
        ox = self.pf.domain_left_edge[x_dict[self.axis]]
        oy = self.pf.domain_left_edge[y_dict[self.axis]]
        data['px'] = (coord_data[0,:]+0.5) * data['pdx'] + ox
        data['py'] = (coord_data[1,:]+0.5) * data['pdx'] + oy
        data['weight_field'] = weight_data
        del coord_data
        data['pdx'] *= 0.5
        data['pdy'] = data['pdx'] # generalization is out the window!
        data['fields'] = field_data
        # Now we run the finalizer, which is ignored if we don't need it
        field_data = na.vsplit(data.pop('fields'), len(fields))
        for fi, field in enumerate(fields):
            self[field] = field_data[fi].ravel()
            if self.serialize: self._store_fields(field, self._node_name)
        for i in data.keys(): self[i] = data.pop(i)
        mylog.info("Projection completed")

    def _add_grid_to_tree(self, tree, grid, fields, zero_out, dls):
        # We build up the fields to add
        if self._weight is None or fields is None:
            weight_data = na.ones(grid.ActiveDimensions, dtype='float64')
            if zero_out: weight_data[grid.child_indices] = 0
            masked_data = [fd.astype('float64') * weight_data
                           for fd in self._get_data_from_grid(grid, fields)]
            wdl = 1.0
        else:
            fields_to_get = list(set(fields + [self._weight]))
            field_data = dict(zip(
                fields_to_get, self._get_data_from_grid(grid, fields_to_get)))
            weight_data = field_data[self._weight].copy().astype('float64')
            if zero_out: weight_data[grid.child_indices] = 0
            masked_data  = [field_data[field].copy().astype('float64') * weight_data
                                for field in fields]
            del field_data
            wdl = dls[-1]
        full_proj = [self.func(field, axis=self.axis) * dl
                     for field, dl in zip(masked_data, dls)]
        weight_proj = self.func(weight_data, axis=self.axis) * wdl
        if (self._check_region and not self.source._is_fully_enclosed(grid)) or self._field_cuts is not None:
            used_data = self._get_points_in_region(grid).astype('bool')
            used_points = na.logical_or.reduce(used_data, self.axis)
        else:
            used_data = na.array([1.0], dtype='bool')
            used_points = slice(None)
        xind, yind = [arr[used_points].ravel()
                      for arr in na.indices(full_proj[0].shape)]
        start_index = grid.get_global_startindex()
        xpoints = (xind + (start_index[x_dict[self.axis]])).astype('int64')
        ypoints = (yind + (start_index[y_dict[self.axis]])).astype('int64')
        to_add = na.array([d[used_points].ravel() for d in full_proj], order='F')
        tree.add_array_to_tree(grid.Level, xpoints, ypoints, 
                    to_add, weight_proj[used_points].ravel())

    def _add_level_to_tree(self, tree, level, fields):
        grids_to_project = [g for g in self._get_grid_objs()
                            if g.Level == level]
        grids_to_initialize = [g for g in self._grids if (g.Level == level)]
        zero_out = (level != self._max_level)
        if len(grids_to_initialize) == 0: return
        pbar = get_pbar('Initializing tree % 2i / % 2i' \
                          % (level, self._max_level), len(grids_to_initialize))
        start_index = na.empty(2, dtype="int64")
        dims = na.empty(2, dtype="int64")
        xax = x_dict[self.axis]
        yax = y_dict[self.axis]
        for pi, grid in enumerate(grids_to_initialize):
            dims[0] = grid.ActiveDimensions[xax]
            dims[1] = grid.ActiveDimensions[yax]
            ind = grid.get_global_startindex()
            start_index[0] = ind[xax]
            start_index[1] = ind[yax]
            tree.initialize_grid(level, start_index, dims)
            pbar.update(pi)
        pbar.finish()
        if len(grids_to_project) > 0:
            dls, convs = self._get_dls(grids_to_project[0], fields)
            pbar = get_pbar('Projecting  level % 2i / % 2i ' \
                              % (level, self._max_level), len(grids_to_project))
            for pi, grid in enumerate(grids_to_project):
                self._add_grid_to_tree(tree, grid, fields, zero_out, dls)
                pbar.update(pi)
                grid.clear_data()
            pbar.finish()
        return

    def _get_points_in_region(self, grid):
        pointI = self.source._get_point_indices(grid, use_child_mask=False)
        point_mask = na.zeros(grid.ActiveDimensions)
        point_mask[pointI] = 1.0
        if self._field_cuts is not None:
            for cut in self._field_cuts:
                point_mask *= eval(cut)
        return point_mask

    @restore_grid_state
    def _get_data_from_grid(self, grid, fields):
        fields = ensure_list(fields)
        if self._check_region:
            bad_points = self._get_points_in_region(grid)
        else:
            bad_points = 1.0
        return [grid[field] * bad_points for field in fields]

    def _gen_node_name(self):
        return  "%s/%s" % \
            (self._top_node, self.axis)


class AMRProjBase(AMR2DData):
    _top_node = "/Projections"
    _key_fields = AMR2DData._key_fields + ['weight_field']
    _type_name = "overlap_proj"
    _con_args = ('axis', 'field', 'weight_field')
    def __init__(self, axis, field, weight_field = None,
                 max_level = None, center = None, pf = None,
                 source=None, node_name = None, field_cuts = None,
                 preload_style='level', serialize=True,**kwargs):
        """
        This is a data object corresponding to a line integral through the
        simulation domain.

        This object is typically accessed through the `proj` object that
        hangs off of hierarchy objects.  AMRProj is a projection of a `field`
        along an `axis`.  The field can have an associated `weight_field`, in
        which case the values are multiplied by a weight before being summed,
        and then divided by the sum of that weight; the two fundamental modes
        of operating are direct line integral (no weighting) and average along
        a line of sight (weighting.)  Note also that lines of sight are
        integrated at every projected finest-level cell

        Parameters
        ----------
        axis : int
            The axis along which to slice.  Can be 0, 1, or 2 for x, y, z.
        field : string
            This is the field which will be "projected" along the axis.  If
            multiple are specified (in a list) they will all be projected in
            the first pass.
        weight_field : string
            If supplied, the field being projected will be multiplied by this
            weight value before being integrated, and at the conclusion of the
            projection the resultant values will be divided by the projected
            `weight_field`.
        max_level : int
            If supplied, only cells at or below this level will be projected.
        center : array_like, optional
            The 'center' supplied to fields that use it.  Note that this does
            not have to have `coord` as one value.  Strictly optional.
        source : `yt.data_objects.api.AMRData`, optional
            If specified, this will be the data source used for selecting
            regions to project.
        node_name: string, optional
            The node in the .yt file to find or store this slice at.  Should
            probably not be used.
        field_cuts : list of strings, optional
            If supplied, each of these strings will be evaluated to cut a
            region of a grid out.  They can be of the form "grid['Temperature']
            > 100" for instance.
        preload_style : string
            Either 'level' (default) or 'all'.  Defines how grids are loaded --
            either level by level, or all at once.  Only applicable during
            parallel runs.
        serialize : bool, optional
            Whether we should store this projection in the .yt file or not.
        kwargs : dict of items
            Any additional values are passed as field parameters that can be
            accessed by generated fields.

        Examples
        --------

        >>> pf = load("RedshiftOutput0005")
        >>> proj = pf.h.proj(0, "Density")
        >>> print proj["Density"]
        """
        AMR2DData.__init__(self, axis, field, pf, node_name = None, **kwargs)
        self.weight_field = weight_field
        self._field_cuts = field_cuts
        self.serialize = serialize
        self._set_center(center)
        if center is not None: self.set_field_parameter('center',center)
        self._node_name = node_name
        self._initialize_source(source)
        self._grids = self.source._grids
        if max_level == None:
            max_level = self.hierarchy.max_level
        if self.source is not None:
            max_level = min(max_level, self.source.grid_levels.max())
        self._max_level = max_level
        self._weight = weight_field
        self.preload_style = preload_style
        self.func = na.sum # for the future
        self.__retval_coords = {}
        self.__retval_fields = {}
        self.__retval_coarse = {}
        self.__overlap_masks = {}
        self._deserialize(node_name)
        self._refresh_data()
        if self._okay_to_serialize and self.serialize: self._serialize(node_name=self._node_name)

    def _convert_field_name(self, field):
        if field == "weight_field": return "weight_field_%s" % self._weight
        if field in self._key_fields: return field
        return "%s_%s" % (field, self._weight)

    def _initialize_source(self, source = None):
        if source is None:
            check, source = self.partition_hierarchy_2d(self.axis)
            self._check_region = check
            #self._okay_to_serialize = (not check)
        else:
            self._distributed = False
            self._okay_to_serialize = False
            self._check_region = True
        self.source = source
        if self._field_cuts is not None:
            # Override if field cuts are around; we don't want to serialize!
            self._check_region = True
            self._okay_to_serialize = False
        if self._node_name is not None:
            self._node_name = "%s/%s" % (self._top_node,self._node_name)
            self._okay_to_serialize = True

    #@time_execution
    def __calculate_overlap(self, level):
        s = self.source
        mylog.info("Generating overlap masks for level %s", level)
        i = 0
        pbar = get_pbar("Reading and masking grids ", len(s._grids))
        mylog.debug("Examining level %s", level)
        grids = s.select_grid_indices(level)
        RE = s.grid_right_edge[grids]
        LE = s.grid_left_edge[grids]
        for grid in s._grids[grids]:
            pbar.update(i)
            self.__overlap_masks[grid.id] = \
                grid._generate_overlap_masks(self.axis, LE, RE)
            i += 1
        pbar.finish()
        mylog.info("Finished calculating overlap.")

    def _get_dls(self, grid, fields):
        # Place holder for a time when maybe we will not be doing just
        # a single dx for every field.
        dls = []
        convs = []
        for field in fields + [self._weight]:
            if field is None: continue
            dls.append(just_one(grid['d%s' % axis_names[self.axis]]))
            convs.append(self.pf.units[self.pf.field_info[field].projection_conversion])
        return na.array(dls), na.array(convs)

    def __project_level(self, level, fields):
        grids_to_project = self.source.select_grids(level)
        dls, convs = self._get_dls(grids_to_project[0], fields)
        zero_out = (level != self._max_level)
        pbar = get_pbar('Projecting  level % 2i / % 2i ' \
                          % (level, self._max_level), len(grids_to_project))
        for pi, grid in enumerate(grids_to_project):
            g_coords, g_fields = self._project_grid(grid, fields, zero_out)
            self.__retval_coords[grid.id] = g_coords
            self.__retval_fields[grid.id] = g_fields
            for fi in range(len(fields)): g_fields[fi] *= dls[fi]
            if self._weight is not None: g_coords[3] *= dls[-1]
            pbar.update(pi)
            grid.clear_data()
        pbar.finish()
        self.__combine_grids_on_level(level) # In-place
        if level > 0 and level <= self._max_level:
            self.__refine_to_level(level) # In-place
        coord_data = []
        field_data = []
        for grid in grids_to_project:
            coarse = self.__retval_coords[grid.id][2]==0 # Where childmask = 0
            fine = ~coarse
            coord_data.append([pi[fine] for pi in self.__retval_coords[grid.id]])
            field_data.append([pi[fine] for pi in self.__retval_fields[grid.id]])
            self.__retval_coords[grid.id] = [pi[coarse] for pi in self.__retval_coords[grid.id]]
            self.__retval_fields[grid.id] = [pi[coarse] for pi in self.__retval_fields[grid.id]]
        coord_data = na.concatenate(coord_data, axis=1)
        field_data = na.concatenate(field_data, axis=1)
        if self._weight is not None:
            field_data = field_data / coord_data[3,:].reshape((1,coord_data.shape[1]))
        else:
            field_data *= convs[...,na.newaxis]
        mylog.info("Level %s done: %s final", \
                   level, coord_data.shape[1])
        pdx = grids_to_project[0].dds[x_dict[self.axis]] # this is our dl
        pdy = grids_to_project[0].dds[y_dict[self.axis]] # this is our dl
        return coord_data, pdx, pdy, field_data

    def __combine_grids_on_level(self, level):
        grids = self.source.select_grids(level)
        grids_i = self.source.select_grid_indices(level)
        pbar = get_pbar('Combining   level % 2i / % 2i ' \
                          % (level, self._max_level), len(grids))
        # We have an N^2 check, so we try to be as quick as possible
        # and to skip as many as possible
        for pi, grid1 in enumerate(grids):
            pbar.update(pi)
            if self.__retval_coords[grid1.id][0].shape[0] == 0: continue
            for grid2 in self.source._grids[grids_i][self.__overlap_masks[grid1.id]]:
                if self.__retval_coords[grid2.id][0].shape[0] == 0 \
                  or grid1.id == grid2.id:
                    continue
                args = [] # First is source, then destination
                args += self.__retval_coords[grid2.id] + [self.__retval_fields[grid2.id]]
                args += self.__retval_coords[grid1.id] + [self.__retval_fields[grid1.id]]
                args.append(1) # Refinement factor
                args.append(na.ones(args[0].shape, dtype='int64'))
                kk = CombineGrids(*args)
                goodI = args[-1].astype('bool')
                self.__retval_coords[grid2.id] = \
                    [coords[goodI] for coords in self.__retval_coords[grid2.id]]
                self.__retval_fields[grid2.id] = \
                    [fields[goodI] for fields in self.__retval_fields[grid2.id]]
        pbar.finish()

    def __refine_to_level(self, level):
        grids = self.source.select_grids(level)
        grids_up = self.source.select_grid_indices(level - 1)
        pbar = get_pbar('Refining to level % 2i / % 2i ' \
                          % (level, self._max_level), len(grids))
        for pi, grid1 in enumerate(grids):
            pbar.update(pi)
            for parent in ensure_list(grid1.Parent):
                if parent.id not in self.__overlap_masks: continue
                for grid2 in self.source._grids[grids_up][self.__overlap_masks[parent.id]]:
                    if self.__retval_coords[grid2.id][0].shape[0] == 0: continue
                    args = []
                    args += self.__retval_coords[grid2.id] + [self.__retval_fields[grid2.id]]
                    args += self.__retval_coords[grid1.id] + [self.__retval_fields[grid1.id]]
                    # Refinement factor, which is same in all directions.  Note
                    # that this complicated rounding is because sometimes
                    # epsilon differences in dds between the grids causes this
                    # to round to up or down from the expected value.
                    args.append(int(na.rint(grid2.dds / grid1.dds)[0]))
                    args.append(na.ones(args[0].shape, dtype='int64'))
                    kk = CombineGrids(*args)
                    goodI = args[-1].astype('bool')
                    self.__retval_coords[grid2.id] = \
                        [coords[goodI] for coords in self.__retval_coords[grid2.id]]
                    self.__retval_fields[grid2.id] = \
                        [fields[goodI] for fields in self.__retval_fields[grid2.id]]
        for grid1 in self.source.select_grids(level-1):
            if not self._check_region and self.__retval_coords[grid1.id][0].size != 0:
                mylog.error("Something messed up, and %s still has %s points of data",
                            grid1, self.__retval_coords[grid1.id][0].size)
                mylog.error("Please contact the yt-users mailing list.")
                raise ValueError(grid1, self.__retval_coords[grid1.id])
        pbar.finish()

    #@time_execution
    def get_data(self, fields = None):
        if fields is None: fields = ensure_list(self.fields)[:]
        else: fields = ensure_list(fields)
        self._obtain_fields(fields, self._node_name)
        fields = [f for f in fields if f not in self.field_data]
        if len(fields) == 0: return
        coord_data = []
        field_data = []
        pdxs = []
        pdys = []
        # We do this here, but I am not convinced it should be done here
        # It is probably faster, as it consolidates IO, but if we did it in
        # _project_level, then it would be more memory conservative
        if self.preload_style == 'all':
            print "Preloading %s grids and getting %s" % (
                    len(self.source._grids), self.get_dependencies(fields))
            self.comm.preload(self.source._grids,
                          self.get_dependencies(fields), self.hierarchy.io)
        for level in range(0, self._max_level+1):
            if self.preload_style == 'level':
                self.comm.preload(self.source.select_grids(level),
                              self.get_dependencies(fields), self.hierarchy.io)
            self.__calculate_overlap(level)
            my_coords, my_pdx, my_pdy, my_fields = \
                self.__project_level(level, fields)
            coord_data.append(my_coords)
            field_data.append(my_fields)
            pdxs.append(my_pdx * na.ones(my_coords.shape[1], dtype='float64'))
            pdys.append(my_pdx * na.ones(my_coords.shape[1], dtype='float64'))
            if self._check_region and False:
                check=self.__cleanup_level(level - 1)
                if len(check) > 0: all_data.append(check)
            # Now, we should clean up after ourselves...
            for grid in self.source.select_grids(level - 1):
                del self.__retval_coords[grid.id]
                del self.__retval_fields[grid.id]
                del self.__overlap_masks[grid.id]
            mylog.debug("End of projecting level level %s, memory usage %0.3e", 
                        level, get_memory_usage()/1024.)
        coord_data = na.concatenate(coord_data, axis=1)
        field_data = na.concatenate(field_data, axis=1)
        pdxs = na.concatenate(pdxs, axis=1)
        pdys = na.concatenate(pdys, axis=1)
        # We now convert to half-widths and center-points
        data = {}
        data['pdx'] = pdxs; del pdxs
        data['pdy'] = pdys; del pdys
        ox = self.pf.domain_left_edge[x_dict[self.axis]]
        oy = self.pf.domain_left_edge[y_dict[self.axis]]
        data['px'] = (coord_data[0,:]+0.5) * data['pdx'] + ox
        data['py'] = (coord_data[1,:]+0.5) * data['pdx'] + oy
        data['weight_field'] = coord_data[3,:].copy()
        del coord_data
        data['pdx'] *= 0.5
        data['pdy'] *= 0.5
        data['fields'] = field_data
        # Now we run the finalizer, which is ignored if we don't need it
        data = self.comm.par_combine_object(data, datatype='dict', op='cat')
        field_data = na.vsplit(data.pop('fields'), len(fields))
        for fi, field in enumerate(fields):
            self[field] = field_data[fi].ravel()
            if self.serialize: self._store_fields(field, self._node_name)
        for i in data.keys(): self[i] = data.pop(i)
        mylog.info("Projection completed")

    def add_fields(self, fields, weight = "CellMassMsun"):
        pass

    def _project_grid(self, grid, fields, zero_out):
        # We split this next bit into two sections to try to limit the IO load
        # on the system.  This way, we perserve grid state (@restore_grid_state
        # in _get_data_from_grid *and* we attempt not to load weight data
        # independently of the standard field data.
        if self._weight is None:
            weight_data = na.ones(grid.ActiveDimensions, dtype='float64')
            if zero_out: weight_data[grid.child_indices] = 0
            masked_data = [fd.astype('float64') * weight_data
                           for fd in self._get_data_from_grid(grid, fields)]
        else:
            fields_to_get = list(set(fields + [self._weight]))
            field_data = dict(zip(
                fields_to_get, self._get_data_from_grid(grid, fields_to_get)))
            weight_data = field_data[self._weight].copy().astype('float64')
            if zero_out: weight_data[grid.child_indices] = 0
            masked_data  = [field_data[field].copy().astype('float64') * weight_data
                                for field in fields]
            del field_data
        # if we zero it out here, then we only have to zero out the weight!
        full_proj = [self.func(field, axis=self.axis) for field in masked_data]
        weight_proj = self.func(weight_data, axis=self.axis)
        if (self._check_region and not self.source._is_fully_enclosed(grid)) or self._field_cuts is not None:
            used_data = self._get_points_in_region(grid).astype('bool')
            used_points = na.where(na.logical_or.reduce(used_data, self.axis))
        else:
            used_data = na.array([1.0], dtype='bool')
            used_points = slice(None)
        if zero_out:
            subgrid_mask = na.logical_and.reduce(
                                na.logical_or(grid.child_mask,
                                             ~used_data),
                                self.axis).astype('int64')
        else:
            subgrid_mask = na.ones(full_proj[0].shape, dtype='int64')
        xind, yind = [arr[used_points].ravel() for arr in na.indices(full_proj[0].shape)]
        start_index = grid.get_global_startindex()
        xpoints = (xind + (start_index[x_dict[self.axis]])).astype('int64')
        ypoints = (yind + (start_index[y_dict[self.axis]])).astype('int64')
        return ([xpoints, ypoints,
                subgrid_mask[used_points].ravel(),
                weight_proj[used_points].ravel()],
                [data[used_points].ravel() for data in full_proj])

    def _get_points_in_region(self, grid):
        pointI = self.source._get_point_indices(grid, use_child_mask=False)
        point_mask = na.zeros(grid.ActiveDimensions)
        point_mask[pointI] = 1.0
        if self._field_cuts is not None:
            for cut in self._field_cuts:
                point_mask *= eval(cut)
        return point_mask

    @restore_grid_state
    def _get_data_from_grid(self, grid, fields):
        fields = ensure_list(fields)
        if self._check_region:
            bad_points = self._get_points_in_region(grid)
        else:
            bad_points = 1.0
        return [grid[field] * bad_points for field in fields]

    def _gen_node_name(self):
        return  "%s/%s" % \
            (self._top_node, self.axis)

class AMRFixedResProjectionBase(AMR2DData):
    _top_node = "/Projections"
    _type_name = "fixed_res_proj"
    _con_args = ('axis', 'field', 'weight_field')
    def __init__(self, axis, level, left_edge, dims,
                 fields = None, pf=None, **kwargs):
        """
        This is a data structure that projects grids, but only to fixed (rather
        than variable) resolution.

        This object is typically accessed through the `fixed_res_proj` object
        that hangs off of hierarchy objects.  This projection mechanism is much
        simpler than the standard, variable-resolution projection.  Rather than
        attempt to identify the highest-resolution element along every possible
        line of sight, this data structure simply deposits every cell into one
        of a fixed number of bins.  It is suitable for inline analysis, and it
        should scale nicely.

        Parameters
        ----------
        axis : int
            The axis along which to project.  Can be 0, 1, or 2 for x, y, z.
        level : int
            This is the level to which values will be projected.  Note that
            the pixel size in the projection will be identical to a cell at
            this level of refinement in the simulation.
        left_edge : array of ints
            The left edge, in level-local integer coordinates, of the
            projection
        dims : array of ints
            The dimensions of the projection (which, in concert with the
            left_edge, serves to define its right edge.)
        fields : list of strings, optional
            If you want the object to pre-retrieve a set of fields, supply them
            here.  This is not necessary.
        kwargs : dict of items
            Any additional values are passed as field parameters that can be
            accessed by generated fields.

        Examples
        --------

        >>> pf = load("RedshiftOutput0005")
        >>> fproj = pf.h.fixed_res_proj(1, [0, 0, 0], [64, 64, 64], ["Density"])
        >>> print fproj["Density"]
        """
        AMR2DData.__init__(self, axis, fields, pf, **kwargs)
        self.left_edge = na.array(left_edge)
        self.level = level
        self.dds = self.pf.h.select_grids(self.level)[0].dds.copy()
        self.dims = na.array([dims]*2)
        self.ActiveDimensions = na.array([dims]*3, dtype='int32')
        self.right_edge = self.left_edge + self.ActiveDimensions*self.dds
        self.global_startindex = na.rint((self.left_edge - self.pf.domain_left_edge)
                                         /self.dds).astype('int64')
        self._dls = {}
        self.domain_width = na.rint((self.pf.domain_right_edge -
                    self.pf.domain_left_edge)/self.dds).astype('int64')
        self._refresh_data()

    def _get_list_of_grids(self):
        if self._grids is not None: return
        if na.any(self.left_edge < self.pf.domain_left_edge) or \
           na.any(self.right_edge > self.pf.domain_right_edge):
            grids,ind = self.pf.hierarchy.get_periodic_box_grids(
                            self.left_edge, self.right_edge)
        else:
            grids,ind = self.pf.hierarchy.get_box_grids(
                            self.left_edge, self.right_edge)
        level_ind = (self.pf.hierarchy.grid_levels.ravel()[ind] <= self.level)
        sort_ind = na.argsort(self.pf.h.grid_levels.ravel()[ind][level_ind])
        self._grids = self.pf.hierarchy.grids[ind][level_ind][(sort_ind,)][::-1]
>>>>>>> 66e9e469

class YTSelectionContainer3D(YTSelectionContainer):
    _key_fields = ['x','y','z','dx','dy','dz']
    """
    Class describing a cluster of data points, not necessarily sharing any
    particular attribute.
    """
    _spatial = False
    _num_ghost_zones = 0
    def __init__(self, center, fields, pf = None, **kwargs):
        """
        Returns an instance of YTSelectionContainer3D, or prepares one.  Usually only
        used as a base class.  Note that *center* is supplied, but only used
        for fields and quantities that require it.
        """
        ParallelAnalysisInterface.__init__(self)
        super(YTSelectionContainer3D, self).__init__(pf, fields, **kwargs)
        self._set_center(center)
        self.coords = None
        self._grids = None
        self.quantities = DerivedQuantityCollection(self)

    def cut_region(self, field_cuts):
        """
        Return an InLineExtractedRegion, where the grid cells are cut on the
        fly with a set of field_cuts.  It is very useful for applying 
        conditions to the fields in your data object.
        
        Examples
        --------
        To find the total mass of gas above 10^6 K in your volume:

        >>> pf = load("RedshiftOutput0005")
        >>> ad = pf.h.all_data()
        >>> cr = ad.cut_region(["grid['Temperature'] > 1e6"])
        >>> print cr.quantities["TotalQuantity"]("CellMassMsun")

        """
        return YTValueCutExtractionBase(self, field_cuts)

    def extract_region(self, indices):
        """
        Return an ExtractedRegion where the points contained in it are defined
        as the points in `this` data object with the given *indices*.
        """
        fp = self.field_parameters.copy()
        return YTSelectedIndicesBase(self, indices, **fp)

    def extract_isocontours(self, field, value, filename = None,
                            rescale = False, sample_values = None):
        r"""This identifies isocontours on a cell-by-cell basis, with no
        consideration of global connectedness, and returns the vertices of the
        Triangles in that isocontour.

        This function simply returns the vertices of all the triangles
        calculated by the marching cubes algorithm; for more complex
        operations, such as identifying connected sets of cells above a given
        threshold, see the extract_connected_sets function.  This is more
        useful for calculating, for instance, total isocontour area, or
        visualizing in an external program (such as `MeshLab
        <http://meshlab.sf.net>`_.)
        
        Parameters
        ----------
        field : string
            Any field that can be obtained in a data object.  This is the field
            which will be isocontoured.
        value : float
            The value at which the isocontour should be calculated.
        filename : string, optional
            If supplied, this file will be filled with the vertices in .obj
            format.  Suitable for loading into meshlab.
        rescale : bool, optional
            If true, the vertices will be rescaled within their min/max.
        sample_values : string, optional
            Any field whose value should be extracted at the center of each
            triangle.

        Returns
        -------
        verts : array of floats
            The array of vertices, x,y,z.  Taken in threes, these are the
            triangle vertices.
        samples : array of floats
            If `sample_values` is specified, this will be returned and will
            contain the values of the field specified at the center of each
            triangle.

        References
        ----------

        .. [1] Marching Cubes: http://en.wikipedia.org/wiki/Marching_cubes

        Examples
        --------
        This will create a data object, find a nice value in the center, and
        output the vertices to "triangles.obj" after rescaling them.

        >>> dd = pf.h.all_data()
        >>> rho = dd.quantities["WeightedAverageQuantity"](
        ...     "Density", weight="CellMassMsun")
        >>> verts = dd.extract_isocontours("Density", rho,
        ...             "triangles.obj", True)
        """
        verts = []
        samples = []
        pb = get_pbar("Extracting ", len(list(self._get_grid_objs())))
        for i, g in enumerate(self._get_grid_objs()):
            pb.update(i)
            my_verts = self._extract_isocontours_from_grid(
                            g, field, value, sample_values)
            if sample_values is not None:
                my_verts, svals = my_verts
                samples.append(svals)
            verts.append(my_verts)
        pb.finish()
        verts = na.concatenate(verts).transpose()
        verts = self.comm.par_combine_object(verts, op='cat', datatype='array')
        verts = verts.transpose()
        if sample_values is not None:
            samples = na.concatenate(samples)
            samples = self.comm.par_combine_object(samples, op='cat',
                                datatype='array')
        if rescale:
            mi = na.min(verts, axis=0)
            ma = na.max(verts, axis=0)
            verts = (verts - mi) / (ma - mi).max()
        if filename is not None and self.comm.rank == 0:
            f = open(filename, "w")
            for v1 in verts:
                f.write("v %0.16e %0.16e %0.16e\n" % (v1[0], v1[1], v1[2]))
            for i in range(len(verts)/3):
                f.write("f %s %s %s\n" % (i*3+1, i*3+2, i*3+3))
            f.close()
        if sample_values is not None:
            return verts, samples
        return verts


    def _extract_isocontours_from_grid(self, grid, field, value,
                                       sample_values = None):
        mask = self._get_cut_mask(grid) * grid.child_mask
        vals = grid.get_vertex_centered_data(field, no_ghost = False)
        if sample_values is not None:
            svals = grid.get_vertex_centered_data(sample_values)
        else:
            svals = None
        my_verts = march_cubes_grid(value, vals, mask, grid.LeftEdge,
                                    grid.dds, svals)
        return my_verts

    def calculate_isocontour_flux(self, field, value,
                    field_x, field_y, field_z, fluxing_field = None):
        r"""This identifies isocontours on a cell-by-cell basis, with no
        consideration of global connectedness, and calculates the flux over
        those contours.

        This function will conduct marching cubes on all the cells in a given
        data container (grid-by-grid), and then for each identified triangular
        segment of an isocontour in a given cell, calculate the gradient (i.e.,
        normal) in the isocontoured field, interpolate the local value of the
        "fluxing" field, the area of the triangle, and then return:

        area * local_flux_value * (n dot v)

        Where area, local_value, and the vector v are interpolated at the barycenter
        (weighted by the vertex values) of the triangle.  Note that this
        specifically allows for the field fluxing across the surface to be
        *different* from the field being contoured.  If the fluxing_field is
        not specified, it is assumed to be 1.0 everywhere, and the raw flux
        with no local-weighting is returned.

        Additionally, the returned flux is defined as flux *into* the surface,
        not flux *out of* the surface.
        
        Parameters
        ----------
        field : string
            Any field that can be obtained in a data object.  This is the field
            which will be isocontoured and used as the "local_value" in the
            flux equation.
        value : float
            The value at which the isocontour should be calculated.
        field_x : string
            The x-component field
        field_y : string
            The y-component field
        field_z : string
            The z-component field
        fluxing_field : string, optional
            The field whose passage over the surface is of interest.  If not
            specified, assumed to be 1.0 everywhere.

        Returns
        -------
        flux : float
            The summed flux.  Note that it is not currently scaled; this is
            simply the code-unit area times the fields.

        References
        ----------

        .. [1] Marching Cubes: http://en.wikipedia.org/wiki/Marching_cubes

        Examples
        --------
        This will create a data object, find a nice value in the center, and
        calculate the metal flux over it.

        >>> dd = pf.h.all_data()
        >>> rho = dd.quantities["WeightedAverageQuantity"](
        ...     "Density", weight="CellMassMsun")
        >>> flux = dd.calculate_isocontour_flux("Density", rho,
        ...     "x-velocity", "y-velocity", "z-velocity", "Metal_Density")
        """
        flux = 0.0
        for g in self._get_grid_objs():
            flux += self._calculate_flux_in_grid(g, field, value,
                    field_x, field_y, field_z, fluxing_field)
        flux = self.comm.mpi_allreduce(flux, op="sum")
        return flux

    def _calculate_flux_in_grid(self, grid, field, value,
                    field_x, field_y, field_z, fluxing_field = None):
        mask = self._get_cut_mask(grid) * grid.child_mask
        vals = grid.get_vertex_centered_data(field)
        if fluxing_field is None:
            ff = na.ones(vals.shape, dtype="float64")
        else:
            ff = grid.get_vertex_centered_data(fluxing_field)
        xv, yv, zv = [grid.get_vertex_centered_data(f) for f in 
                     [field_x, field_y, field_z]]
        return march_cubes_grid_flux(value, vals, xv, yv, zv,
                    ff, mask, grid.LeftEdge, grid.dds)

    def extract_connected_sets(self, field, num_levels, min_val, max_val,
                                log_space=True, cumulative=True, cache=False):
        """
        This function will create a set of contour objects, defined
        by having connected cell structures, which can then be
        studied and used to 'paint' their source grids, thus enabling
        them to be plotted.
        """
        if log_space:
            cons = na.logspace(na.log10(min_val),na.log10(max_val),
                               num_levels+1)
        else:
            cons = na.linspace(min_val, max_val, num_levels+1)
        contours = {}
        if cache: cached_fields = defaultdict(lambda: dict())
        else: cached_fields = None
        for level in range(num_levels):
            contours[level] = {}
            if cumulative:
                mv = max_val
            else:
                mv = cons[level+1]
            from yt.analysis_modules.level_sets.api import identify_contours
            cids = identify_contours(self, field, cons[level], mv,
                                     cached_fields)
            for cid, cid_ind in cids.items():
                contours[level][cid] = self.extract_region(cid_ind)
        return cons, contours

    def paint_grids(self, field, value, default_value=None):
        """
        This function paints every cell in our dataset with a given *value*.
        If default_value is given, the other values for the given in every grid
        are discarded and replaced with *default_value*.  Otherwise, the field is
        mandated to 'know how to exist' in the grid.

        Note that this only paints the cells *in the dataset*, so cells in grids
        with child cells are left untouched.
        """
        for grid in self._grids:
            if default_value != None:
                grid[field] = na.ones(grid.ActiveDimensions)*default_value
            grid[field][self._get_point_indices(grid)] = value

    _particle_handler = None

    @property
    def particles(self):
        if self._particle_handler is None:
            self._particle_handler = \
                particle_handler_registry[self._type_name](self.pf, self)
        return self._particle_handler


    def volume(self, unit = "unitary"):
        """
        Return the volume of the data container in units *unit*.
        This is found by adding up the volume of the cells with centers
        in the container, rather than using the geometric shape of
        the container, so this may vary very slightly
        from what might be expected from the geometric volume.
        """
        return self.quantities["TotalQuantity"]("CellVolume")[0] * \
            (self.pf[unit] / self.pf['cm']) ** 3.0

def _reconstruct_object(*args, **kwargs):
    pfid = args[0]
    dtype = args[1]
    field_parameters = args[-1]
    # will be much nicer when we can do pfid, *a, fp = args
    args, new_args = args[2:-1], []
    for arg in args:
        if iterable(arg) and len(arg) == 2 \
           and not isinstance(arg, types.DictType) \
           and isinstance(arg[1], YTDataContainer):
            new_args.append(arg[1])
        else: new_args.append(arg)
    pfs = ParameterFileStore()
    pf = pfs.get_pf_hash(pfid)
    cls = getattr(pf.h, dtype)
    obj = cls(*new_args)
    obj.field_parameters.update(field_parameters)
    return pf, obj


class YTSelectedIndicesBase(YTSelectionContainer3D):
    """
    ExtractedRegions are arbitrarily defined containers of data, useful
    for things like selection along a baryon field.
    """
    _type_name = "extracted_region"
    _con_args = ('_base_region', '_indices')
    def __init__(self, base_region, indices, force_refresh=True, **kwargs):
        """An arbitrarily defined data container that allows for selection
        of all data meeting certain criteria.

        In order to create an arbitrarily selected set of data, the
        ExtractedRegion takes a `base_region` and a set of `indices`
        and creates a region within the `base_region` consisting of
        all data indexed by the `indices`. Note that `indices` must be
        precomputed. This does not work well for parallelized
        operations.

        Parameters
        ----------
        base_region : yt data source
            A previously selected data source.
        indices : array_like
            An array of indices

        Other Parameters
        ----------------
        force_refresh : bool
           Force a refresh of the data. Defaults to True.

        Examples
        --------
        """
        cen = kwargs.pop("center", None)
        if cen is None: cen = base_region.get_field_parameter("center")
        YTSelectionContainer3D.__init__(self, center=cen,
                            fields=None, pf=base_region.pf, **kwargs)
        self._base_region = base_region # We don't weakly reference because
                                        # It is not cyclic
        if isinstance(indices, types.DictType):
            self._indices = indices
            self._grids = self._base_region.pf.h.grids[self._indices.keys()]
        else:
            self._grids = None
            self._base_indices = indices

    def _get_cut_particle_mask(self, grid):
        # Override to provide a warning
        mylog.warning("Returning all particles from an Extracted Region.  This could be incorrect!")
        return True

    def _get_list_of_grids(self):
        # Okay, so what we're going to want to do is get the pointI from
        # region._get_point_indices(grid) for grid in base_region._grids,
        # and then construct an array of those, which we will select along indices.
        if self._grids != None: return
        grid_vals, xi, yi, zi = [], [], [], []
        for grid in self._base_region._grids:
            xit,yit,zit = self._base_region._get_point_indices(grid)
            grid_vals.append(na.ones(xit.shape, dtype='int') * (grid.id-grid._id_offset))
            xi.append(xit)
            yi.append(yit)
            zi.append(zit)
        grid_vals = na.concatenate(grid_vals)[self._base_indices]
        grid_order = na.argsort(grid_vals)
        # Note: grid_vals is still unordered
        grid_ids = na.unique(grid_vals)
        xi = na.concatenate(xi)[self._base_indices][grid_order]
        yi = na.concatenate(yi)[self._base_indices][grid_order]
        zi = na.concatenate(zi)[self._base_indices][grid_order]
        bc = na.bincount(grid_vals)
        splits = []
        for i,v in enumerate(bc):
            if v > 0: splits.append(v)
        splits = na.add.accumulate(splits)
        xis, yis, zis = [na.array_split(aa, splits) for aa in [xi,yi,zi]]
        self._indices = {}
        h = self._base_region.pf.h
        for grid_id, x, y, z in itertools.izip(grid_ids, xis, yis, zis):
            # grid_id needs no offset
            ll = h.grids[grid_id].ActiveDimensions.prod() \
               - (na.logical_not(h.grids[grid_id].child_mask)).sum()
            # This means we're completely enclosed, except for child masks
            if x.size == ll:
                self._indices[grid_id] = None
            else:
                # This will slow things down a bit, but conserve memory
                self._indices[grid_id] = \
                    na.zeros(h.grids[grid_id].ActiveDimensions, dtype='bool')
                self._indices[grid_id][(x,y,z)] = True
        self._grids = h.grids[self._indices.keys()]

    def _is_fully_enclosed(self, grid):
        if self._indices[grid.id-grid._id_offset] is None or \
            (self._indices[grid.id-grid._id_offset][0].size ==
             grid.ActiveDimensions.prod()):
            return True
        return False

    def _get_cut_mask(self, grid):
        cm = na.zeros(grid.ActiveDimensions, dtype='bool')
        cm[self._get_point_indices(grid, False)] = True
        return cm

    __empty_array = na.array([], dtype='bool')
    def _get_point_indices(self, grid, use_child_mask=True):
        # Yeah, if it's not true, we don't care.
        tr = self._indices.get(grid.id-grid._id_offset, self.__empty_array)
        if tr is None: tr = na.where(grid.child_mask)
        else: tr = na.where(tr)
        return tr

    def __repr__(self):
        # We'll do this the slow way to be clear what's going on
        s = "%s (%s): " % (self.__class__.__name__, self.pf)
        s += ", ".join(["%s=%s" % (i, getattr(self,i))
                       for i in self._con_args if i != "_indices"])
        return s

    def join(self, other):
        ng = {}
        gs = set(self._indices.keys() + other._indices.keys())
        for g in gs:
            grid = self.pf.h.grids[g]
            if g in other._indices and g in self._indices:
                # We now join the indices
                ind = na.zeros(grid.ActiveDimensions, dtype='bool')
                ind[self._indices[g]] = True
                ind[other._indices[g]] = True
                if ind.prod() == grid.ActiveDimensions.prod(): ind = None
            elif g in self._indices:
                ind = self._indices[g]
            elif g in other._indices:
                ind = other._indices[g]
            # Okay we have indices
            if ind is not None: ind = ind.copy()
            ng[g] = ind
        gl = self.pf.h.grids[list(gs)]
        gc = self.pf.h.grid_collection(
            self._base_region.get_field_parameter("center"), gl)
        return self.pf.h.extracted_region(gc, ng)


class YTValueCutExtractionBase(YTSelectionContainer3D):
    """
    In-line extracted regions accept a base region and a set of field_cuts to
    determine which points in a grid should be included.
    """
    def __init__(self, base_region, field_cuts, **kwargs):
        cen = base_region.get_field_parameter("center")
        YTSelectionContainer3D.__init__(self, center=cen,
                            fields=None, pf=base_region.pf, **kwargs)
        self._base_region = base_region # We don't weakly reference because
                                        # It is not cyclic
        self._field_cuts = ensure_list(field_cuts)[:]

    def _get_list_of_grids(self):
        self._grids = self._base_region._grids

    def _is_fully_enclosed(self, grid):
        return False

    def _get_cut_mask(self, grid):
        point_mask = na.ones(grid.ActiveDimensions, dtype='bool')
        point_mask *= self._base_region._get_cut_mask(grid)
        for cut in self._field_cuts:
            point_mask *= eval(cut)
        return point_mask

class YTBooleanRegionBase(YTSelectionContainer3D):
    """
    A hybrid region built by boolean comparison between
    existing regions.
    """
    _type_name = "boolean"
    _con_args = ("regions")
    def __init__(self, regions, fields = None, pf = None, **kwargs):
        """
        This will build a hybrid region based on the boolean logic
        of the regions.

        Parameters
        ----------
        regions : list
            A list of region objects and strings describing the boolean logic
            to use when building the hybrid region. The boolean logic can be
            nested using parentheses.

        Examples
        --------
        >>> re1 = pf.h.region([0.5, 0.5, 0.5], [0.4, 0.4, 0.4],
            [0.6, 0.6, 0.6])
        >>> re2 = pf.h.region([0.5, 0.5, 0.5], [0.45, 0.45, 0.45],
            [0.55, 0.55, 0.55])
        >>> sp1 = pf.h.sphere([0.575, 0.575, 0.575], .03)
        >>> toroid_shape = pf.h.boolean([re1, "NOT", re2])
        >>> toroid_shape_with_hole = pf.h.boolean([re1, "NOT", "(", re2, "OR",
            sp1, ")"])
        """
        # Center is meaningless, but we'll define it all the same.
        YTSelectionContainer3D.__init__(self, [0.5]*3, fields, pf, **kwargs)
        self.regions = regions
        self._all_regions = []
        self._some_overlap = []
        self._all_overlap = []
        self._cut_masks = {}
        self._get_all_regions()
        self._make_overlaps()
        self._get_list_of_grids()

    def _get_all_regions(self):
        # Before anything, we simply find out which regions are involved in all
        # of this process, uniquely.
        for item in self.regions:
            if isinstance(item, types.StringType): continue
            self._all_regions.append(item)
            # So cut_masks don't get messed up.
            item._boolean_touched = True
        self._all_regions = na.unique(self._all_regions)

    def _make_overlaps(self):
        # Using the processed cut_masks, we'll figure out what grids
        # are left in the hybrid region.
        pbar = get_pbar("Building boolean", len(self._all_regions))
        for i, region in enumerate(self._all_regions):
            try:
                region._get_list_of_grids()
                alias = region
            except AttributeError:
                alias = region.data
            for grid in alias._grids:
                if grid in self._some_overlap or grid in self._all_overlap:
                    continue
                # Get the cut_mask for this grid in this region, and see
                # if there's any overlap with the overall cut_mask.
                overall = self._get_cut_mask(grid)
                local = force_array(alias._get_cut_mask(grid),
                    grid.ActiveDimensions)
                # Below we don't want to match empty masks.
                if overall.sum() == 0 and local.sum() == 0: continue
                # The whole grid is in the hybrid region if a) its cut_mask
                # in the original region is identical to the new one and b)
                # the original region cut_mask is all ones.
                if (local == na.bitwise_and(overall, local)).all() and \
                        (local == True).all():
                    self._all_overlap.append(grid)
                    continue
                if (overall == local).any():
                    # Some of local is in overall
                    self._some_overlap.append(grid)
                    continue
            pbar.update(i)
        pbar.finish()

    def __repr__(self):
        # We'll do this the slow way to be clear what's going on
        s = "%s (%s): " % (self.__class__.__name__, self.pf)
        s += "["
        for i, region in enumerate(self.regions):
            if region in ["OR", "AND", "NOT", "(", ")"]:
                s += region
            else:
                s += region.__repr__(clean = True)
            if i < (len(self.regions) - 1): s += ", "
        s += "]"
        return s

    def _is_fully_enclosed(self, grid):
        return (grid in self._all_overlap)

    def _get_list_of_grids(self):
        self._grids = na.array(self._some_overlap + self._all_overlap,
            dtype='object')

    def _get_cut_mask(self, grid, field=None):
        if self._is_fully_enclosed(grid):
            return True # We do not want child masking here
        if not isinstance(grid, (FakeGridForParticles,)) \
             and grid.id in self._cut_masks:
            return self._cut_masks[grid.id]
        # If we get this far, we have to generate the cut_mask.
        return self._get_level_mask(self.regions, grid)

    def _get_level_mask(self, ops, grid):
        level_masks = []
        end = 0
        for i, item in enumerate(ops):
            if end > 0 and i < end:
                # We skip over things inside parentheses on this level.
                continue
            if isinstance(item, YTDataContainer):
                # Add this regions cut_mask to level_masks
                level_masks.append(force_array(item._get_cut_mask(grid),
                    grid.ActiveDimensions))
            elif item == "AND" or item == "NOT" or item == "OR":
                level_masks.append(item)
            elif item == "(":
                # recurse down, and we'll append the results, which
                # should be a single cut_mask
                open_count = 0
                for ii, item in enumerate(ops[i + 1:]):
                    # We look for the matching closing parentheses to find
                    # where we slice ops.
                    if item == "(":
                        open_count += 1
                    if item == ")" and open_count > 0:
                        open_count -= 1
                    elif item == ")" and open_count == 0:
                        end = i + ii + 1
                        break
                level_masks.append(force_array(self._get_level_mask(ops[i + 1:end],
                    grid), grid.ActiveDimensions))
                end += 1
            elif isinstance(item.data, AMRData):
                level_masks.append(force_array(item.data._get_cut_mask(grid),
                    grid.ActiveDimensions))
            else:
                mylog.error("Item in the boolean construction unidentified.")
        # Now we do the logic on our level_mask.
        # There should be no nested logic anymore.
        # The first item should be a cut_mask,
        # so that will be our starting point.
        this_cut_mask = level_masks[0]
        for i, item in enumerate(level_masks):
            # I could use a slice above, but I'll keep i consistent instead.
            if i == 0: continue
            if item == "AND":
                # So, the next item in level_masks we want to AND.
                na.bitwise_and(this_cut_mask, level_masks[i+1], this_cut_mask)
            if item == "NOT":
                # It's convenient to remember that NOT == AND NOT
                na.bitwise_and(this_cut_mask, na.invert(level_masks[i+1]),
                    this_cut_mask)
            if item == "OR":
                na.bitwise_or(this_cut_mask, level_masks[i+1], this_cut_mask)
        if not isinstance(grid, FakeGridForParticles):
            self._cut_masks[grid.id] = this_cut_mask
        return this_cut_mask<|MERGE_RESOLUTION|>--- conflicted
+++ resolved
@@ -604,12 +604,10 @@
         frb = FixedResolutionBuffer(self, bounds, resolution)
         return frb
 
-<<<<<<< HEAD
-=======
     def to_pw(self):
         r"""Create a :class:`~yt.visualization.plot_window.PlotWindow` from this
         object.
-
+ 
         This is a bare-bones mechanism of creating a plot window from this
         object, which can then be moved around, zoomed, and on and on.  All
         behavior of the plot window is relegated to that routine.
@@ -626,28 +624,6 @@
         pw = PWViewerMPL(self, bounds)
         return pw
 
-    def interpolate_discretize(self, LE, RE, field, side, log_spacing=True):
-        """
-        This returns a uniform grid of points between *LE* and *RE*,
-        interpolated using the nearest neighbor method, with *side* points on a
-        side.
-        """
-        import yt.utilities.delaunay as de
-        if log_spacing:
-            zz = na.log10(self[field])
-        else:
-            zz = self[field]
-        xi, yi = na.array( \
-                 na.mgrid[LE[0]:RE[0]:side*1j, \
-                          LE[1]:RE[1]:side*1j], 'float64')
-        zi = de.Triangulation(self['px'],self['py']).nn_interpolator(zz)\
-                 [LE[0]:RE[0]:side*1j, \
-                  LE[1]:RE[1]:side*1j]
-        if log_spacing:
-            zi = 10**(zi)
-        return [xi,yi,zi]
-
->>>>>>> 66e9e469
     _okay_to_serialize = True
 
     def _store_fields(self, fields, node_name = None, force = False):
@@ -683,1409 +659,6 @@
         if not self._okay_to_serialize: return
         self._store_fields(self._key_fields, node_name, force)
         self._store_fields(self.fields, node_name, force)
-<<<<<<< HEAD
-=======
-
-class AMRSliceBase(AMR2DData):
-    _top_node = "/Slices"
-    _type_name = "slice"
-    _con_args = ('axis', 'coord')
-    #@time_execution
-    def __init__(self, axis, coord, fields = None, center=None, pf=None,
-                 node_name = False, **kwargs):
-        """
-        This is a data object corresponding to a slice through the simulation
-        domain.
-
-        This object is typically accessed through the `slice` object that hangs
-        off of hierarchy objects.  AMRSlice is an orthogonal slice through the
-        data, taking all the points at the finest resolution available and then
-        indexing them.  It is more appropriately thought of as a slice
-        'operator' than an object, however, as its field and coordinate can
-        both change.
-
-        Parameters
-        ----------
-        axis : int
-            The axis along which to slice.  Can be 0, 1, or 2 for x, y, z.
-        coord : float
-            The coordinate along the axis at which to slice.  This is in
-            "domain" coordinates.
-        fields : list of strings, optional
-            If you want the object to pre-retrieve a set of fields, supply them
-            here.  This is not necessary.
-        center : array_like, optional
-            The 'center' supplied to fields that use it.  Note that this does
-            not have to have `coord` as one value.  Strictly optional.
-        node_name: string, optional
-            The node in the .yt file to find or store this slice at.  Should
-            probably not be used.
-        kwargs : dict of items
-            Any additional values are passed as field parameters that can be
-            accessed by generated fields.
-
-        Examples
-        --------
-
-        >>> pf = load("RedshiftOutput0005")
-        >>> slice = pf.h.slice(0, 0.25)
-        >>> print slice["Density"]
-        """
-        AMR2DData.__init__(self, axis, fields, pf, **kwargs)
-        self._set_center(center)
-        self.coord = coord
-        if node_name is False:
-            self._refresh_data()
-        else:
-            if node_name is True: self._deserialize()
-            else: self._deserialize(node_name)
-
-    def reslice(self, coord):
-        """
-        Change the entire dataset, clearing out the current data and slicing at
-        a new location.  Not terribly useful except for in-place plot changes.
-        """
-        mylog.debug("Setting coordinate to %0.5e" % coord)
-        self.coord = coord
-        self._refresh_data()
-
-    def shift(self, val):
-        """
-        Moves the slice coordinate up by either a floating point value, or an
-        integer number of indices of the finest grid.
-        """
-        if isinstance(val, types.FloatType):
-            # We add the dx
-            self.coord += val
-        elif isinstance(val, types.IntType):
-            # Here we assume that the grid is the max level
-            level = self.hierarchy.max_level
-            self.coord
-            dx = self.hierarchy.select_grids(level)[0].dds[self.axis]
-            self.coord += dx * val
-        else:
-            raise ValueError(val)
-        self._refresh_data()
-
-    def _generate_coords(self):
-        points = []
-        for grid in self._get_grids():
-            points.append(self._generate_grid_coords(grid))
-        if len(points) == 0:
-            points = None
-            t = self.comm.par_combine_object(None, datatype="array", op="cat")
-        else:
-            points = na.concatenate(points)
-            # We have to transpose here so that _par_combine_object works
-            # properly, as it and the alltoall assume the long axis is the last
-            # one.
-            t = self.comm.par_combine_object(points.transpose(),
-                        datatype="array", op="cat")
-        self['px'] = t[0,:]
-        self['py'] = t[1,:]
-        self['pz'] = t[2,:]
-        self['pdx'] = t[3,:]
-        self['pdy'] = t[4,:]
-        self['pdz'] = t[3,:] # Does not matter!
-
-        # Now we set the *actual* coordinates
-        self[axis_names[x_dict[self.axis]]] = t[0,:]
-        self[axis_names[y_dict[self.axis]]] = t[1,:]
-        self[axis_names[self.axis]] = t[2,:]
-
-        self.ActiveDimensions = (t.shape[1], 1, 1)
-
-    def _get_list_of_grids(self):
-        goodI = ((self.pf.h.grid_right_edge[:,self.axis] > self.coord)
-              &  (self.pf.h.grid_left_edge[:,self.axis] <= self.coord ))
-        self._grids = self.pf.h.grids[goodI] # Using sources not hierarchy
-
-    def __cut_mask_child_mask(self, grid):
-        mask = grid.child_mask.copy()
-        return mask
-
-    def _generate_grid_coords(self, grid):
-        xaxis = x_dict[self.axis]
-        yaxis = y_dict[self.axis]
-        ds, dx, dy = grid.dds[self.axis], grid.dds[xaxis], grid.dds[yaxis]
-        sl_ind = int((self.coord-self.pf.domain_left_edge[self.axis])/ds) - \
-                     grid.get_global_startindex()[self.axis]
-        sl = [slice(None), slice(None), slice(None)]
-        sl[self.axis] = slice(sl_ind, sl_ind + 1)
-        #sl.reverse()
-        sl = tuple(sl)
-        nx = grid.child_mask.shape[xaxis]
-        ny = grid.child_mask.shape[yaxis]
-        mask = self.__cut_mask_child_mask(grid)[sl]
-        cm = na.where(mask.ravel()== 1)
-        cmI = na.indices((nx,ny))
-        ind = cmI[0, :].ravel()   # xind
-        npoints = cm[0].shape
-        # create array of "npoints" ones that will be reused later
-        points = na.ones(npoints, 'float64')
-        # calculate xpoints array
-        t = points * ind[cm] * dx + (grid.LeftEdge[xaxis] + 0.5 * dx)
-        # calculate ypoints array
-        ind = cmI[1, :].ravel()   # yind
-        del cmI   # no longer needed 
-        t = na.vstack( (t, points * ind[cm] * dy + \
-                (grid.LeftEdge[yaxis] + 0.5 * dy))
-            )
-        del ind, cm   # no longer needed
-        # calculate zpoints array
-        t = na.vstack((t, points * self.coord))
-        # calculate dx array
-        t = na.vstack((t, points * dx * 0.5))
-        # calculate dy array
-        t = na.vstack((t, points * dy * 0.5))
-        # return [xpoints, ypoints, zpoints, dx, dy] as (5, npoints) array
-        return t.swapaxes(0, 1)
-
-    @restore_grid_state
-    def _get_data_from_grid(self, grid, field):
-        # So what's our index of slicing?  This is what we need to figure out
-        # first, so we can deal with our data in the fastest way.
-        dx = grid.dds[self.axis]
-        sl_ind = int((self.coord-self.pf.domain_left_edge[self.axis])/dx) - \
-                     grid.get_global_startindex()[self.axis]
-        sl = [slice(None), slice(None), slice(None)]
-        sl[self.axis] = slice(sl_ind, sl_ind + 1)
-        sl = tuple(sl)
-        if self.pf.field_info.has_key(field) and self.pf.field_info[field].particle_type:
-            return grid[field]
-        elif field in self.pf.field_info and self.pf.field_info[field].not_in_all:
-            dv = grid[field][sl]
-        elif not grid.has_key(field):
-            conv_factor = 1.0
-            if self.pf.field_info.has_key(field):
-                conv_factor = self.pf.field_info[field]._convert_function(self)
-            dv = self.hierarchy.io._read_data_slice(grid, field, self.axis, sl_ind) * conv_factor
-        else:
-            dv = grid[field]
-            if dv.size == 1: dv = na.ones(grid.ActiveDimensions)*dv
-            dv = dv[sl]
-        mask = self.__cut_mask_child_mask(grid)[sl]
-        dataVals = dv.ravel()[mask.ravel() == 1]
-        return dataVals
-
-    def _gen_node_name(self):
-        return "%s/%s_%s" % \
-            (self._top_node, self.axis, self.coord)
-
-    def __get_quantities(self):
-        if self.__quantities is None:
-            self.__quantities = DerivedQuantityCollection(self)
-        return self.__quantities
-    __quantities = None
-    quantities = property(__get_quantities)
-
-    @property
-    def _mrep(self):
-        return MinimalSliceData(self)
-
-    def hub_upload(self):
-        self._mrep.upload()
-
-class AMRCuttingPlaneBase(AMR2DData):
-    _plane = None
-    _top_node = "/CuttingPlanes"
-    _key_fields = AMR2DData._key_fields + ['pz','pdz']
-    _type_name = "cutting"
-    _con_args = ('normal', 'center')
-    def __init__(self, normal, center, fields = None, node_name = None,
-                 north_vector = None, **kwargs):
-        """
-        This is a data object corresponding to an oblique slice through the
-        simulation domain.
-
-        This object is typically accessed through the `cutting` object
-        that hangs off of hierarchy objects.  AMRCuttingPlane is an oblique
-        plane through the data, defined by a normal vector and a coordinate.
-        It attempts to guess an 'up' vector, which cannot be overridden, and
-        then it pixelizes the appropriate data onto the plane without
-        interpolation.
-
-        Parameters
-        ----------
-        normal : array_like
-            The vector that defines the desired plane.  For instance, the
-            angular momentum of a sphere.
-        center : array_like, optional
-            The center of the cutting plane.
-        fields : list of strings, optional
-            If you want the object to pre-retrieve a set of fields, supply them
-            here.  This is not necessary.
-        node_name: string, optional
-            The node in the .yt file to find or store this slice at.  Should
-            probably not be used.
-        kwargs : dict of items
-            Any additional values are passed as field parameters that can be
-            accessed by generated fields.
-
-        Notes
-        -----
-
-        This data object in particular can be somewhat expensive to create.
-        It's also important to note that unlike the other 2D data objects, this
-        oject provides px, py, pz, as some cells may have a height from the
-        plane.
-
-        Examples
-        --------
-
-        >>> pf = load("RedshiftOutput0005")
-        >>> cp = pf.h.cutting([0.1, 0.2, -0.9], [0.5, 0.42, 0.6])
-        >>> print cp["Density"]
-        """
-        AMR2DData.__init__(self, 4, fields, **kwargs)
-        self._set_center(center)
-        self.set_field_parameter('center',center)
-        # Let's set up our plane equation
-        # ax + by + cz + d = 0
-        self.orienter = Orientation(normal, north_vector = north_vector)
-        self._norm_vec = self.orienter.normal_vector
-        self._d = -1.0 * na.dot(self._norm_vec, self.center)
-        self._x_vec = self.orienter.unit_vectors[0]
-        self._y_vec = self.orienter.unit_vectors[1]
-        self._rot_mat = na.array([self._x_vec,self._y_vec,self._norm_vec])
-        self._inv_mat = na.linalg.pinv(self._rot_mat)
-        self.set_field_parameter('cp_x_vec',self._x_vec)
-        self.set_field_parameter('cp_y_vec',self._y_vec)
-        self.set_field_parameter('cp_z_vec',self._norm_vec)
-        if node_name is False:
-            self._refresh_data()
-        else:
-            if node_name is True: self._deserialize()
-            else: self._deserialize(node_name)
-
-    @property
-    def normal(self):
-        return self._norm_vec
-
-    def _get_list_of_grids(self):
-        # Recall that the projection of the distance vector from a point
-        # onto the normal vector of a plane is:
-        # D = (a x_0 + b y_0 + c z_0 + d)/sqrt(a^2+b^2+c^2)
-        # @todo: Convert to using corners
-        LE = self.pf.h.grid_left_edge
-        RE = self.pf.h.grid_right_edge
-        vertices = na.array([[LE[:,0],LE[:,1],LE[:,2]],
-                             [RE[:,0],RE[:,1],RE[:,2]],
-                             [LE[:,0],LE[:,1],RE[:,2]],
-                             [RE[:,0],RE[:,1],LE[:,2]],
-                             [LE[:,0],RE[:,1],RE[:,2]],
-                             [RE[:,0],LE[:,1],LE[:,2]],
-                             [LE[:,0],RE[:,1],LE[:,2]],
-                             [RE[:,0],LE[:,1],RE[:,2]]])
-        # This gives us shape: 8, 3, n_grid
-        D = na.sum(self._norm_vec.reshape((1,3,1)) * vertices, axis=1) + self._d
-        self.D = D
-        self._grids = self.hierarchy.grids[
-            na.where(na.logical_not(na.all(D<0,axis=0) | na.all(D>0,axis=0) )) ]
-
-    @cache_mask
-    def _get_cut_mask(self, grid):
-        # This is slow.  Suggestions for improvement would be great...
-        ss = grid.ActiveDimensions
-        D = na.ones(ss) * self._d
-        x = grid.LeftEdge[0] + grid.dds[0] * \
-                (na.arange(grid.ActiveDimensions[0], dtype='float64')+0.5)
-        y = grid.LeftEdge[1] + grid.dds[1] * \
-                (na.arange(grid.ActiveDimensions[1], dtype='float64')+0.5)
-        z = grid.LeftEdge[2] + grid.dds[2] * \
-                (na.arange(grid.ActiveDimensions[2], dtype='float64')+0.5)
-        D += (x * self._norm_vec[0]).reshape(ss[0],1,1)
-        D += (y * self._norm_vec[1]).reshape(1,ss[1],1)
-        D += (z * self._norm_vec[2]).reshape(1,1,ss[2])
-        diag_dist = na.sqrt(na.sum(grid.dds**2.0))
-        cm = (na.abs(D) <= 0.5*diag_dist) # Boolean
-        return cm
-
-    def _generate_coords(self):
-        points = []
-        for grid in self._get_grids():
-            points.append(self._generate_grid_coords(grid))
-        if len(points) == 0: points = None
-        else: points = na.concatenate(points)
-        t = self.comm.par_combine_object(points, datatype="array", op="cat")
-        pos = (t[:,0:3] - self.center)
-        self['px'] = na.dot(pos, self._x_vec)
-        self['py'] = na.dot(pos, self._y_vec)
-        self['pz'] = na.dot(pos, self._norm_vec)
-        self['pdx'] = t[:,3] * 0.5
-        self['pdy'] = t[:,3] * 0.5
-        self['pdz'] = t[:,3] * 0.5
-
-    def _generate_grid_coords(self, grid):
-        pointI = self._get_point_indices(grid)
-        coords = [grid[ax][pointI].ravel() for ax in 'xyz']
-        coords.append(na.ones(coords[0].shape, 'float64') * just_one(grid['dx']))
-        return na.array(coords).swapaxes(0,1)
-
-    def _get_data_from_grid(self, grid, field):
-        if not self.pf.field_info[field].particle_type:
-            pointI = self._get_point_indices(grid)
-            if grid[field].size == 1: # dx, dy, dz, cellvolume
-                t = grid[field] * na.ones(grid.ActiveDimensions)
-                return t[pointI].ravel()
-            return grid[field][pointI].ravel()
-        else:
-            return grid[field]
-
-    def interpolate_discretize(self, *args, **kwargs):
-        pass
-
-    @cache_point_indices
-    def _get_point_indices(self, grid, use_child_mask=True):
-        k = na.zeros(grid.ActiveDimensions, dtype='bool')
-        k = (k | self._get_cut_mask(grid))
-        if use_child_mask: k = (k & grid.child_mask)
-        return na.where(k)
-
-    def _gen_node_name(self):
-        cen_name = ("%s" % (self.center,)).replace(" ","_")[1:-1]
-        L_name = ("%s" % self._norm_vec).replace(" ","_")[1:-1]
-        return "%s/c%s_L%s" % \
-            (self._top_node, cen_name, L_name)
-
-    def to_frb(self, width, resolution, height=None):
-        r"""This function returns an ObliqueFixedResolutionBuffer generated
-        from this object.
-
-        An ObliqueFixedResolutionBuffer is an object that accepts a
-        variable-resolution 2D object and transforms it into an NxM bitmap that
-        can be plotted, examined or processed.  This is a convenience function
-        to return an FRB directly from an existing 2D data object.  Unlike the
-        corresponding to_frb function for other AMR2DData objects, this does
-        not accept a 'center' parameter as it is assumed to be centered at the
-        center of the cutting plane.
-
-        Parameters
-        ----------
-        width : width specifier
-            This can either be a floating point value, in the native domain
-            units of the simulation, or a tuple of the (value, unit) style.
-            This will be the width of the FRB.
-        height : height specifier, optional
-            This will be the height of the FRB, by default it is equal to width.
-        resolution : int or tuple of ints
-            The number of pixels on a side of the final FRB.
-
-        Returns
-        -------
-        frb : :class:`~yt.visualization.fixed_resolution.ObliqueFixedResolutionBuffer`
-            A fixed resolution buffer, which can be queried for fields.
-
-        Examples
-        --------
-
-        >>> v, c = pf.h.find_max("Density")
-        >>> sp = pf.h.sphere(c, (100.0, 'au'))
-        >>> L = sp.quantities["AngularMomentumVector"]()
-        >>> cutting = pf.h.cutting(L, c)
-        >>> frb = cutting.to_frb( (1.0, 'pc'), 1024)
-        >>> write_image(na.log10(frb["Density"]), 'density_1pc.png')
-        """
-        if iterable(width):
-            w, u = width
-            width = w/self.pf[u]
-        if height is None:
-            height = width
-        elif iterable(height):
-            h, u = height
-            height = h/self.pf[u]
-        if not iterable(resolution):
-            resolution = (resolution, resolution)
-        from yt.visualization.fixed_resolution import ObliqueFixedResolutionBuffer
-        bounds = (-width/2.0, width/2.0, -height/2.0, height/2.0)
-        frb = ObliqueFixedResolutionBuffer(self, bounds, resolution)
-        return frb
-
-class AMRFixedResCuttingPlaneBase(AMR2DData):
-    """
-    AMRFixedResCuttingPlaneBase is an oblique plane through the data,
-    defined by a normal vector and a coordinate.  It trilinearly
-    interpolates the data to a fixed resolution slice.  It differs from
-    the other data objects as it doesn't save the grid data, only the
-    interpolated data.
-    """
-    _top_node = "/FixedResCuttingPlanes"
-    _type_name = "fixed_res_cutting"
-    _con_args = ('normal', 'center', 'width', 'dims')
-    def __init__(self, normal, center, width, dims, fields = None,
-                 node_name = None, **kwargs):
-        """
-        The fixed resolution Cutting Plane slices at an oblique angle,
-        where we use the *normal* vector at the *center* to define the
-        viewing plane.  The plane is *width* units wide.  The 'up'
-        direction is guessed at automatically if not given.
-        """
-        #
-        # Taken from Cutting Plane
-        #
-        AMR2DData.__init__(self, 4, fields, **kwargs)
-        self._set_center(center)
-        self.width = width
-        self.dims = dims
-        self.dds = self.width / self.dims
-        self.bounds = na.array([0.0,1.0,0.0,1.0])
-        
-        self.set_field_parameter('center', center)
-        # Let's set up our plane equation
-        # ax + by + cz + d = 0
-        self._norm_vec = normal/na.sqrt(na.dot(normal,normal))
-        self._d = -1.0 * na.dot(self._norm_vec, self.center)
-        # First we try all three, see which has the best result:
-        vecs = na.identity(3)
-        _t = na.cross(self._norm_vec, vecs).sum(axis=1)
-        ax = _t.argmax()
-        self._x_vec = na.cross(vecs[ax,:], self._norm_vec).ravel()
-        self._x_vec /= na.sqrt(na.dot(self._x_vec, self._x_vec))
-        self._y_vec = na.cross(self._norm_vec, self._x_vec).ravel()
-        self._y_vec /= na.sqrt(na.dot(self._y_vec, self._y_vec))
-        self._rot_mat = na.array([self._x_vec,self._y_vec,self._norm_vec])
-        self._inv_mat = na.linalg.pinv(self._rot_mat)
-        self.set_field_parameter('cp_x_vec',self._x_vec)
-        self.set_field_parameter('cp_y_vec',self._y_vec)
-        self.set_field_parameter('cp_z_vec',self._norm_vec)
-
-        # Calculate coordinates of each pixel
-        _co = self.dds * \
-              (na.mgrid[-self.dims/2 : self.dims/2,
-                        -self.dims/2 : self.dims/2] + 0.5)
-        self._coord = self.center + na.outer(_co[0,:,:], self._x_vec) + \
-                      na.outer(_co[1,:,:], self._y_vec)
-        self._pixelmask = na.ones(self.dims*self.dims, dtype='int8')
-
-        if node_name is False:
-            self._refresh_data()
-        else:
-            if node_name is True: self._deserialize()
-            else: self._deserialize(node_name)
-
-    @property
-    def normal(self):
-        return self._norm_vec
-
-    def _get_list_of_grids(self):
-        # Just like the Cutting Plane but restrict the grids to be
-        # within width/2 of the center.
-        vertices = self.hierarchy.gridCorners
-        # Shape = (8,3,n_grid)
-        D = na.sum(self._norm_vec.reshape((1,3,1)) * vertices, axis=1) + self._d
-        valid_grids = na.where(na.logical_not(na.all(D<0,axis=0) |
-                                              na.all(D>0,axis=0) ))[0]
-        # Now restrict these grids to a rect. prism that bounds the slice
-        sliceCorners = na.array([ \
-            self.center + 0.5*self.width * (+self._x_vec + self._y_vec),
-            self.center + 0.5*self.width * (+self._x_vec - self._y_vec),
-            self.center + 0.5*self.width * (-self._x_vec - self._y_vec),
-            self.center + 0.5*self.width * (-self._x_vec + self._y_vec) ])
-        sliceLeftEdge = sliceCorners.min(axis=0)
-        sliceRightEdge = sliceCorners.max(axis=0)
-        # Check for bounding box and grid overlap
-        leftOverlap = na.less(self.hierarchy.gridLeftEdge[valid_grids],
-                              sliceRightEdge).all(axis=1)
-        rightOverlap = na.greater(self.hierarchy.gridRightEdge[valid_grids],
-                                  sliceLeftEdge).all(axis=1)
-        self._grids = self.hierarchy.grids[valid_grids[
-            na.where(leftOverlap & rightOverlap)]]
-        self._grids = self._grids[::-1]
-
-    def _generate_coords(self):
-        self['px'] = self._coord[:,0].ravel()
-        self['py'] = self._coord[:,1].ravel()
-        self['pz'] = self._coord[:,2].ravel()
-        self['pdx'] = self.dds * 0.5
-        self['pdy'] = self.dds * 0.5
-        #self['pdz'] = self.dds * 0.5
-
-    def _get_data_from_grid(self, grid, field):
-        if not self.pf.field_info[field].particle_type:
-            pointI = self._get_point_indices(grid)
-            if len(pointI) == 0: return
-            vc = self._calc_vertex_centered_data(grid, field)
-            bds = na.array(zip(grid.LeftEdge,
-                               grid.RightEdge)).ravel()
-            interp = TrilinearFieldInterpolator(vc, bds, ['x', 'y', 'z'])
-            self[field][pointI] = interp( \
-                dict(x=self._coord[pointI,0],
-                     y=self._coord[pointI,1],
-                     z=self._coord[pointI,2])).ravel()
-
-            # Mark these pixels to speed things up
-            self._pixelmask[pointI] = 0
-            
-            return
-        else:
-            raise SyntaxError("Making a fixed resolution slice with "
-                              "particles isn't supported yet.")
-
-    def reslice(self, normal, center, width):
-
-        # Cleanup
-        del self._coord
-        del self._pixelmask
-
-        self.center = center
-        self.width = width
-        self.dds = self.width / self.dims
-        self.set_field_parameter('center', center)
-        self._norm_vec = normal/na.sqrt(na.dot(normal,normal))
-        self._d = -1.0 * na.dot(self._norm_vec, self.center)
-        # First we try all three, see which has the best result:
-        vecs = na.identity(3)
-        _t = na.cross(self._norm_vec, vecs).sum(axis=1)
-        ax = _t.argmax()
-        self._x_vec = na.cross(vecs[ax,:], self._norm_vec).ravel()
-        self._x_vec /= na.sqrt(na.dot(self._x_vec, self._x_vec))
-        self._y_vec = na.cross(self._norm_vec, self._x_vec).ravel()
-        self._y_vec /= na.sqrt(na.dot(self._y_vec, self._y_vec))
-        self.set_field_parameter('cp_x_vec',self._x_vec)
-        self.set_field_parameter('cp_y_vec',self._y_vec)
-        self.set_field_parameter('cp_z_vec',self._norm_vec)
-        # Calculate coordinates of each pixel
-        _co = self.dds * \
-              (na.mgrid[-self.dims/2 : self.dims/2,
-                        -self.dims/2 : self.dims/2] + 0.5)
-
-        self._coord = self.center + na.outer(_co[0,:,:], self._x_vec) + \
-                      na.outer(_co[1,:,:], self._y_vec)
-        self._pixelmask = na.ones(self.dims*self.dims, dtype='int8')
-
-        self._refresh_data()
-        return
-
-    #@time_execution
-    def get_data(self, fields = None):
-        """
-        Iterates over the list of fields and generates/reads them all.
-        """
-        self._get_list_of_grids()
-        if not self.has_key('pdx'):
-            self._generate_coords()
-        if fields == None:
-            fields_to_get = self.fields[:]
-        else:
-            fields_to_get = ensure_list(fields)
-        temp_data = {}
-        _size = self.dims * self.dims
-        for field in fields_to_get:
-            if self.field_data.has_key(field): continue
-            if field not in self.hierarchy.field_list:
-                if self._generate_field(field):
-                    continue # A "True" return means we did it
-            if not self._vc_data.has_key(field):
-                self._vc_data[field] = {}
-            self[field] = na.zeros(_size, dtype='float64')
-            for grid in self._get_grids():
-                self._get_data_from_grid(grid, field)
-            self[field] = self.comm.mpi_allreduce(\
-                self[field], op='sum').reshape([self.dims]*2).transpose()
-
-    def interpolate_discretize(self, *args, **kwargs):
-        pass
-
-    @cache_vc_data
-    def _calc_vertex_centered_data(self, grid, field):
-        #return grid.retrieve_ghost_zones(1, field, smoothed=False)
-        return grid.get_vertex_centered_data(field)
-
-    def _get_point_indices(self, grid):
-        if self._pixelmask.max() == 0: return []
-        k = planar_points_in_volume(self._coord, self._pixelmask,
-                                    grid.LeftEdge, grid.RightEdge,
-                                    grid.child_mask, just_one(grid['dx']))
-        return k
-
-    def _gen_node_name(self):
-        cen_name = ("%s" % (self.center,)).replace(" ","_")[1:-1]
-        L_name = ("%s" % self._norm_vec).replace(" ","_")[1:-1]
-        return "%s/c%s_L%s" % \
-            (self._top_node, cen_name, L_name)
-        
-class AMRQuadTreeProjBase(AMR2DData):
-    _top_node = "/Projections"
-    _key_fields = AMR2DData._key_fields + ['weight_field']
-    _type_name = "proj"
-    _con_args = ('axis', 'field', 'weight_field')
-    def __init__(self, axis, field, weight_field = None,
-                 max_level = None, center = None, pf = None,
-                 source=None, node_name = None, field_cuts = None,
-                 preload_style=None, serialize=True,
-                 style = "integrate", **kwargs):
-        """
-        This is a data object corresponding to a line integral through the
-        simulation domain.
-
-        This object is typically accessed through the `proj` object that
-        hangs off of hierarchy objects.  AMRQuadProj is a projection of a
-        `field` along an `axis`.  The field can have an associated
-        `weight_field`, in which case the values are multiplied by a weight
-        before being summed, and then divided by the sum of that weight; the
-        two fundamental modes of operating are direct line integral (no
-        weighting) and average along a line of sight (weighting.)  What makes
-        `proj` different from the standard projection mechanism is that it
-        utilizes a quadtree data structure, rather than the old mechanism for
-        projections.  It will not run in parallel, but serial runs should be
-        substantially faster.  Note also that lines of sight are integrated at
-        every projected finest-level cell.
-
-        Parameters
-        ----------
-        axis : int
-            The axis along which to slice.  Can be 0, 1, or 2 for x, y, z.
-        field : string
-            This is the field which will be "projected" along the axis.  If
-            multiple are specified (in a list) they will all be projected in
-            the first pass.
-        weight_field : string
-            If supplied, the field being projected will be multiplied by this
-            weight value before being integrated, and at the conclusion of the
-            projection the resultant values will be divided by the projected
-            `weight_field`.
-        max_level : int
-            If supplied, only cells at or below this level will be projected.
-        center : array_like, optional
-            The 'center' supplied to fields that use it.  Note that this does
-            not have to have `coord` as one value.  Strictly optional.
-        source : `yt.data_objects.api.AMRData`, optional
-            If specified, this will be the data source used for selecting
-            regions to project.
-        node_name: string, optional
-            The node in the .yt file to find or store this slice at.  Should
-            probably not be used.
-        field_cuts : list of strings, optional
-            If supplied, each of these strings will be evaluated to cut a
-            region of a grid out.  They can be of the form "grid['Temperature']
-            > 100" for instance.
-        preload_style : string
-            Either 'level', 'all', or None (default).  Defines how grids are
-            loaded -- either level by level, or all at once.  Only applicable
-            during parallel runs.
-        serialize : bool, optional
-            Whether we should store this projection in the .yt file or not.
-        kwargs : dict of items
-            Any additional values are passed as field parameters that can be
-            accessed by generated fields.
-
-        Examples
-        --------
-
-        >>> pf = load("RedshiftOutput0005")
-        >>> qproj = pf.h.quad_proj(0, "Density")
-        >>> print qproj["Density"]
-        """
-        AMR2DData.__init__(self, axis, field, pf, node_name = None, **kwargs)
-        self.proj_style = style
-        if style == "mip":
-            self.func = na.max
-        elif style == "integrate":
-            self.func = na.sum # for the future
-        else:
-            raise NotImplementedError(style)
-        self.weight_field = weight_field
-        self._field_cuts = field_cuts
-        self.serialize = serialize
-        self._set_center(center)
-        if center is not None: self.set_field_parameter('center',center)
-        self._node_name = node_name
-        self._initialize_source(source)
-        self._grids = self.source._grids
-        if max_level == None:
-            max_level = self.hierarchy.max_level
-        if self.source is not None:
-            max_level = min(max_level, self.source.grid_levels.max())
-        self._max_level = max_level
-        self._weight = weight_field
-        self.preload_style = preload_style
-        self._deserialize(node_name)
-        self._refresh_data()
-        if self._okay_to_serialize and self.serialize: self._serialize(node_name=self._node_name)
-
-    @property
-    def _mrep(self):
-        return MinimalProjectionData(self)
-
-    def hub_upload(self):
-        self._mrep.upload()
-
-    def _convert_field_name(self, field):
-        if field == "weight_field": return "weight_field_%s" % self._weight
-        if field in self._key_fields: return field
-        return "%s_%s" % (field, self._weight)
-
-    def _initialize_source(self, source = None):
-        if source is None:
-            source = self.pf.h.all_data()
-            self._check_region = False
-            #self._okay_to_serialize = (not check)
-        else:
-            self._distributed = False
-            self._okay_to_serialize = False
-            self._check_region = True
-        self.source = source
-        if self._field_cuts is not None:
-            # Override if field cuts are around; we don't want to serialize!
-            self._check_region = True
-            self._okay_to_serialize = False
-        if self._node_name is not None:
-            self._node_name = "%s/%s" % (self._top_node,self._node_name)
-            self._okay_to_serialize = True
-
-    def _get_tree(self, nvals):
-        xd = self.pf.domain_dimensions[x_dict[self.axis]]
-        yd = self.pf.domain_dimensions[y_dict[self.axis]]
-        return QuadTree(na.array([xd,yd], dtype='int64'), nvals,
-                        style = self.proj_style)
-
-    def _get_dls(self, grid, fields):
-        # Place holder for a time when maybe we will not be doing just
-        # a single dx for every field.
-        dls = []
-        convs = []
-        for field in fields + [self._weight]:
-            if field is None: continue
-            dls.append(just_one(grid['d%s' % axis_names[self.axis]]))
-            convs.append(self.pf.units[self.pf.field_info[field].projection_conversion])
-        dls = na.array(dls)
-        convs = na.array(convs)
-        if self.proj_style == "mip":
-            dls[:] = 1.0
-            convs[:] = 1.0
-        return dls, convs
-
-    def get_data(self, fields = None):
-        if fields is None: fields = ensure_list(self.fields)[:]
-        else: fields = ensure_list(fields)
-        # We need a new tree for every single set of fields we add
-        self._obtain_fields(fields, self._node_name)
-        fields = [f for f in fields if f not in self.field_data]
-        if len(fields) == 0: return
-        tree = self._get_tree(len(fields))
-        coord_data = []
-        field_data = []
-        dxs = []
-        # We do this here, but I am not convinced it should be done here
-        # It is probably faster, as it consolidates IO, but if we did it in
-        # _project_level, then it would be more memory conservative
-        if self.preload_style == 'all':
-            dependencies = self.get_dependencies(fields, ghost_zones = False)
-            mylog.debug("Preloading %s grids and getting %s",
-                            len(self.source._get_grid_objs()),
-                            dependencies)
-            self.comm.preload([g for g in self._get_grid_objs()],
-                          dependencies, self.hierarchy.io)
-        # By changing the remove-from-tree method to accumulate, we can avoid
-        # having to do this by level, and instead do it by CPU file
-        for level in range(0, self._max_level+1):
-            if self.preload_style == 'level':
-                self.comm.preload([g for g in self._get_grid_objs()
-                                 if g.Level == level],
-                              self.get_dependencies(fields), self.hierarchy.io)
-            self._add_level_to_tree(tree, level, fields)
-            mylog.debug("End of projecting level level %s, memory usage %0.3e", 
-                        level, get_memory_usage()/1024.)
-        # Note that this will briefly double RAM usage
-        if self.proj_style == "mip":
-            merge_style = -1
-            op = "max"
-        elif self.proj_style == "integrate":
-            merge_style = 1
-            op = "sum"
-        else:
-            raise NotImplementedError
-        #tree = self.comm.merge_quadtree_buffers(tree, merge_style=merge_style)
-        buf = list(tree.tobuffer())
-        del tree
-        new_buf = [buf.pop(0)]
-        new_buf.append(self.comm.mpi_allreduce(buf.pop(0), op=op))
-        new_buf.append(self.comm.mpi_allreduce(buf.pop(0), op=op))
-        tree = self._get_tree(len(fields))
-        tree.frombuffer(new_buf[0], new_buf[1], new_buf[2], merge_style)
-        coord_data, field_data, weight_data, dxs = [], [], [], []
-        for level in range(0, self._max_level + 1):
-            npos, nvals, nwvals = tree.get_all_from_level(level, False)
-            coord_data.append(npos)
-            if self._weight is not None: nvals /= nwvals[:,None]
-            field_data.append(nvals)
-            weight_data.append(nwvals)
-            gs = self.source.select_grids(level)
-            if len(gs) > 0:
-                ds = gs[0].dds[0]
-            else:
-                ds = 0.0
-            dxs.append(na.ones(nvals.shape[0], dtype='float64') * ds)
-        coord_data = na.concatenate(coord_data, axis=0).transpose()
-        field_data = na.concatenate(field_data, axis=0).transpose()
-        if self._weight is None:
-            dls, convs = self._get_dls(self._grids[0], fields)
-            field_data *= convs[:,None]
-        weight_data = na.concatenate(weight_data, axis=0).transpose()
-        dxs = na.concatenate(dxs, axis=0).transpose()
-        # We now convert to half-widths and center-points
-        data = {}
-        data['pdx'] = dxs
-        ox = self.pf.domain_left_edge[x_dict[self.axis]]
-        oy = self.pf.domain_left_edge[y_dict[self.axis]]
-        data['px'] = (coord_data[0,:]+0.5) * data['pdx'] + ox
-        data['py'] = (coord_data[1,:]+0.5) * data['pdx'] + oy
-        data['weight_field'] = weight_data
-        del coord_data
-        data['pdx'] *= 0.5
-        data['pdy'] = data['pdx'] # generalization is out the window!
-        data['fields'] = field_data
-        # Now we run the finalizer, which is ignored if we don't need it
-        field_data = na.vsplit(data.pop('fields'), len(fields))
-        for fi, field in enumerate(fields):
-            self[field] = field_data[fi].ravel()
-            if self.serialize: self._store_fields(field, self._node_name)
-        for i in data.keys(): self[i] = data.pop(i)
-        mylog.info("Projection completed")
-
-    def _add_grid_to_tree(self, tree, grid, fields, zero_out, dls):
-        # We build up the fields to add
-        if self._weight is None or fields is None:
-            weight_data = na.ones(grid.ActiveDimensions, dtype='float64')
-            if zero_out: weight_data[grid.child_indices] = 0
-            masked_data = [fd.astype('float64') * weight_data
-                           for fd in self._get_data_from_grid(grid, fields)]
-            wdl = 1.0
-        else:
-            fields_to_get = list(set(fields + [self._weight]))
-            field_data = dict(zip(
-                fields_to_get, self._get_data_from_grid(grid, fields_to_get)))
-            weight_data = field_data[self._weight].copy().astype('float64')
-            if zero_out: weight_data[grid.child_indices] = 0
-            masked_data  = [field_data[field].copy().astype('float64') * weight_data
-                                for field in fields]
-            del field_data
-            wdl = dls[-1]
-        full_proj = [self.func(field, axis=self.axis) * dl
-                     for field, dl in zip(masked_data, dls)]
-        weight_proj = self.func(weight_data, axis=self.axis) * wdl
-        if (self._check_region and not self.source._is_fully_enclosed(grid)) or self._field_cuts is not None:
-            used_data = self._get_points_in_region(grid).astype('bool')
-            used_points = na.logical_or.reduce(used_data, self.axis)
-        else:
-            used_data = na.array([1.0], dtype='bool')
-            used_points = slice(None)
-        xind, yind = [arr[used_points].ravel()
-                      for arr in na.indices(full_proj[0].shape)]
-        start_index = grid.get_global_startindex()
-        xpoints = (xind + (start_index[x_dict[self.axis]])).astype('int64')
-        ypoints = (yind + (start_index[y_dict[self.axis]])).astype('int64')
-        to_add = na.array([d[used_points].ravel() for d in full_proj], order='F')
-        tree.add_array_to_tree(grid.Level, xpoints, ypoints, 
-                    to_add, weight_proj[used_points].ravel())
-
-    def _add_level_to_tree(self, tree, level, fields):
-        grids_to_project = [g for g in self._get_grid_objs()
-                            if g.Level == level]
-        grids_to_initialize = [g for g in self._grids if (g.Level == level)]
-        zero_out = (level != self._max_level)
-        if len(grids_to_initialize) == 0: return
-        pbar = get_pbar('Initializing tree % 2i / % 2i' \
-                          % (level, self._max_level), len(grids_to_initialize))
-        start_index = na.empty(2, dtype="int64")
-        dims = na.empty(2, dtype="int64")
-        xax = x_dict[self.axis]
-        yax = y_dict[self.axis]
-        for pi, grid in enumerate(grids_to_initialize):
-            dims[0] = grid.ActiveDimensions[xax]
-            dims[1] = grid.ActiveDimensions[yax]
-            ind = grid.get_global_startindex()
-            start_index[0] = ind[xax]
-            start_index[1] = ind[yax]
-            tree.initialize_grid(level, start_index, dims)
-            pbar.update(pi)
-        pbar.finish()
-        if len(grids_to_project) > 0:
-            dls, convs = self._get_dls(grids_to_project[0], fields)
-            pbar = get_pbar('Projecting  level % 2i / % 2i ' \
-                              % (level, self._max_level), len(grids_to_project))
-            for pi, grid in enumerate(grids_to_project):
-                self._add_grid_to_tree(tree, grid, fields, zero_out, dls)
-                pbar.update(pi)
-                grid.clear_data()
-            pbar.finish()
-        return
-
-    def _get_points_in_region(self, grid):
-        pointI = self.source._get_point_indices(grid, use_child_mask=False)
-        point_mask = na.zeros(grid.ActiveDimensions)
-        point_mask[pointI] = 1.0
-        if self._field_cuts is not None:
-            for cut in self._field_cuts:
-                point_mask *= eval(cut)
-        return point_mask
-
-    @restore_grid_state
-    def _get_data_from_grid(self, grid, fields):
-        fields = ensure_list(fields)
-        if self._check_region:
-            bad_points = self._get_points_in_region(grid)
-        else:
-            bad_points = 1.0
-        return [grid[field] * bad_points for field in fields]
-
-    def _gen_node_name(self):
-        return  "%s/%s" % \
-            (self._top_node, self.axis)
-
-
-class AMRProjBase(AMR2DData):
-    _top_node = "/Projections"
-    _key_fields = AMR2DData._key_fields + ['weight_field']
-    _type_name = "overlap_proj"
-    _con_args = ('axis', 'field', 'weight_field')
-    def __init__(self, axis, field, weight_field = None,
-                 max_level = None, center = None, pf = None,
-                 source=None, node_name = None, field_cuts = None,
-                 preload_style='level', serialize=True,**kwargs):
-        """
-        This is a data object corresponding to a line integral through the
-        simulation domain.
-
-        This object is typically accessed through the `proj` object that
-        hangs off of hierarchy objects.  AMRProj is a projection of a `field`
-        along an `axis`.  The field can have an associated `weight_field`, in
-        which case the values are multiplied by a weight before being summed,
-        and then divided by the sum of that weight; the two fundamental modes
-        of operating are direct line integral (no weighting) and average along
-        a line of sight (weighting.)  Note also that lines of sight are
-        integrated at every projected finest-level cell
-
-        Parameters
-        ----------
-        axis : int
-            The axis along which to slice.  Can be 0, 1, or 2 for x, y, z.
-        field : string
-            This is the field which will be "projected" along the axis.  If
-            multiple are specified (in a list) they will all be projected in
-            the first pass.
-        weight_field : string
-            If supplied, the field being projected will be multiplied by this
-            weight value before being integrated, and at the conclusion of the
-            projection the resultant values will be divided by the projected
-            `weight_field`.
-        max_level : int
-            If supplied, only cells at or below this level will be projected.
-        center : array_like, optional
-            The 'center' supplied to fields that use it.  Note that this does
-            not have to have `coord` as one value.  Strictly optional.
-        source : `yt.data_objects.api.AMRData`, optional
-            If specified, this will be the data source used for selecting
-            regions to project.
-        node_name: string, optional
-            The node in the .yt file to find or store this slice at.  Should
-            probably not be used.
-        field_cuts : list of strings, optional
-            If supplied, each of these strings will be evaluated to cut a
-            region of a grid out.  They can be of the form "grid['Temperature']
-            > 100" for instance.
-        preload_style : string
-            Either 'level' (default) or 'all'.  Defines how grids are loaded --
-            either level by level, or all at once.  Only applicable during
-            parallel runs.
-        serialize : bool, optional
-            Whether we should store this projection in the .yt file or not.
-        kwargs : dict of items
-            Any additional values are passed as field parameters that can be
-            accessed by generated fields.
-
-        Examples
-        --------
-
-        >>> pf = load("RedshiftOutput0005")
-        >>> proj = pf.h.proj(0, "Density")
-        >>> print proj["Density"]
-        """
-        AMR2DData.__init__(self, axis, field, pf, node_name = None, **kwargs)
-        self.weight_field = weight_field
-        self._field_cuts = field_cuts
-        self.serialize = serialize
-        self._set_center(center)
-        if center is not None: self.set_field_parameter('center',center)
-        self._node_name = node_name
-        self._initialize_source(source)
-        self._grids = self.source._grids
-        if max_level == None:
-            max_level = self.hierarchy.max_level
-        if self.source is not None:
-            max_level = min(max_level, self.source.grid_levels.max())
-        self._max_level = max_level
-        self._weight = weight_field
-        self.preload_style = preload_style
-        self.func = na.sum # for the future
-        self.__retval_coords = {}
-        self.__retval_fields = {}
-        self.__retval_coarse = {}
-        self.__overlap_masks = {}
-        self._deserialize(node_name)
-        self._refresh_data()
-        if self._okay_to_serialize and self.serialize: self._serialize(node_name=self._node_name)
-
-    def _convert_field_name(self, field):
-        if field == "weight_field": return "weight_field_%s" % self._weight
-        if field in self._key_fields: return field
-        return "%s_%s" % (field, self._weight)
-
-    def _initialize_source(self, source = None):
-        if source is None:
-            check, source = self.partition_hierarchy_2d(self.axis)
-            self._check_region = check
-            #self._okay_to_serialize = (not check)
-        else:
-            self._distributed = False
-            self._okay_to_serialize = False
-            self._check_region = True
-        self.source = source
-        if self._field_cuts is not None:
-            # Override if field cuts are around; we don't want to serialize!
-            self._check_region = True
-            self._okay_to_serialize = False
-        if self._node_name is not None:
-            self._node_name = "%s/%s" % (self._top_node,self._node_name)
-            self._okay_to_serialize = True
-
-    #@time_execution
-    def __calculate_overlap(self, level):
-        s = self.source
-        mylog.info("Generating overlap masks for level %s", level)
-        i = 0
-        pbar = get_pbar("Reading and masking grids ", len(s._grids))
-        mylog.debug("Examining level %s", level)
-        grids = s.select_grid_indices(level)
-        RE = s.grid_right_edge[grids]
-        LE = s.grid_left_edge[grids]
-        for grid in s._grids[grids]:
-            pbar.update(i)
-            self.__overlap_masks[grid.id] = \
-                grid._generate_overlap_masks(self.axis, LE, RE)
-            i += 1
-        pbar.finish()
-        mylog.info("Finished calculating overlap.")
-
-    def _get_dls(self, grid, fields):
-        # Place holder for a time when maybe we will not be doing just
-        # a single dx for every field.
-        dls = []
-        convs = []
-        for field in fields + [self._weight]:
-            if field is None: continue
-            dls.append(just_one(grid['d%s' % axis_names[self.axis]]))
-            convs.append(self.pf.units[self.pf.field_info[field].projection_conversion])
-        return na.array(dls), na.array(convs)
-
-    def __project_level(self, level, fields):
-        grids_to_project = self.source.select_grids(level)
-        dls, convs = self._get_dls(grids_to_project[0], fields)
-        zero_out = (level != self._max_level)
-        pbar = get_pbar('Projecting  level % 2i / % 2i ' \
-                          % (level, self._max_level), len(grids_to_project))
-        for pi, grid in enumerate(grids_to_project):
-            g_coords, g_fields = self._project_grid(grid, fields, zero_out)
-            self.__retval_coords[grid.id] = g_coords
-            self.__retval_fields[grid.id] = g_fields
-            for fi in range(len(fields)): g_fields[fi] *= dls[fi]
-            if self._weight is not None: g_coords[3] *= dls[-1]
-            pbar.update(pi)
-            grid.clear_data()
-        pbar.finish()
-        self.__combine_grids_on_level(level) # In-place
-        if level > 0 and level <= self._max_level:
-            self.__refine_to_level(level) # In-place
-        coord_data = []
-        field_data = []
-        for grid in grids_to_project:
-            coarse = self.__retval_coords[grid.id][2]==0 # Where childmask = 0
-            fine = ~coarse
-            coord_data.append([pi[fine] for pi in self.__retval_coords[grid.id]])
-            field_data.append([pi[fine] for pi in self.__retval_fields[grid.id]])
-            self.__retval_coords[grid.id] = [pi[coarse] for pi in self.__retval_coords[grid.id]]
-            self.__retval_fields[grid.id] = [pi[coarse] for pi in self.__retval_fields[grid.id]]
-        coord_data = na.concatenate(coord_data, axis=1)
-        field_data = na.concatenate(field_data, axis=1)
-        if self._weight is not None:
-            field_data = field_data / coord_data[3,:].reshape((1,coord_data.shape[1]))
-        else:
-            field_data *= convs[...,na.newaxis]
-        mylog.info("Level %s done: %s final", \
-                   level, coord_data.shape[1])
-        pdx = grids_to_project[0].dds[x_dict[self.axis]] # this is our dl
-        pdy = grids_to_project[0].dds[y_dict[self.axis]] # this is our dl
-        return coord_data, pdx, pdy, field_data
-
-    def __combine_grids_on_level(self, level):
-        grids = self.source.select_grids(level)
-        grids_i = self.source.select_grid_indices(level)
-        pbar = get_pbar('Combining   level % 2i / % 2i ' \
-                          % (level, self._max_level), len(grids))
-        # We have an N^2 check, so we try to be as quick as possible
-        # and to skip as many as possible
-        for pi, grid1 in enumerate(grids):
-            pbar.update(pi)
-            if self.__retval_coords[grid1.id][0].shape[0] == 0: continue
-            for grid2 in self.source._grids[grids_i][self.__overlap_masks[grid1.id]]:
-                if self.__retval_coords[grid2.id][0].shape[0] == 0 \
-                  or grid1.id == grid2.id:
-                    continue
-                args = [] # First is source, then destination
-                args += self.__retval_coords[grid2.id] + [self.__retval_fields[grid2.id]]
-                args += self.__retval_coords[grid1.id] + [self.__retval_fields[grid1.id]]
-                args.append(1) # Refinement factor
-                args.append(na.ones(args[0].shape, dtype='int64'))
-                kk = CombineGrids(*args)
-                goodI = args[-1].astype('bool')
-                self.__retval_coords[grid2.id] = \
-                    [coords[goodI] for coords in self.__retval_coords[grid2.id]]
-                self.__retval_fields[grid2.id] = \
-                    [fields[goodI] for fields in self.__retval_fields[grid2.id]]
-        pbar.finish()
-
-    def __refine_to_level(self, level):
-        grids = self.source.select_grids(level)
-        grids_up = self.source.select_grid_indices(level - 1)
-        pbar = get_pbar('Refining to level % 2i / % 2i ' \
-                          % (level, self._max_level), len(grids))
-        for pi, grid1 in enumerate(grids):
-            pbar.update(pi)
-            for parent in ensure_list(grid1.Parent):
-                if parent.id not in self.__overlap_masks: continue
-                for grid2 in self.source._grids[grids_up][self.__overlap_masks[parent.id]]:
-                    if self.__retval_coords[grid2.id][0].shape[0] == 0: continue
-                    args = []
-                    args += self.__retval_coords[grid2.id] + [self.__retval_fields[grid2.id]]
-                    args += self.__retval_coords[grid1.id] + [self.__retval_fields[grid1.id]]
-                    # Refinement factor, which is same in all directions.  Note
-                    # that this complicated rounding is because sometimes
-                    # epsilon differences in dds between the grids causes this
-                    # to round to up or down from the expected value.
-                    args.append(int(na.rint(grid2.dds / grid1.dds)[0]))
-                    args.append(na.ones(args[0].shape, dtype='int64'))
-                    kk = CombineGrids(*args)
-                    goodI = args[-1].astype('bool')
-                    self.__retval_coords[grid2.id] = \
-                        [coords[goodI] for coords in self.__retval_coords[grid2.id]]
-                    self.__retval_fields[grid2.id] = \
-                        [fields[goodI] for fields in self.__retval_fields[grid2.id]]
-        for grid1 in self.source.select_grids(level-1):
-            if not self._check_region and self.__retval_coords[grid1.id][0].size != 0:
-                mylog.error("Something messed up, and %s still has %s points of data",
-                            grid1, self.__retval_coords[grid1.id][0].size)
-                mylog.error("Please contact the yt-users mailing list.")
-                raise ValueError(grid1, self.__retval_coords[grid1.id])
-        pbar.finish()
-
-    #@time_execution
-    def get_data(self, fields = None):
-        if fields is None: fields = ensure_list(self.fields)[:]
-        else: fields = ensure_list(fields)
-        self._obtain_fields(fields, self._node_name)
-        fields = [f for f in fields if f not in self.field_data]
-        if len(fields) == 0: return
-        coord_data = []
-        field_data = []
-        pdxs = []
-        pdys = []
-        # We do this here, but I am not convinced it should be done here
-        # It is probably faster, as it consolidates IO, but if we did it in
-        # _project_level, then it would be more memory conservative
-        if self.preload_style == 'all':
-            print "Preloading %s grids and getting %s" % (
-                    len(self.source._grids), self.get_dependencies(fields))
-            self.comm.preload(self.source._grids,
-                          self.get_dependencies(fields), self.hierarchy.io)
-        for level in range(0, self._max_level+1):
-            if self.preload_style == 'level':
-                self.comm.preload(self.source.select_grids(level),
-                              self.get_dependencies(fields), self.hierarchy.io)
-            self.__calculate_overlap(level)
-            my_coords, my_pdx, my_pdy, my_fields = \
-                self.__project_level(level, fields)
-            coord_data.append(my_coords)
-            field_data.append(my_fields)
-            pdxs.append(my_pdx * na.ones(my_coords.shape[1], dtype='float64'))
-            pdys.append(my_pdx * na.ones(my_coords.shape[1], dtype='float64'))
-            if self._check_region and False:
-                check=self.__cleanup_level(level - 1)
-                if len(check) > 0: all_data.append(check)
-            # Now, we should clean up after ourselves...
-            for grid in self.source.select_grids(level - 1):
-                del self.__retval_coords[grid.id]
-                del self.__retval_fields[grid.id]
-                del self.__overlap_masks[grid.id]
-            mylog.debug("End of projecting level level %s, memory usage %0.3e", 
-                        level, get_memory_usage()/1024.)
-        coord_data = na.concatenate(coord_data, axis=1)
-        field_data = na.concatenate(field_data, axis=1)
-        pdxs = na.concatenate(pdxs, axis=1)
-        pdys = na.concatenate(pdys, axis=1)
-        # We now convert to half-widths and center-points
-        data = {}
-        data['pdx'] = pdxs; del pdxs
-        data['pdy'] = pdys; del pdys
-        ox = self.pf.domain_left_edge[x_dict[self.axis]]
-        oy = self.pf.domain_left_edge[y_dict[self.axis]]
-        data['px'] = (coord_data[0,:]+0.5) * data['pdx'] + ox
-        data['py'] = (coord_data[1,:]+0.5) * data['pdx'] + oy
-        data['weight_field'] = coord_data[3,:].copy()
-        del coord_data
-        data['pdx'] *= 0.5
-        data['pdy'] *= 0.5
-        data['fields'] = field_data
-        # Now we run the finalizer, which is ignored if we don't need it
-        data = self.comm.par_combine_object(data, datatype='dict', op='cat')
-        field_data = na.vsplit(data.pop('fields'), len(fields))
-        for fi, field in enumerate(fields):
-            self[field] = field_data[fi].ravel()
-            if self.serialize: self._store_fields(field, self._node_name)
-        for i in data.keys(): self[i] = data.pop(i)
-        mylog.info("Projection completed")
-
-    def add_fields(self, fields, weight = "CellMassMsun"):
-        pass
-
-    def _project_grid(self, grid, fields, zero_out):
-        # We split this next bit into two sections to try to limit the IO load
-        # on the system.  This way, we perserve grid state (@restore_grid_state
-        # in _get_data_from_grid *and* we attempt not to load weight data
-        # independently of the standard field data.
-        if self._weight is None:
-            weight_data = na.ones(grid.ActiveDimensions, dtype='float64')
-            if zero_out: weight_data[grid.child_indices] = 0
-            masked_data = [fd.astype('float64') * weight_data
-                           for fd in self._get_data_from_grid(grid, fields)]
-        else:
-            fields_to_get = list(set(fields + [self._weight]))
-            field_data = dict(zip(
-                fields_to_get, self._get_data_from_grid(grid, fields_to_get)))
-            weight_data = field_data[self._weight].copy().astype('float64')
-            if zero_out: weight_data[grid.child_indices] = 0
-            masked_data  = [field_data[field].copy().astype('float64') * weight_data
-                                for field in fields]
-            del field_data
-        # if we zero it out here, then we only have to zero out the weight!
-        full_proj = [self.func(field, axis=self.axis) for field in masked_data]
-        weight_proj = self.func(weight_data, axis=self.axis)
-        if (self._check_region and not self.source._is_fully_enclosed(grid)) or self._field_cuts is not None:
-            used_data = self._get_points_in_region(grid).astype('bool')
-            used_points = na.where(na.logical_or.reduce(used_data, self.axis))
-        else:
-            used_data = na.array([1.0], dtype='bool')
-            used_points = slice(None)
-        if zero_out:
-            subgrid_mask = na.logical_and.reduce(
-                                na.logical_or(grid.child_mask,
-                                             ~used_data),
-                                self.axis).astype('int64')
-        else:
-            subgrid_mask = na.ones(full_proj[0].shape, dtype='int64')
-        xind, yind = [arr[used_points].ravel() for arr in na.indices(full_proj[0].shape)]
-        start_index = grid.get_global_startindex()
-        xpoints = (xind + (start_index[x_dict[self.axis]])).astype('int64')
-        ypoints = (yind + (start_index[y_dict[self.axis]])).astype('int64')
-        return ([xpoints, ypoints,
-                subgrid_mask[used_points].ravel(),
-                weight_proj[used_points].ravel()],
-                [data[used_points].ravel() for data in full_proj])
-
-    def _get_points_in_region(self, grid):
-        pointI = self.source._get_point_indices(grid, use_child_mask=False)
-        point_mask = na.zeros(grid.ActiveDimensions)
-        point_mask[pointI] = 1.0
-        if self._field_cuts is not None:
-            for cut in self._field_cuts:
-                point_mask *= eval(cut)
-        return point_mask
-
-    @restore_grid_state
-    def _get_data_from_grid(self, grid, fields):
-        fields = ensure_list(fields)
-        if self._check_region:
-            bad_points = self._get_points_in_region(grid)
-        else:
-            bad_points = 1.0
-        return [grid[field] * bad_points for field in fields]
-
-    def _gen_node_name(self):
-        return  "%s/%s" % \
-            (self._top_node, self.axis)
-
-class AMRFixedResProjectionBase(AMR2DData):
-    _top_node = "/Projections"
-    _type_name = "fixed_res_proj"
-    _con_args = ('axis', 'field', 'weight_field')
-    def __init__(self, axis, level, left_edge, dims,
-                 fields = None, pf=None, **kwargs):
-        """
-        This is a data structure that projects grids, but only to fixed (rather
-        than variable) resolution.
-
-        This object is typically accessed through the `fixed_res_proj` object
-        that hangs off of hierarchy objects.  This projection mechanism is much
-        simpler than the standard, variable-resolution projection.  Rather than
-        attempt to identify the highest-resolution element along every possible
-        line of sight, this data structure simply deposits every cell into one
-        of a fixed number of bins.  It is suitable for inline analysis, and it
-        should scale nicely.
-
-        Parameters
-        ----------
-        axis : int
-            The axis along which to project.  Can be 0, 1, or 2 for x, y, z.
-        level : int
-            This is the level to which values will be projected.  Note that
-            the pixel size in the projection will be identical to a cell at
-            this level of refinement in the simulation.
-        left_edge : array of ints
-            The left edge, in level-local integer coordinates, of the
-            projection
-        dims : array of ints
-            The dimensions of the projection (which, in concert with the
-            left_edge, serves to define its right edge.)
-        fields : list of strings, optional
-            If you want the object to pre-retrieve a set of fields, supply them
-            here.  This is not necessary.
-        kwargs : dict of items
-            Any additional values are passed as field parameters that can be
-            accessed by generated fields.
-
-        Examples
-        --------
-
-        >>> pf = load("RedshiftOutput0005")
-        >>> fproj = pf.h.fixed_res_proj(1, [0, 0, 0], [64, 64, 64], ["Density"])
-        >>> print fproj["Density"]
-        """
-        AMR2DData.__init__(self, axis, fields, pf, **kwargs)
-        self.left_edge = na.array(left_edge)
-        self.level = level
-        self.dds = self.pf.h.select_grids(self.level)[0].dds.copy()
-        self.dims = na.array([dims]*2)
-        self.ActiveDimensions = na.array([dims]*3, dtype='int32')
-        self.right_edge = self.left_edge + self.ActiveDimensions*self.dds
-        self.global_startindex = na.rint((self.left_edge - self.pf.domain_left_edge)
-                                         /self.dds).astype('int64')
-        self._dls = {}
-        self.domain_width = na.rint((self.pf.domain_right_edge -
-                    self.pf.domain_left_edge)/self.dds).astype('int64')
-        self._refresh_data()
-
-    def _get_list_of_grids(self):
-        if self._grids is not None: return
-        if na.any(self.left_edge < self.pf.domain_left_edge) or \
-           na.any(self.right_edge > self.pf.domain_right_edge):
-            grids,ind = self.pf.hierarchy.get_periodic_box_grids(
-                            self.left_edge, self.right_edge)
-        else:
-            grids,ind = self.pf.hierarchy.get_box_grids(
-                            self.left_edge, self.right_edge)
-        level_ind = (self.pf.hierarchy.grid_levels.ravel()[ind] <= self.level)
-        sort_ind = na.argsort(self.pf.h.grid_levels.ravel()[ind][level_ind])
-        self._grids = self.pf.hierarchy.grids[ind][level_ind][(sort_ind,)][::-1]
->>>>>>> 66e9e469
 
 class YTSelectionContainer3D(YTSelectionContainer):
     _key_fields = ['x','y','z','dx','dy','dz']
@@ -2718,10 +1291,10 @@
                         break
                 level_masks.append(force_array(self._get_level_mask(ops[i + 1:end],
                     grid), grid.ActiveDimensions))
-                end += 1
             elif isinstance(item.data, AMRData):
                 level_masks.append(force_array(item.data._get_cut_mask(grid),
                     grid.ActiveDimensions))
+                end += 1
             else:
                 mylog.error("Item in the boolean construction unidentified.")
         # Now we do the logic on our level_mask.
