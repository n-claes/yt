from yt.testing import *
from yt.data_objects.profiles import \
    BinnedProfile1D, BinnedProfile2D, BinnedProfile3D, \
    Profile1D, Profile2D, Profile3D

_fields = ("density", "Temperature", "Dinosaurs", "Tribbles")

def test_binned_profiles():
    pf = fake_random_pf(64, nprocs = 8, fields = _fields)
    nv = pf.domain_dimensions.prod()
    dd = pf.h.all_data()
    (rmi, rma), (tmi, tma), (dmi, dma) = dd.quantities["Extrema"](
        ["density", "Temperature", "Dinosaurs"])
    rt, tt, dt = dd.quantities["TotalQuantity"](
        ["density", "Temperature", "Dinosaurs"])
    # First we look at the 
    for nb in [8, 16, 32, 64]:
        # We log all the fields or don't log 'em all.  No need to do them
        # individually.
        for lf in [True, False]: 
            # We have the min and the max, but to avoid cutting them off
            # since we aren't doing end-collect, we cut a bit off the edges
            for ec, e1, e2 in [(False, 0.9, 1.1), (True, 1.0, 1.0)]:
                p1d = BinnedProfile1D(dd, 
                    nb, "density", rmi*e1, rma*e2, lf,
                    end_collect=ec)
                p1d.add_fields(["ones", "Temperature"], weight=None)
                yield assert_equal, p1d["ones"].sum(), nv
                yield assert_rel_equal, tt, p1d["Temperature"].sum(), 7

                p2d = BinnedProfile2D(dd, 
                    nb, "density", rmi*e1, rma*e2, lf,
                    nb, "Temperature", tmi*e1, tma*e2, lf,
                    end_collect=ec)
                p2d.add_fields(["ones", "Temperature"], weight=None)
                yield assert_equal, p2d["ones"].sum(), nv
                yield assert_rel_equal, tt, p2d["Temperature"].sum(), 7

                p3d = BinnedProfile3D(dd, 
                    nb, "density", rmi*e1, rma*e2, lf,
                    nb, "Temperature", tmi*e1, tma*e2, lf,
                    nb, "Dinosaurs", dmi*e1, dma*e2, lf,
                    end_collect=ec)
                p3d.add_fields(["ones", "Temperature"], weight=None)
                yield assert_equal, p3d["ones"].sum(), nv
                yield assert_rel_equal, tt, p3d["Temperature"].sum(), 7

        p1d = BinnedProfile1D(dd, nb, "x", 0.0, 1.0, log_space=False)
        p1d.add_fields("ones", weight=None)
        av = nv / nb
        yield assert_equal, p1d["ones"][:-1], np.ones(nb)*av
        # We re-bin ones with a weight now
        p1d.add_fields(["ones"], weight="Temperature")
        yield assert_equal, p1d["ones"][:-1], np.ones(nb)

        p2d = BinnedProfile2D(dd, nb, "x", 0.0, 1.0, False,
                                  nb, "y", 0.0, 1.0, False)
        p2d.add_fields("ones", weight=None)
        av = nv / nb**2
        yield assert_equal, p2d["ones"][:-1,:-1], np.ones((nb, nb))*av
        # We re-bin ones with a weight now
        p2d.add_fields(["ones"], weight="Temperature")
        yield assert_equal, p2d["ones"][:-1,:-1], np.ones((nb, nb))

        p3d = BinnedProfile3D(dd, nb, "x", 0.0, 1.0, False,
                                  nb, "y", 0.0, 1.0, False,
                                  nb, "z", 0.0, 1.0, False)
        p3d.add_fields("ones", weight=None)
        av = nv / nb**3
        yield assert_equal, p3d["ones"][:-1,:-1,:-1], np.ones((nb, nb, nb))*av
        # We re-bin ones with a weight now
<<<<<<< HEAD
        p3d.add_fields(["ones"], weight="Temperature")
        yield assert_equal, p3d["ones"][:-1,:-1,:-1], np.ones((nb,nb,nb))
=======
        p3d.add_fields(["Ones"], weight="Temperature")
        yield assert_equal, p3d["Ones"][:-1,:-1,:-1], np.ones((nb,nb,nb))

def test_profiles():
    pf = fake_random_pf(64, nprocs = 8, fields = _fields)
    nv = pf.domain_dimensions.prod()
    dd = pf.h.all_data()
    (rmi, rma), (tmi, tma), (dmi, dma) = dd.quantities["Extrema"](
        ["Density", "Temperature", "Dinosaurs"])
    rt, tt, dt = dd.quantities["TotalQuantity"](
        ["Density", "Temperature", "Dinosaurs"])
    # First we look at the 
    e1, e2 = 0.9, 1.1
    for nb in [8, 16, 32, 64]:
        # We log all the fields or don't log 'em all.  No need to do them
        # individually.
        for lf in [True, False]: 
            p1d = Profile1D(dd, 
                "Density",     nb, rmi*e1, rma*e2, lf,
                weight_field = None)
            p1d.add_fields(["Ones", "Temperature"])
            yield assert_equal, p1d["Ones"].sum(), nv
            yield assert_rel_equal, tt, p1d["Temperature"].sum(), 7

            p2d = Profile2D(dd, 
                "Density",     nb, rmi*e1, rma*e2, lf,
                "Temperature", nb, tmi*e1, tma*e2, lf,
                weight_field = None)
            p2d.add_fields(["Ones", "Temperature"])
            yield assert_equal, p2d["Ones"].sum(), nv
            yield assert_rel_equal, tt, p2d["Temperature"].sum(), 7

            p3d = Profile3D(dd, 
                "Density",     nb, rmi*e1, rma*e2, lf,
                "Temperature", nb, tmi*e1, tma*e2, lf,
                "Dinosaurs",   nb, dmi*e1, dma*e2, lf,
                weight_field = None)
            p3d.add_fields(["Ones", "Temperature"])
            yield assert_equal, p3d["Ones"].sum(), nv
            yield assert_rel_equal, tt, p3d["Temperature"].sum(), 7

        p1d = Profile1D(dd, "x", nb, 0.0, 1.0, False,
                        weight_field = None)
        p1d.add_fields("Ones")
        av = nv / nb
        yield assert_equal, p1d["Ones"], np.ones(nb)*av

        # We re-bin ones with a weight now
        p1d = Profile1D(dd, "x", nb, 0.0, 1.0, False,
                        weight_field = "Temperature")
        p1d.add_fields(["Ones"])
        yield assert_equal, p1d["Ones"], np.ones(nb)

        p2d = Profile2D(dd, "x", nb, 0.0, 1.0, False,
                            "y", nb, 0.0, 1.0, False,
                            weight_field = None)
        p2d.add_fields("Ones")
        av = nv / nb**2
        yield assert_equal, p2d["Ones"], np.ones((nb, nb))*av

        # We re-bin ones with a weight now
        p2d = Profile2D(dd, "x", nb, 0.0, 1.0, False,
                            "y", nb, 0.0, 1.0, False,
                            weight_field = "Temperature")
        p2d.add_fields(["Ones"])
        yield assert_equal, p2d["Ones"], np.ones((nb, nb))

        p3d = Profile3D(dd, "x", nb, 0.0, 1.0, False,
                            "y", nb, 0.0, 1.0, False,
                            "z", nb, 0.0, 1.0, False,
                            weight_field = None)
        p3d.add_fields("Ones")
        av = nv / nb**3
        yield assert_equal, p3d["Ones"], np.ones((nb, nb, nb))*av

        # We re-bin ones with a weight now
        p3d = Profile3D(dd, "x", nb, 0.0, 1.0, False,
                            "y", nb, 0.0, 1.0, False,
                            "z", nb, 0.0, 1.0, False,
                            weight_field = "Temperature")
        p3d.add_fields(["Ones"])
        yield assert_equal, p3d["Ones"], np.ones((nb,nb,nb))
>>>>>>> 2baf5eb0
<|MERGE_RESOLUTION|>--- conflicted
+++ resolved
@@ -69,12 +69,8 @@
         av = nv / nb**3
         yield assert_equal, p3d["ones"][:-1,:-1,:-1], np.ones((nb, nb, nb))*av
         # We re-bin ones with a weight now
-<<<<<<< HEAD
         p3d.add_fields(["ones"], weight="Temperature")
         yield assert_equal, p3d["ones"][:-1,:-1,:-1], np.ones((nb,nb,nb))
-=======
-        p3d.add_fields(["Ones"], weight="Temperature")
-        yield assert_equal, p3d["Ones"][:-1,:-1,:-1], np.ones((nb,nb,nb))
 
 def test_profiles():
     pf = fake_random_pf(64, nprocs = 8, fields = _fields)
@@ -155,4 +151,3 @@
                             weight_field = "Temperature")
         p3d.add_fields(["Ones"])
         yield assert_equal, p3d["Ones"], np.ones((nb,nb,nb))
->>>>>>> 2baf5eb0
