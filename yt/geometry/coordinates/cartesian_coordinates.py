"""
Definitions for cartesian coordinate systems




"""

#-----------------------------------------------------------------------------
# Copyright (c) 2013, yt Development Team.
#
# Distributed under the terms of the Modified BSD License.
#
# The full license is in the file COPYING.txt, distributed with this software.
#-----------------------------------------------------------------------------

import numpy as np
from .coordinate_handler import \
    CoordinateHandler, \
    _get_coord_fields, \
    _get_vert_fields, \
    cartesian_to_cylindrical, \
    cylindrical_to_cartesian
from yt.funcs import mylog
from yt.units.yt_array import uvstack, YTArray
from yt.utilities.lib.pixelization_routines import \
    pixelize_element_mesh, pixelize_off_axis_cartesian, \
    pixelize_cartesian, \
    pixelize_cartesian_nodal, \
    pixelize_sph_kernel_slice, \
    pixelize_sph_kernel_projection, \
    pixelize_element_mesh_line, \
<<<<<<< HEAD
    pixelize_sph_gather
=======
    normalization_2d_utility
>>>>>>> d1ee53a9
from yt.data_objects.unstructured_mesh import SemiStructuredMesh
from yt.utilities.nodal_data_utils import get_nodal_data

def _sample_ray(ray, npoints, field):
    """
    Private function that uses a ray object for calculating the field values
    that will be the y-axis values in a LinePlot object.

    Parameters
    ----------
    ray : YTOrthoRay, YTRay, or LightRay
        Ray object from which to sample field values
    npoints : int
        The number of points to sample
    field : str or field tuple
        The name of the field to sample
    """
    start_point = ray.start_point
    end_point = ray.end_point
    sample_dr = (end_point - start_point)/(npoints-1)
    sample_points = [np.arange(npoints)*sample_dr[i] for i in range(3)]
    sample_points = uvstack(sample_points).T + start_point
    ray_coordinates = uvstack([ray[d] for d in 'xyz']).T
    ray_dds = uvstack([ray['d'+d] for d in 'xyz']).T
    ray_field = ray[field]
    field_values = ray.ds.arr(np.zeros(npoints), ray_field.units)
    for i, sample_point in enumerate(sample_points):
        ray_contains = ((sample_point >= (ray_coordinates - ray_dds/2)) &
                        (sample_point <= (ray_coordinates + ray_dds/2)))
        ray_contains = ray_contains.all(axis=-1)
        # use argmax to find the first nonzero index, sometimes there
        # are two indices if the sampling point happens to fall exactly at
        # a cell boundary
        field_values[i] = ray_field[np.argmax(ray_contains)]
    dr = np.sqrt((sample_dr**2).sum())
    x = np.arange(npoints)/(npoints-1)*(dr*npoints)
    return x, field_values

class CartesianCoordinateHandler(CoordinateHandler):
    name = "cartesian"

    def __init__(self, ds, ordering = ('x','y','z')):
        super(CartesianCoordinateHandler, self).__init__(ds, ordering)

    def setup_fields(self, registry):
        for axi, ax in enumerate(self.axis_order):
            f1, f2 = _get_coord_fields(axi)
            registry.add_field(("index", "d%s" % ax),
                               sampling_type="cell",
                               function = f1,
                               display_field = False,
                               units = "code_length")

            registry.add_field(("index", "path_element_%s" % ax),
                               sampling_type="cell",
                               function = f1,
                               display_field = False,
                               units = "code_length")

            registry.add_field(("index", "%s" % ax),
                               sampling_type="cell",
                               function = f2,
                               display_field = False,
                               units = "code_length")

            f3 = _get_vert_fields(axi)
            registry.add_field(("index", "vertex_%s" % ax),
                               sampling_type="cell",
                               function = f3,
                               display_field = False,
                               units = "code_length")
        def _cell_volume(field, data):
            rv  = data["index", "dx"].copy(order='K')
            rv *= data["index", "dy"]
            rv *= data["index", "dz"]
            return rv

        registry.add_field(("index", "cell_volume"),
                           sampling_type="cell",
                           function=_cell_volume,
                           display_field=False,
                           units = "code_length**3")
        registry.alias(('index', 'volume'), ('index', 'cell_volume'))

        registry.check_derived_fields(
            [("index", "dx"), ("index", "dy"), ("index", "dz"),
             ("index", "x"), ("index", "y"), ("index", "z"),
             ("index", "cell_volume")])

    def pixelize(self, dimension, data_source, field, bounds, size,
                 antialias = True, periodic = True):
        """
        Method for pixelizing datasets in preparation for
        two-dimensional image plots. Relies on several sampling
        routines written in cython
        """
        index = data_source.ds.index
        if (hasattr(index, 'meshes') and
           not isinstance(index.meshes[0], SemiStructuredMesh)):
            ftype, fname = field
            if ftype == "all":
                mesh_id = 0
                indices = np.concatenate([mesh.connectivity_indices for mesh in index.mesh_union])
            else:
                mesh_id = int(ftype[-1]) - 1
                indices = index.meshes[mesh_id].connectivity_indices

            coords = index.meshes[mesh_id].connectivity_coords
            offset = index.meshes[mesh_id]._index_offset
            ad = data_source.ds.all_data()
            field_data = ad[field]
            buff_size = size[0:dimension] + (1,) + size[dimension:]

            ax = data_source.axis
            xax = self.x_axis[ax]
            yax = self.y_axis[ax]
            c = np.float64(data_source.center[dimension].d)

            extents = np.zeros((3, 2))
            extents[ax] = np.array([c, c])
            extents[xax] = bounds[0:2]
            extents[yax] = bounds[2:4]

            # if this is an element field, promote to 2D here
            if len(field_data.shape) == 1:
                field_data = np.expand_dims(field_data, 1)
            # if this is a higher-order element, we demote to 1st order
            # here, for now.
            elif field_data.shape[1] == 27:
                # hexahedral
                mylog.warning("High order elements not yet supported, " +
                              "dropping to 1st order.")
                field_data = field_data[:, 0:8]
                indices = indices[:, 0:8]

            img = pixelize_element_mesh(coords,
                                        indices,
                                        buff_size, field_data, extents,
                                        index_offset=offset)

            # re-order the array and squeeze out the dummy dim
            return np.squeeze(np.transpose(img, (yax, xax, ax)))

        elif self.axis_id.get(dimension, dimension) < 3:
            return self._ortho_pixelize(data_source, field, bounds, size,
                                        antialias, dimension, periodic)
        else:
            return self._oblique_pixelize(data_source, field, bounds, size,
                                          antialias)


    def pixelize_line(self, field, start_point, end_point, npoints):
        """
        Method for sampling datasets along a line in preparation for
        one-dimensional line plots. For UnstructuredMesh, relies on a
        sampling routine written in cython
        """
        if npoints < 2:
            raise ValueError("Must have at least two sample points in order "
                             "to draw a line plot.")
        index = self.ds.index
        if (hasattr(index, 'meshes') and
           not isinstance(index.meshes[0], SemiStructuredMesh)):
            ftype, fname = field
            if ftype == "all":
                mesh_id = 0
                indices = np.concatenate([mesh.connectivity_indices for mesh in index.mesh_union])
            else:
                mesh_id = int(ftype[-1]) - 1
                indices = index.meshes[mesh_id].connectivity_indices

            coords = index.meshes[mesh_id].connectivity_coords
            if coords.shape[1] != end_point.size != start_point.size:
                raise ValueError("The coordinate dimension doesn't match the "
                                 "start and end point dimensions.")


            offset = index.meshes[mesh_id]._index_offset
            ad = self.ds.all_data()
            field_data = ad[field]
            if field_data.shape[1] == 27:
                # hexahedral
                mylog.warning("High order elements not yet supported, " +
                              "dropping to 1st order.")
                field_data = field_data[:, 0:8]
                indices = indices[:, 0:8]

            arc_length, plot_values = pixelize_element_mesh_line(coords, indices,
                                                                 start_point,
                                                                 end_point,
                                                                 npoints, field_data,
                                                                 index_offset=offset)
            arc_length = YTArray(arc_length, start_point.units)
            plot_values = YTArray(plot_values, field_data.units)
        else:
            ray = self.ds.ray(start_point, end_point)
            arc_length, plot_values = _sample_ray(ray, npoints, field)
        return arc_length, plot_values



    def _ortho_pixelize(self, data_source, field, bounds, size, antialias,
                        dim, periodic):
        from yt.frontends.sph.data_structures import ParticleDataset
        from yt.frontends.stream.data_structures import StreamParticlesDataset
        from yt.data_objects.selection_data_containers import \
            YTSlice
        from yt.data_objects.construction_data_containers import \
            YTKDTreeProj
        # We should be using fcoords
        field = data_source._determine_fields(field)[0]
        period = self.period[:2].copy() # dummy here
        period[0] = self.period[self.x_axis[dim]]
        period[1] = self.period[self.y_axis[dim]]
        if hasattr(period, 'in_units'):
            period = period.in_units("code_length").d

        buff = np.zeros((size[1], size[0]), dtype="f8")
        particle_datasets = (ParticleDataset, StreamParticlesDataset)
        is_sph_field = field[0] in 'gas'
        if hasattr(data_source.ds, '_sph_ptype'):
            is_sph_field |= field[0] in data_source.ds._sph_ptype

        finfo = self.ds._get_field_info(field)
        if np.any(finfo.nodal_flag):
            nodal_data = get_nodal_data(data_source, field)
            coord = data_source.coord.d
            pixelize_cartesian_nodal(buff,
                                     data_source['px'], data_source['py'], data_source['pz'],
                                     data_source['pdx'], data_source['pdy'], data_source['pdz'],
                                     nodal_data, coord, bounds, int(antialias),
                                     period, int(periodic))
        elif isinstance(data_source.ds, particle_datasets) and is_sph_field:
            ptype = data_source.ds._sph_ptype
            ounits = data_source.ds.field_info[field].output_units
            px_name = 'particle_position_%s' % self.axis_name[self.x_axis[dim]]
            py_name = 'particle_position_%s' % self.axis_name[self.y_axis[dim]]
            if isinstance(data_source, YTKDTreeProj):
                weight = data_source.weight_field
                le = data_source.data_source.left_edge.in_units('code_length')
                re = data_source.data_source.right_edge.in_units('code_length')
                le[self.x_axis[dim]] = bounds[0]
                le[self.y_axis[dim]] = bounds[2]
                re[self.x_axis[dim]] = bounds[1]
                re[self.y_axis[dim]] = bounds[3]
                proj_reg = data_source.ds.region(
                    left_edge=le, right_edge=re, center=data_source.center,
                    data_source=data_source.data_source
                )
                bnds = data_source.ds.arr(
                    bounds, 'code_length').in_units('cm').tolist()
                buff = np.zeros(size, dtype='float64')
                if weight is None:
                    for chunk in proj_reg.chunks([], 'io'):
                        data_source._initialize_projected_units([field], chunk)
                        pixelize_sph_kernel_projection(
                            buff,
                            chunk[ptype, px_name].in_units('cm'),
                            chunk[ptype, py_name].in_units('cm'),
                            chunk[ptype, 'smoothing_length'].in_units('cm'),
                            chunk[ptype, 'particle_mass'].in_units('g'),
                            chunk[ptype, 'density'].in_units('g/cm**3'),
                            chunk[field].in_units(ounits),
                            bnds)
                # if there is a weight field, take two projections:
                # one of field*weight, the other of just weight, and divide them
                else:
                    weight_buff = np.zeros(size, dtype='float64')
                    wounits = data_source.ds.field_info[weight].output_units
                    for chunk in proj_reg.chunks([], 'io'):
                        data_source._initialize_projected_units([field], chunk)
                        data_source._initialize_projected_units([weight], chunk)
                        pixelize_sph_kernel_projection(
                            buff,
                            chunk[ptype, px_name].in_units('cm'),
                            chunk[ptype, py_name].in_units('cm'),
                            chunk[ptype, 'smoothing_length'].in_units('cm'),
                            chunk[ptype, 'particle_mass'].in_units('g'),
                            chunk[ptype, 'density'].in_units('g/cm**3'),
                            chunk[field].in_units(ounits),
                            bnds, kernel_name="cubic",
                            weight_field=chunk[weight].in_units(wounits))
                    mylog.info("Making a fixed resolution buffer of (%s) %d by %d" % \
                                (weight, size[0], size[1]))
                    for chunk in proj_reg.chunks([], 'io'):
                        data_source._initialize_projected_units([weight], chunk)
                        pixelize_sph_kernel_projection(
                            weight_buff,
                            chunk[ptype, px_name].in_units('cm'),
                            chunk[ptype, py_name].in_units('cm'),
                            chunk[ptype, 'smoothing_length'].in_units('cm'),
                            chunk[ptype, 'particle_mass'].in_units('g'),
                            chunk[ptype, 'density'].in_units('g/cm**3'),
                            chunk[weight].in_units(wounits),
                            bnds)
                    buff /= weight_buff
            elif isinstance(data_source, YTSlice):
                smoothing_style = getattr(self.ds, 'sph_smoothing_style',
                                          'scatter')
                buff = np.zeros(size, dtype='float64')
<<<<<<< HEAD
                if smoothing_style == "scatter":
                    for chunk in data_source.chunks([], 'io'):
                        pixelize_sph_kernel_slice(
                            buff,
=======
                normalize = getattr(self.ds, 'use_sph_normalization', True)
                if normalize:
                    buff_den = np.zeros(size, dtype='float64')

                for chunk in data_source.chunks([], 'io'):
                    pixelize_sph_kernel_slice(
                        buff,
                        chunk[ptype, px_name],
                        chunk[ptype, py_name],
                        chunk[ptype, 'smoothing_length'],
                        chunk[ptype, 'particle_mass'],
                        chunk[ptype, 'density'],
                        chunk[field].in_units(ounits),
                        bounds)
                    if normalize:
                        pixelize_sph_kernel_slice(
                            buff_den,
>>>>>>> d1ee53a9
                            chunk[ptype, px_name],
                            chunk[ptype, py_name],
                            chunk[ptype, 'smoothing_length'],
                            chunk[ptype, 'particle_mass'],
                            chunk[ptype, 'density'],
<<<<<<< HEAD
                            chunk[field].in_units(ounits),
                            bounds)

                if smoothing_style == "gather":
                    # for a slice we create a grid of num_pixelsxnum_pixelsx1,
                    # for a z slice, and we swap the one dependent on the slice
                    # axis
                    x, y, z = self.x_axis[dim], self.y_axis[dim], dim

                    buff_size = np.zeros(3, dtype="int64")
                    buff_size[x] = size[0]
                    buff_size[y] = size[1]
                    buff_size[z] = 1

                    buff_bounds = np.zeros(6, dtype="float64")
                    buff_bounds[2*x:2*x+2] = bounds[0:2]
                    buff_bounds[2*y:2*y+2] = bounds[2:4]
                    buff_bounds[2*z] = data_source.coord
                    buff_bounds[2*z+1] = data_source.coord

                    buff_temp = np.zeros(buff_size, dtype="float64")

                    pixelize_sph_gather(buff_temp, buff_bounds, self.ds,
                                        field, ptype)

                    # we swap the axes back so the axis which was sliced over
                    # is the last axis. Then we just transpose if our x and y
                    # were also different
                    if z != 2:
                        buff_temp = buff_temp.swapaxes(2, z)
                        if x == 2:
                            x = z
                        else:
                            y = z

                    buff = buff_temp[:,:,0]
                    if y < x:
                        buff = buff.transpose()
=======
                            np.ones(chunk[ptype, 'density'].shape[0]),
                            bounds)

                if normalize:
                    normalization_2d_utility(buff, buff_den)
>>>>>>> d1ee53a9
            else:
                raise NotImplementedError(
                    "A pixelization routine has not been implemented for %s "
                    "data objects" % str(type(data_source)))
            buff = buff.transpose()
        else:
            pixelize_cartesian(buff,
                               data_source['px'], data_source['py'],
                               data_source['pdx'], data_source['pdy'],
                               data_source[field],
                               bounds, int(antialias),
                               period, int(periodic))
<<<<<<< HEAD

=======
>>>>>>> d1ee53a9
        return buff

    def _oblique_pixelize(self, data_source, field, bounds, size, antialias):
        indices = np.argsort(data_source['pdx'])[::-1].astype(np.int_)
        buff = np.zeros((size[1], size[0]), dtype="f8")
        pixelize_off_axis_cartesian(buff,
                              data_source['x'], data_source['y'],
                              data_source['z'], data_source['px'],
                              data_source['py'], data_source['pdx'],
                              data_source['pdy'], data_source['pdz'],
                              data_source.center, data_source._inv_mat, indices,
                              data_source[field], bounds)
        return buff

    def convert_from_cartesian(self, coord):
        return coord

    def convert_to_cartesian(self, coord):
        return coord

    def convert_to_cylindrical(self, coord):
        center = self.ds.domain_center
        return cartesian_to_cylindrical(coord, center)

    def convert_from_cylindrical(self, coord):
        center = self.ds.domain_center
        return cylindrical_to_cartesian(coord, center)

    def convert_to_spherical(self, coord):
        raise NotImplementedError

    def convert_from_spherical(self, coord):
        raise NotImplementedError

    _x_pairs = (('x', 'y'), ('y', 'z'), ('z', 'x'))
    _y_pairs = (('x', 'z'), ('y', 'x'), ('z', 'y'))

    @property
    def period(self):
        return self.ds.domain_width<|MERGE_RESOLUTION|>--- conflicted
+++ resolved
@@ -30,11 +30,8 @@
     pixelize_sph_kernel_slice, \
     pixelize_sph_kernel_projection, \
     pixelize_element_mesh_line, \
-<<<<<<< HEAD
-    pixelize_sph_gather
-=======
+    pixelize_sph_gather, \
     normalization_2d_utility
->>>>>>> d1ee53a9
 from yt.data_objects.unstructured_mesh import SemiStructuredMesh
 from yt.utilities.nodal_data_utils import get_nodal_data
 
@@ -335,13 +332,8 @@
                 smoothing_style = getattr(self.ds, 'sph_smoothing_style',
                                           'scatter')
                 buff = np.zeros(size, dtype='float64')
-<<<<<<< HEAD
-                if smoothing_style == "scatter":
-                    for chunk in data_source.chunks([], 'io'):
-                        pixelize_sph_kernel_slice(
-                            buff,
-=======
                 normalize = getattr(self.ds, 'use_sph_normalization', True)
+
                 if normalize:
                     buff_den = np.zeros(size, dtype='float64')
 
@@ -358,15 +350,16 @@
                     if normalize:
                         pixelize_sph_kernel_slice(
                             buff_den,
->>>>>>> d1ee53a9
                             chunk[ptype, px_name],
                             chunk[ptype, py_name],
                             chunk[ptype, 'smoothing_length'],
                             chunk[ptype, 'particle_mass'],
                             chunk[ptype, 'density'],
-<<<<<<< HEAD
                             chunk[field].in_units(ounits),
                             bounds)
+
+                    if normalize:
+                        normalization_2d_utility(buff, buff_den)
 
                 if smoothing_style == "gather":
                     # for a slice we create a grid of num_pixelsxnum_pixelsx1,
@@ -403,13 +396,6 @@
                     buff = buff_temp[:,:,0]
                     if y < x:
                         buff = buff.transpose()
-=======
-                            np.ones(chunk[ptype, 'density'].shape[0]),
-                            bounds)
-
-                if normalize:
-                    normalization_2d_utility(buff, buff_den)
->>>>>>> d1ee53a9
             else:
                 raise NotImplementedError(
                     "A pixelization routine has not been implemented for %s "
@@ -422,10 +408,6 @@
                                data_source[field],
                                bounds, int(antialias),
                                period, int(periodic))
-<<<<<<< HEAD
-
-=======
->>>>>>> d1ee53a9
         return buff
 
     def _oblique_pixelize(self, data_source, field, bounds, size, antialias):
