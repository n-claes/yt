"""
Particle-only geometry handler




"""

#-----------------------------------------------------------------------------
# Copyright (c) 2013, yt Development Team.
#
# Distributed under the terms of the Modified BSD License.
#
# The full license is in the file COPYING.txt, distributed with this software.
#-----------------------------------------------------------------------------

import numpy as np
import os
import weakref

<<<<<<< HEAD
from yt.funcs import get_pbar
=======
from yt.funcs import only_on_root
>>>>>>> b30a5a79
from yt.utilities.logger import ytLogger as mylog
from yt.data_objects.octree_subset import ParticleOctreeSubset
from yt.geometry.geometry_handler import Index, YTDataChunk
from yt.geometry.particle_oct_container import \
    ParticleOctreeContainer, ParticleForest
from yt.utilities.definitions import MAXLEVEL
from yt.utilities.io_handler import io_registry
from yt.utilities.parallel_tools.parallel_analysis_interface import \
    ParallelAnalysisInterface
from yt.extern.functools32 import lru_cache

from yt.data_objects.data_containers import data_object_registry
from yt.data_objects.octree_subset import ParticleOctreeSubset
from yt.data_objects.particle_container import ParticleContainer

class ParticleIndex(Index):
    """The Index subclass for particle datasets"""
    _global_mesh = False

    def __init__(self, ds, dataset_type):
        self.dataset_type = dataset_type
        self.dataset = weakref.proxy(ds)
        self.index_filename = self.dataset.parameter_filename
        self.directory = os.path.dirname(self.index_filename)
        self.float_type = np.float64
        super(ParticleIndex, self).__init__(ds, dataset_type)

    def _setup_geometry(self):
        self.regions = None
        mylog.debug("Initializing Particle Geometry Handler.")
        self._initialize_particle_handler()

    def get_smallest_dx(self):
        """
        Returns (in code units) the smallest cell size in the simulation.
        """
        ML = self.oct_handler.max_level
        dx = 1.0/(self.dataset.domain_dimensions*2**ML)
        dx = dx * (self.dataset.domain_right_edge -
                   self.dataset.domain_left_edge)
        return dx.min()

    def convert(self, unit):
        return self.dataset.conversion_factors[unit]

    def _initialize_particle_handler(self):
        self._setup_data_io()
        template = self.dataset.filename_template
        ndoms = self.dataset.file_count
        cls = self.dataset._file_class
        self.data_files = [cls(self.dataset, self.io, template % {'num':i}, i)
                           for i in range(ndoms)]
        N = min(len(4*self.data_files), 256) 
        self.ds.domain_dimensions[:] = N*(1<<self.ds.over_refine_factor)
        self.total_particles = sum(
                sum(d.total_particles.values()) for d in self.data_files)

    def _initialize_coarse_index(self):
        ds = self.dataset
<<<<<<< HEAD
        mylog.info("Allocating for %0.3e particles", self.total_particles)
=======
        self.oct_handler = ParticleOctreeContainer(
            [1, 1, 1], ds.domain_left_edge, ds.domain_right_edge,
            over_refine = ds.over_refine_factor)
        self.oct_handler.n_ref = ds.n_ref
        only_on_root(mylog.info, "Allocating for %0.3e particles", self.total_particles)
>>>>>>> b30a5a79
        # No more than 256^3 in the region finder.
        N = self.ds.domain_dimensions / (1<<self.ds.over_refine_factor)
        self.regions = ParticleForest(
                ds.domain_left_edge, ds.domain_right_edge,
<<<<<<< HEAD
                N, len(self.data_files), ds.over_refine_factor,
                ds.n_ref)
        pb = get_pbar("Initializing coarse index ", len(self.data_files))
        for i, data_file in enumerate(self.data_files):
            pb.update(i)
            for pos in self.io._yield_coordinates(data_file):
                self.regions.add_data_file(pos, data_file.file_id, 0, 0.0)
        pb.finish()
=======
                [N, N, N], len(self.data_files))
        self._initialize_indices()
        self.oct_handler.finalize()
        self.max_level = self.oct_handler.max_level
        tot = sum(self.oct_handler.recursively_count().values())
        only_on_root(mylog.info, "Identified %0.3e octs", tot)

    def _initialize_indices(self):
        # This will be replaced with a parallel-aware iteration step.
        # Roughly outlined, what we will do is:
        #   * Generate Morton indices on each set of files that belong to
        #     an individual processor
        #   * Create a global, accumulated histogram
        #   * Cut based on estimated load balancing
        #   * Pass particles to specific processors, along with NREF buffer
        #   * Broadcast back a serialized octree to join
        #
        # For now we will do this in serial.
        morton = np.empty(self.total_particles, dtype="uint64")
        ind = 0
        for data_file in self.data_files:
            npart = sum(data_file.total_particles.values())
            morton[ind:ind + npart] = \
                self.io._initialize_index(data_file, self.regions)
            ind += npart
        morton.sort()
        # Now we add them all at once.
        self.oct_handler.add(morton)
>>>>>>> b30a5a79

    def _detect_output_fields(self):
        # TODO: Add additional fields
        dsl = []
        units = {}
        for dom in self.data_files:
            fl, _units = self.io._identify_fields(dom)
            units.update(_units)
            dom._calculate_offsets(fl)
            for f in fl:
                if f not in dsl: dsl.append(f)
        self.field_list = dsl
        ds = self.dataset
        ds.particle_types = tuple(set(pt for pt, ds in dsl))
        # This is an attribute that means these particle types *actually*
        # exist.  As in, they are real, in the dataset.
        ds.field_units.update(units)
        ds.particle_types_raw = ds.particle_types

    def _identify_base_chunk(self, dobj):
        if self.regions is None:
            self._initialize_coarse_index()
        if getattr(dobj, "_chunk_info", None) is None:
            data_files = getattr(dobj, "data_files", None)
            buffer_files = getattr(dobj, "buffer_files", None)
            if data_files is None:
                dfi, = np.where(self.regions.identify_data_files(dobj.selector))
                #n_cells = omask.sum()
                data_files = [self.data_files[i] for i in dfi]
                #mylog.debug("Maximum particle count of %s identified", count)
            base_region = getattr(dobj, "base_region", dobj)
            dobj._chunk_info = [ParticleOctreeSubset(dobj, df, self.ds,
                over_refine_factor = self.ds.over_refine_factor)
                for df in data_files]
        dobj._current_chunk = list(self._chunk_all(dobj))[0]

    def _chunk_all(self, dobj):
        oobjs = getattr(dobj._current_chunk, "objs", dobj._chunk_info)
        yield YTDataChunk(dobj, "all", oobjs, None)

    def _chunk_spatial(self, dobj, ngz, sort = None, preload_fields = None,
                       ghost_particles = False):
        ghost_particles = False
        sobjs = getattr(dobj._current_chunk, "objs", dobj._chunk_info)
        # We actually do not really use the data files except as input to the
        # ParticleOctreeSubset.
        # This is where we will perform cutting of the Octree and
        # load-balancing.  That may require a specialized selector object to
        # cut based on some space-filling curve index.
        for i,og in enumerate(sobjs):
            if ngz > 0:
                g = og.retrieve_ghost_zones(ngz, [], smoothed=True)
            else:
                g = og
            with g._expand_data_files(ghost_particles):
                yield YTDataChunk(dobj, "spatial", [g])

    def old_chunk_spatial(self, dobj, ngz, sort = None, preload_fields = None):
        dfi, count, omask = self.regions.identify_data_files(
                                dobj.selector)
        # We actually do not really use the data files except as input to the
        # ParticleOctreeSubset.
        # This is where we will perform cutting of the Octree and
        # load-balancing.  That may require a specialized selector object to
        # cut based on some space-filling curve index.
        for df in (self.data_files[i] for i in dfi):
            if ngz > 0:
                raise NotImplementedError
            else:
                oct_handler = self.regions.construct_forest(
                        df.file_id, dobj.selector, self.io, self.data_files,
                        (dfi, count, omask))
                g = ParticleOctreeSubset(dobj, df, self.ds,
                        over_refine_factor = self.ds.over_refine_factor)
            yield YTDataChunk(dobj, "spatial", [g])

    def _chunk_io(self, dobj, cache = True, local_only = False):
        oobjs = getattr(dobj._current_chunk, "objs", dobj._chunk_info)
        for container in oobjs:
            yield YTDataChunk(dobj, "io", [container], None, cache = cache)<|MERGE_RESOLUTION|>--- conflicted
+++ resolved
@@ -18,11 +18,7 @@
 import os
 import weakref
 
-<<<<<<< HEAD
-from yt.funcs import get_pbar
-=======
-from yt.funcs import only_on_root
->>>>>>> b30a5a79
+from yt.funcs import get_pbar, only_on_root
 from yt.utilities.logger import ytLogger as mylog
 from yt.data_objects.octree_subset import ParticleOctreeSubset
 from yt.geometry.geometry_handler import Index, YTDataChunk
@@ -82,20 +78,12 @@
 
     def _initialize_coarse_index(self):
         ds = self.dataset
-<<<<<<< HEAD
-        mylog.info("Allocating for %0.3e particles", self.total_particles)
-=======
-        self.oct_handler = ParticleOctreeContainer(
-            [1, 1, 1], ds.domain_left_edge, ds.domain_right_edge,
-            over_refine = ds.over_refine_factor)
-        self.oct_handler.n_ref = ds.n_ref
-        only_on_root(mylog.info, "Allocating for %0.3e particles", self.total_particles)
->>>>>>> b30a5a79
+        only_on_root(mylog.info, "Allocating for %0.3e particles",
+          self.total_particles)
         # No more than 256^3 in the region finder.
         N = self.ds.domain_dimensions / (1<<self.ds.over_refine_factor)
         self.regions = ParticleForest(
                 ds.domain_left_edge, ds.domain_right_edge,
-<<<<<<< HEAD
                 N, len(self.data_files), ds.over_refine_factor,
                 ds.n_ref)
         pb = get_pbar("Initializing coarse index ", len(self.data_files))
@@ -104,36 +92,6 @@
             for pos in self.io._yield_coordinates(data_file):
                 self.regions.add_data_file(pos, data_file.file_id, 0, 0.0)
         pb.finish()
-=======
-                [N, N, N], len(self.data_files))
-        self._initialize_indices()
-        self.oct_handler.finalize()
-        self.max_level = self.oct_handler.max_level
-        tot = sum(self.oct_handler.recursively_count().values())
-        only_on_root(mylog.info, "Identified %0.3e octs", tot)
-
-    def _initialize_indices(self):
-        # This will be replaced with a parallel-aware iteration step.
-        # Roughly outlined, what we will do is:
-        #   * Generate Morton indices on each set of files that belong to
-        #     an individual processor
-        #   * Create a global, accumulated histogram
-        #   * Cut based on estimated load balancing
-        #   * Pass particles to specific processors, along with NREF buffer
-        #   * Broadcast back a serialized octree to join
-        #
-        # For now we will do this in serial.
-        morton = np.empty(self.total_particles, dtype="uint64")
-        ind = 0
-        for data_file in self.data_files:
-            npart = sum(data_file.total_particles.values())
-            morton[ind:ind + npart] = \
-                self.io._initialize_index(data_file, self.regions)
-            ind += npart
-        morton.sort()
-        # Now we add them all at once.
-        self.oct_handler.add(morton)
->>>>>>> b30a5a79
 
     def _detect_output_fields(self):
         # TODO: Add additional fields
