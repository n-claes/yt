"""
Oct container tuned for Particles




"""

#-----------------------------------------------------------------------------
# Copyright (c) 2013, yt Development Team.
#
# Distributed under the terms of the Modified BSD License.
#
# The full license is in the file COPYING.txt, distributed with this software.
#-----------------------------------------------------------------------------

<<<<<<< HEAD
from oct_container cimport OctreeContainer, Oct, OctInfo, ORDER_MAX, \
    SparseOctreeContainer, OctKey, OctAllocationContainer
cimport oct_visitors
from oct_visitors cimport cind
from libc.stdlib cimport malloc, free, qsort
from libc.math cimport floor, ceil, fmod
from fp_utils cimport *
from yt.utilities.lib.geometry_utils cimport bounded_morton, \
    bounded_morton_dds, bounded_morton_relative_dds, \
    encode_morton_64bit, decode_morton_64bit, \
    morton_neighbors_coarse, morton_neighbors_refined
import numpy as np
cimport numpy as np
from selection_routines cimport SelectorObject, \
    OctVisitorData, oct_visitor_function, AlwaysSelector
=======
from oct_container cimport OctreeContainer, Oct, OctInfo, ORDER_MAX
from oct_visitors cimport cind
from libc.stdlib cimport malloc, free, qsort
from libc.math cimport floor
from yt.utilities.lib.fp_utils cimport *
cimport numpy as np
import numpy as np
from selection_routines cimport SelectorObject
>>>>>>> a74ed913
cimport cython
from collections import defaultdict

from particle_deposit cimport gind
from yt.utilities.lib.ewah_bool_array cimport \
    ewah_bool_array
#from yt.utilities.lib.ewah_bool_wrap cimport \
from ..utilities.lib.ewah_bool_wrap cimport BoolArrayCollection
from libcpp.map cimport map
from libcpp.vector cimport vector
from libcpp.pair cimport pair
from cython.operator cimport dereference, preincrement
import struct

# Changes the container used to store morton indicies for selectors
DEF BoolType = "Bool" 
# If set to 1, ghost zones are added after all selected cells are identified.
# If set to 0, ghost zones are added as cells are selected
DEF GhostsAfter = 0
# If set to 1, only cells at the edge of selectors are given ghost zones
# This has no effect if ghost zones are done at the end
DEF OnlyGhostsAtEdges = 1
# If set to 1, only cells at the edge of selectors are refined
DEF OnlyRefineEdges = 1
# If set to 1, ghost cells are added at the refined level
DEF RefinedGhosts = 1
# If set to 1, ghost cells are added at the refined level reguardless of if the 
# coarse cell containing it is refined in the selector.
# If set to 0, ghost cells are only added at the refined level if the coarse index 
# for the ghost cell is refined in the selector.
DEF RefinedExternalGhosts = 1
# If set to 1, bitmaps are only compressed before looking for files
DEF UseUncompressed = 1
# If set to 1, uncompressed bitmaps are passed around as memory views rather than pointers
# Does not apply if UseUncompressed = 0 (i.e. automatically is 1)
DEF UseUncompressedView = 0
# If Set to 1, file bitmasks are managed by cython
DEF UseCythonBitmasks = 1
# If Set to 1, auto fill child cells for cells
DEF FillChildCellsCoarse = 1
DEF FillChildCellsRefined = 1
# Super to handle any case where you need to know edges
# Must be set to 1 if OnlyGhostsAtEdges, OnlyRefineEdges,
# FillChildCellCoarse, or FilleChildCellRefined is 1
DEF DetectEdges = 1
DEF SaveCollisions = 1

IF BoolType == 'Vector':
    from ..utilities.lib.ewah_bool_wrap cimport SparseUnorderedBitmaskVector as SparseUnorderedBitmask
    from ..utilities.lib.ewah_bool_wrap cimport SparseUnorderedRefinedBitmaskVector as SparseUnorderedRefinedBitmask
ELSE:
    from ..utilities.lib.ewah_bool_wrap cimport SparseUnorderedBitmaskSet as SparseUnorderedBitmask
    from ..utilities.lib.ewah_bool_wrap cimport SparseUnorderedRefinedBitmaskSet as SparseUnorderedRefinedBitmask

IF UseUncompressed == 1:
    from ..utilities.lib.ewah_bool_wrap cimport BoolArrayCollectionUncompressed as BoolArrayColl
ELSE:
    from ..utilities.lib.ewah_bool_wrap cimport BoolArrayCollection as BoolArrayColl

IF UseCythonBitmasks == 1:
    from ..utilities.lib.ewah_bool_wrap cimport FileBitmasks

cdef class ParticleOctreeContainer(OctreeContainer):
    cdef Oct** oct_list
    #The starting oct index of each domain
    cdef np.int64_t *dom_offsets
    cdef public int max_level
    #How many particles do we keep befor refining
    cdef public int n_ref

    def allocate_root(self):
        cdef int i, j, k
        cdef Oct *cur
        for i in range(self.nn[0]):
            for j in range(self.nn[1]):
                for k in range(self.nn[2]):
                    cur = self.allocate_oct()
                    self.root_mesh[i][j][k] = cur

    def __dealloc__(self):
        #Call the freemem ops on every ocy
        #of the root mesh recursively
        cdef int i, j, k
        if self.root_mesh == NULL: return
        for i in range(self.nn[0]):
            if self.root_mesh[i] == NULL: continue
            for j in range(self.nn[1]):
                if self.root_mesh[i][j] == NULL: continue
                for k in range(self.nn[2]):
                    if self.root_mesh[i][j][k] == NULL: continue
                    self.visit_free(self.root_mesh[i][j][k])
        free(self.oct_list)
        free(self.dom_offsets)

    cdef void visit_free(self, Oct *o):
        #Free the memory for this oct recursively
        cdef int i, j, k
        for i in range(2):
            for j in range(2):
                for k in range(2):
                    if o.children != NULL \
                       and o.children[cind(i,j,k)] != NULL:
                        self.visit_free(o.children[cind(i,j,k)])
        free(o.children)
        free(o)

    def clear_fileind(self):
        cdef int i, j, k
        for i in range(self.nn[0]):
            for j in range(self.nn[1]):
                for k in range(self.nn[2]):
                    self.visit_clear(self.root_mesh[i][j][k])

    cdef void visit_clear(self, Oct *o):
        #Free the memory for this oct recursively
        cdef int i, j, k
        o.file_ind = 0
        for i in range(2):
            for j in range(2):
                for k in range(2):
                    if o.children != NULL \
                       and o.children[cind(i,j,k)] != NULL:
                        self.visit_clear(o.children[cind(i,j,k)])

    def __iter__(self):
        #Get the next oct, will traverse domains
        #Note that oct containers can be sorted
        #so that consecutive octs are on the same domain
        cdef int oi
        cdef Oct *o
        for oi in range(self.nocts):
            o = self.oct_list[oi]
            yield (o.file_ind, o.domain_ind, o.domain)

    def allocate_domains(self, domain_counts):
        pass

    def finalize(self, int domain_id = 0):
        #This will sort the octs in the oct list
        #so that domains appear consecutively
        #And then find the oct index/offset for
        #every domain
        cdef int max_level = 0
        self.oct_list = <Oct**> malloc(sizeof(Oct*)*self.nocts)
        cdef np.int64_t i = 0, lpos = 0
        # Note that we now assign them in the same order they will be visited
        # by recursive visitors.
        for i in range(self.nn[0]):
            for j in range(self.nn[1]):
                for k in range(self.nn[2]):
                    self.visit_assign(self.root_mesh[i][j][k], &lpos,
                                      0, &max_level)
        assert(lpos == self.nocts)
        for i in range(self.nocts):
            self.oct_list[i].domain_ind = i
            self.oct_list[i].domain = domain_id
        self.max_level = max_level

    cdef visit_assign(self, Oct *o, np.int64_t *lpos, int level, int *max_level):
        cdef int i, j, k
        self.oct_list[lpos[0]] = o
        lpos[0] += 1
        max_level[0] = imax(max_level[0], level)
        for i in range(2):
            for j in range(2):
                for k in range(2):
                    if o.children != NULL \
                       and o.children[cind(i,j,k)] != NULL:
                        self.visit_assign(o.children[cind(i,j,k)], lpos,
                                level + 1, max_level)
        return

    cdef np.int64_t get_domain_offset(self, int domain_id):
        return 0

    cdef Oct* allocate_oct(self):
        #Allocate the memory, set to NULL or -1
        #We reserve space for n_ref particles, but keep
        #track of how many are used with np initially 0
        self.nocts += 1
        cdef Oct *my_oct = <Oct*> malloc(sizeof(Oct))
        my_oct.domain = -1
        my_oct.file_ind = 0
        my_oct.domain_ind = self.nocts - 1
        my_oct.children = NULL
        return my_oct

    @cython.boundscheck(False)
    @cython.wraparound(False)
    @cython.cdivision(True)
    def add(self, np.ndarray[np.uint64_t, ndim=1] indices,
            np.uint8_t order = ORDER_MAX):
        #Add this particle to the root oct
        #Then if that oct has children, add it to them recursively
        #If the child needs to be refined because of max particles, do so
        cdef np.int64_t no = indices.shape[0], p
        cdef np.uint64_t index
        cdef int i, level
        cdef int ind[3]
        if self.root_mesh[0][0][0] == NULL: self.allocate_root()
        cdef np.uint64_t *data = <np.uint64_t *> indices.data
        for p in range(no):
            # We have morton indices, which means we choose left and right by
            # looking at (MAX_ORDER - level) & with the values 1, 2, 4.
            level = 0
            index = indices[p]
            if index == FLAG:
                # This is a marker for the index not being inside the domain
                # we're interested in.
                continue
            # Convert morton index to 3D index of octree root
            for i in range(3):
                ind[i] = (index >> ((order - level)*3 + (2 - i))) & 1
            cur = self.root_mesh[ind[0]][ind[1]][ind[2]]
            if cur == NULL:
                raise RuntimeError
            # Continue refining the octree until you reach the level of the
            # morton indexing order. Along the way, use prefix to count
            # previous indices at levels in the octree?
            while (cur.file_ind + 1) > self.n_ref:
                if level >= order: break # Just dump it here.
                level += 1
                for i in range(3):
                    ind[i] = (index >> ((order - level)*3 + (2 - i))) & 1
                if cur.children == NULL or \
                   cur.children[cind(ind[0],ind[1],ind[2])] == NULL:
                    cur = self.refine_oct(cur, index, level, order)
                    self.filter_particles(cur, data, p, level, order)
                else:
                    cur = cur.children[cind(ind[0],ind[1],ind[2])]
            # If our n_ref is 1, we are always refining, which means we're an
            # index octree.  In this case, we should store the index for fast
            # lookup later on when we find neighbors and the like.
            if self.n_ref == 1:
                cur.file_ind = index
            else:
                cur.file_ind += 1

    @cython.boundscheck(False)
    @cython.wraparound(False)
    @cython.cdivision(True)
    cdef Oct *refine_oct(self, Oct *o, np.uint64_t index, int level,
                         np.uint8_t order):
        #Allocate and initialize child octs
        #Attach particles to child octs
        #Remove particles from this oct entirely
        cdef int i, j, k
        cdef int ind[3]
        cdef Oct *noct
        # TODO: This does not need to be changed.
        o.children = <Oct **> malloc(sizeof(Oct *)*8)
        for i in range(2):
            for j in range(2):
                for k in range(2):
                    noct = self.allocate_oct()
                    noct.domain = o.domain
                    noct.file_ind = 0
                    o.children[cind(i,j,k)] = noct
        o.file_ind = self.n_ref + 1
        for i in range(3):
            ind[i] = (index >> ((order - level)*3 + (2 - i))) & 1
        noct = o.children[cind(ind[0],ind[1],ind[2])]
        return noct

    cdef void filter_particles(self, Oct *o, np.uint64_t *data, np.int64_t p,
                               int level, np.uint8_t order):
        # Now we look at the last nref particles to decide where they go.
        # If p: Loops over all previous morton indices
        # If n_ref: Loops over n_ref previous morton indices
        cdef int n = imin(p, self.n_ref)
        cdef np.uint64_t *arr = data + imax(p - self.n_ref, 0)
        cdef np.uint64_t prefix1, prefix2
        # Now we figure out our prefix, which is the oct address at this level.
        # As long as we're actually in Morton order, we do not need to worry
        # about *any* of the other children of the oct.
        prefix1 = data[p] >> (order - level)*3
        for i in range(n):
            prefix2 = arr[i] >> (order - level)*3
            if (prefix1 == prefix2):
                o.file_ind += 1 # Says how many morton indices are in this octant?
        #print ind[0], ind[1], ind[2], o.file_ind, level

    def recursively_count(self):
        #Visit every cell, accumulate the # of cells per level
        cdef int i, j, k
        cdef np.int64_t counts[128]
        for i in range(128): counts[i] = 0
        for i in range(self.nn[0]):
            for j in range(self.nn[1]):
                for k in range(self.nn[2]):
                    if self.root_mesh[i][j][k] != NULL:
                        self.visit(self.root_mesh[i][j][k], counts)
        level_counts = {}
        for i in range(128):
            if counts[i] == 0: break
            level_counts[i] = counts[i]
        return level_counts

    cdef visit(self, Oct *o, np.int64_t *counts, level = 0):
        cdef int i, j, k
        counts[level] += 1
        for i in range(2):
            for j in range(2):
                for k in range(2):
                    if o.children != NULL \
                       and o.children[cind(i,j,k)] != NULL:
                        self.visit(o.children[cind(i,j,k)], counts, level + 1)
        return

ctypedef fused anyfloat:
    np.float32_t
    np.float64_t

cdef np.uint64_t ONEBIT=1
cdef np.uint64_t FLAG = ~(<np.uint64_t>0)

cdef class ParticleForest:
    cdef np.float64_t left_edge[3]
    cdef np.float64_t right_edge[3]
    cdef np.float64_t dds[3]
    cdef np.float64_t dds_mi1[3]
    cdef np.float64_t dds_mi2[3]
    cdef np.float64_t idds[3]
    cdef np.int32_t dims[3]
    cdef public np.uint64_t nfiles
    cdef int oref
    cdef public int n_ref
    cdef public np.int32_t index_order1
    cdef public np.int32_t index_order2
    cdef public object masks
    cdef public object counts
    cdef public object max_count
    cdef public object owners
    cdef public object _last_selector
    cdef public object _last_return_values
    cdef public object _cached_octrees
    cdef public object _last_octree_subset
    cdef public object _last_oct_handler
    cdef np.uint32_t *file_markers
    cdef np.uint64_t n_file_markers
    cdef np.uint64_t file_marker_i
    IF UseCythonBitmasks == 1:
        cdef FileBitmasks bitmasks
    ELSE:
        cdef BoolArrayCollection[:] bitmasks
    cdef public BoolArrayCollection collisions

    def __init__(self, left_edge, right_edge, dims, nfiles, oref = 1,
                 n_ref = 64, index_order1 = None, index_order2 = None):
        # TODO: Set limit on maximum orders?
        if index_order1 is None: index_order1 = 7
        if index_order2 is None: index_order2 = 5
        cdef int i
        self._cached_octrees = {}
        self._last_selector = None
        self._last_return_values = None
        self._last_octree_subset = None
        self._last_oct_handler = None
        self.oref = oref
        self.nfiles = nfiles
        self.n_ref = n_ref
        for i in range(3):
            self.left_edge[i] = left_edge[i]
            self.right_edge[i] = right_edge[i]
            if dims[i] != (1<<index_order1):
                print("dims[{}] = {} does not match ".format(i,dims[i])+
                      "2**index_order1 = {}. ".format(1<<index_order1)+
                      "Overwriting...\n"+
                      "Considering removing dims as an imput parameter.")
                dims[i] = (1<<index_order1)
            self.dims[i] = dims[i]
            self.dds[i] = (right_edge[i] - left_edge[i])/dims[i]
            self.idds[i] = 1.0/self.dds[i] 
            self.dds_mi1[i] = (right_edge[i] - left_edge[i]) / (1<<index_order1)
            self.dds_mi2[i] = self.dds_mi1[i] / (1<<index_order2)
        # We use 64-bit masks
        self.index_order1 = index_order1
        self.index_order2 = index_order2
        # This will be an on/off flag for which morton index values are touched
        # by particles.
        # This is the simple way, for now.
        self.masks = np.zeros((1 << (index_order1 * 3), nfiles), dtype="uint8")
        IF UseCythonBitmasks == 1:
            self.bitmasks = FileBitmasks(self.nfiles)
        ELSE:
            cdef np.ndarray[object, ndim=1] bitmasks
            bitmasks = np.array([BoolArrayCollection() for i in range(nfiles)],
                                dtype="object")
            self.bitmasks = bitmasks
        self.collisions = BoolArrayCollection()

    def _bitmask_logicaland(self, ifile, bcoll, out):
        IF UseCythonBitmasks == 1:
            self.bitmasks._logicaland(ifile, bcoll, out)
        ELSE:
            cdef BoolArrayCollection bitmasks = self.bitmasks[ifile]
            return bitmasks._logicaland(bcoll, out)

    def _bitmask_intersects(self, ifile, bcoll):
        IF UseCythonBitmasks == 1:
            return self.bitmasks._intersects(ifile, bcoll)
        ELSE:
            cdef BoolArrayCollection bitmasks = self.bitmasks[ifile]
            return bitmasks._intersects(bcoll)

    @cython.boundscheck(False)
    @cython.wraparound(False)
    @cython.cdivision(True)
    def _coarse_index_data_file(self, np.ndarray[anyfloat, ndim=2] pos,
                                np.uint64_t file_id):
        return self.__coarse_index_data_file(pos, file_id)

    @cython.boundscheck(False)
    @cython.wraparound(False)
    @cython.cdivision(True)
    cdef void __coarse_index_data_file(self, np.ndarray[anyfloat, ndim=2] pos,
                                       np.uint64_t file_id):
        # Initialize
        cdef np.uint64_t i
        cdef np.int64_t p
        cdef np.uint64_t mi
        cdef np.float64_t ppos[3]
        cdef int skip
        cdef np.float64_t LE[3]
        cdef np.float64_t RE[3]
        cdef np.float64_t dds[3]
        cdef np.int32_t order = self.index_order1
        cdef np.int64_t total_hits = 0
        IF UseCythonBitmasks == 1:
            cdef FileBitmasks bitmasks = self.bitmasks
        ELSE:
            cdef BoolArrayCollection bitmasks = self.bitmasks[file_id]
        cdef np.ndarray[np.uint8_t, ndim=1] mask = self.masks[:,file_id]
        # Copy over things for this file (type cast necessary?)
        for i in range(3):
            LE[i] = self.left_edge[i]
            RE[i] = self.right_edge[i]
            dds[i] = self.dds_mi1[i]
        # Mark index of particles that are in this file
        for p in range(pos.shape[0]):
            skip = 0
            for i in range(3):
                # Skip particles outside the domain
                if pos[p,i] > RE[i] or pos[p,i] < LE[i]:
                    skip = 1
                    break
                ppos[i] = pos[p,i]
            if skip==1: continue
            mi = bounded_morton_dds(ppos[0], ppos[1], ppos[2], LE, dds)
            mask[mi] = 1
        # Add in order
        for i in range(mask.shape[0]):
            if mask[i] == 1:
                IF UseCythonBitmasks:
                    bitmasks._set_coarse(file_id, i)
                ELSE:
                    bitmasks._set_coarse(<np.uint64_t>i)

    @cython.boundscheck(False)
    @cython.wraparound(False)
    @cython.cdivision(True)
    @cython.initializedcheck(False)
    def _refined_index_data_file(self, np.ndarray[anyfloat, ndim=2] pos, 
                                 np.ndarray[np.uint8_t, ndim=1] mask,
                                 np.ndarray[np.uint64_t, ndim=1] sub_mi1,
                                 np.ndarray[np.uint64_t, ndim=1] sub_mi2,
                                 np.uint64_t file_id):
        return self.__refined_index_data_file(pos, mask, sub_mi1, sub_mi2, file_id)

    @cython.boundscheck(False)
    @cython.wraparound(False)
    @cython.cdivision(True)
    @cython.initializedcheck(False)
    cdef np.uint64_t __refined_index_data_file(self, np.ndarray[anyfloat, ndim=2] pos, 
                                               np.ndarray[np.uint8_t, ndim=1] mask,
                                               np.ndarray[np.uint64_t, ndim=1] sub_mi1,
                                               np.ndarray[np.uint64_t, ndim=1] sub_mi2,
                                               np.uint64_t file_id):
        # Initialize
        cdef np.uint64_t i, p, mi, nsub_mi#, last_mi, last_submi
        cdef np.float64_t ppos[3]
        cdef int skip
        cdef np.float64_t LE[3]
        cdef np.float64_t RE[3]
        cdef np.float64_t dds1[3]
        cdef np.float64_t dds2[3]
        cdef np.int32_t order1 = self.index_order1
        cdef np.int32_t order2 = self.index_order2
        IF UseCythonBitmasks == 1:
            cdef FileBitmasks bitmasks = self.bitmasks
        ELSE:
            cdef BoolArrayCollection bitmasks = self.bitmasks[file_id]
        # cdef ewah_bool_array total_refn = (<ewah_bool_array*> self.collisions.ewah_refn)[0]
        # Copy things from structure (type cast)
        for i in range(3):
            LE[i] = self.left_edge[i]
            RE[i] = self.right_edge[i]
            dds1[i] = self.dds_mi1[i]
            dds2[i] = self.dds_mi2[i]
        nsub_mi = 0
        # Loop over positions skipping those outside the domain
        for p in range(pos.shape[0]):
            skip = 0
            for i in range(3):
                if pos[p,i] > RE[i] or pos[p,i] < LE[i]:
                    skip = 1
                    break
                ppos[i] = pos[p,i]
            if skip==1: continue
            # Only look if collision at coarse index
            mi = bounded_morton_dds(ppos[0], ppos[1], ppos[2], LE, dds1)
            #if total_refn.get(mi): 
            if mask[mi] > 1:
                # Determine sub index within cell of primary index
                sub_mi1[nsub_mi] = mi
                sub_mi2[nsub_mi] = bounded_morton_relative_dds(ppos[0], ppos[1], ppos[2],
                                                               LE, dds1, dds2)
                nsub_mi += 1
        # Only subs of particles in the mask
        sub_mi1 = sub_mi1[:nsub_mi]
        sub_mi2 = sub_mi2[:nsub_mi]
        cdef np.ndarray[np.int64_t, ndim=1] ind = np.lexsort((sub_mi2,sub_mi1))
        # cdef np.ndarray[np.int64_t, ndim=1] ind = np.argsort(sub_mi2[:nsub_mi])
        # last_submi = last_mi = 0
        for i in range(nsub_mi):
            p = ind[i]
            # Make sure its sorted by second index
            # if not (sub_mi2[p] >= last_submi):
            #     print(last_mi, last_submi, sub_mi1[p], sub_mi2[p])
            #     raise RuntimeError("Error in sort by refined index.")
            # if last_mi == sub_mi1[p]:
            #     last_submi = sub_mi2[p]
            # else:
            #     last_submi = 0
            # last_mi = sub_mi1[p]
            # Set bitmasks
            IF UseCythonBitmasks == 1:
                bitmasks._set_refined(file_id, sub_mi1[p],sub_mi2[p])
            ELSE:
                bitmasks._set_refined(sub_mi1[p],sub_mi2[p])
        return nsub_mi

    @cython.boundscheck(False)
    @cython.wraparound(False)
    @cython.cdivision(True)
    @cython.initializedcheck(False)
    def find_collisions(self, verbose=True):
        cdef tuple cc, rc
        IF UseCythonBitmasks == 1:
            cc, rc = self.bitmasks._find_collisions(self.collisions,verbose)
        ELSE:
            cc = self.find_collisions_coarse(verbose=verbose)
            rc = self.find_collisions_refined(verbose=verbose)
        return cc, rc

    @cython.boundscheck(False)
    @cython.wraparound(False)
    @cython.cdivision(True)
    @cython.initializedcheck(False)
    def find_collisions_coarse(self, verbose=True):
        cdef int nc, nm
        IF UseCythonBitmasks == 1:
            nc, nm = self.bitmasks._find_collisions_coarse(self.collisions,verbose)
        ELSE:
            cdef ewah_bool_array* coll_keys
            cdef ewah_bool_array* coll_refn
            cdef np.int32_t ifile
            cdef BoolArrayCollection bitmask
            cdef ewah_bool_array arr_two, arr_swap, arr_keys, arr_refn
            coll_keys = (<ewah_bool_array*> self.collisions.ewah_keys)
            coll_refn = (<ewah_bool_array*> self.collisions.ewah_refn)
            for ifile in range(self.nfiles):
                bitmask = self.bitmasks[ifile]
                arr_keys.logicaland((<ewah_bool_array*> bitmask.ewah_keys)[0], arr_two)
                arr_keys.logicalor((<ewah_bool_array*> bitmask.ewah_keys)[0], arr_swap)
                arr_keys.swap(arr_swap)
                arr_refn.logicalor(arr_two, arr_swap)
                arr_refn.swap(arr_swap)
            coll_keys[0].swap(arr_keys)
            coll_refn[0].swap(arr_refn)
            nc = coll_refn[0].numberOfOnes()
            nm = coll_keys[0].numberOfOnes()
            if verbose:
                print("{: 10d}/{: 10d} collisions at coarse refinement.  ({: 10.5f}%)".format(nc,nm,100.0*float(nc)/nm))
        return nc, nm

    @cython.boundscheck(False)
    @cython.wraparound(False)
    @cython.cdivision(True)
    @cython.initializedcheck(False)
    def find_collisions_refined(self, verbose=True):
        cdef np.int32_t nc, nm
        IF UseCythonBitmasks == 1:
            nc, nm = self.bitmasks._find_collisions_refined(self.collisions,verbose)
        ELSE:
            cdef map[np.uint64_t, ewah_bool_array].iterator it_mi1
            cdef np.int32_t ifile
            cdef BoolArrayCollection bitmask
            cdef ewah_bool_array iarr, arr_two, arr_swap
            cdef ewah_bool_array* coll_refn
            cdef map[np.uint64_t, ewah_bool_array] map_bitmask, map_keys, map_refn
            cdef map[np.uint64_t, ewah_bool_array]* coll_coll
            coll_refn = <ewah_bool_array*> self.collisions.ewah_refn
            if coll_refn[0].numberOfOnes() == 0:
                if verbose:
                    print("{: 10d}/{: 10d} collisions at refined refinement. ({: 10.5f}%)".format(0,0,0))
                return (0,0)
            coll_coll = (<map[np.uint64_t, ewah_bool_array]*> self.collisions.ewah_coll)
            for ifile in range(self.nfiles):
                bitmask = self.bitmasks[ifile]
                map_bitmask = (<map[np.uint64_t, ewah_bool_array]*> bitmask.ewah_coll)[0]
                it_mi1 = map_bitmask.begin()
                while it_mi1 != map_bitmask.end():
                    mi1 = dereference(it_mi1).first
                    iarr = dereference(it_mi1).second
                    map_keys[mi1].logicaland(iarr, arr_two)
                    map_keys[mi1].logicalor(iarr, arr_swap)
                    map_keys[mi1].swap(arr_swap)
                    map_refn[mi1].logicalor(arr_two, arr_swap)
                    map_refn[mi1].swap(arr_swap)
                    preincrement(it_mi1)
            coll_coll[0] = map_refn
            # Add them up
            if verbose:
                nc = 0
                nm = 0
                it_mi1 = map_refn.begin()
                while it_mi1 != map_refn.end():
                    mi1 = dereference(it_mi1).first
                    iarr = dereference(it_mi1).second
                    nc += iarr.numberOfOnes()
                    IF UseCythonBitmasks == 0:
                        iarr = map_keys[mi1]
                        nm += iarr.numberOfOnes()
                    preincrement(it_mi1)
                if nm == 0:
                    print("{: 10d}/{: 10d} collisions at refined refinement. ({: 10.5f}%)".format(nc,nm,0))
                else:
                    print("{: 10d}/{: 10d} collisions at refined refinement. ({: 10.5f}%)".format(nc,nm,100.0*float(nc)/nm))
        return nc, nm

    def calcsize_bitmasks(self):
        # TODO: All cython
        IF UseCythonBitmasks == 0:
            cdef BoolArrayCollection b1
        cdef bytes serial_BAC
        cdef int ifile
        cdef int out = 0
        out += struct.calcsize('Q')
        for ifile in range(self.nfiles):
            IF UseCythonBitmasks == 1:
                serial_BAC = self.bitmasks._dumps(ifile)
            ELSE:
                b1 = self.bitmasks[ifile]
                serial_BAC = b1._dumps()
            out += struct.calcsize('Q')
            out += len(serial_BAC)
        IF SaveCollisions:
            serial_BAC = self.collisions._dumps()
            out += struct.calcsize('Q')
            out += len(serial_BAC)
        return out

    def get_bitmasks(self):
        return self.bitmasks

    def iseq_bitmask(self, solf):
        IF UseCythonBitmasks == 1:
            return self.bitmasks._iseq(solf.get_bitmasks())
        ELSE:
            cdef BoolArrayCollection b1
            cdef BoolArrayCollection b2
            cdef int ifile
            if solf.nfiles != self.nfiles:
                return 0
            for ifile in range(self.nfiles):
                b1 = self.bitmasks[ifile]
                b2 = solf.get_bitmasks()[ifile]
                if b1 != b2:
                    return 0
            return 1

    def save_bitmasks(self,fname=None):
        # TODO: default file name
        if fname is None:
            raise NotImplementedError("Default filename for bitmask not set.")
        IF UseCythonBitmasks == 1:
            cdef bytes serial_BAC
            cdef int ifile
            cdef np.uint64_t size_serial
            f = open(fname,'wb')
            f.write(struct.pack('Q',self.nfiles))
            for ifile in range(self.nfiles):
                serial_BAC = self.bitmasks._dumps(ifile)
                f.write(struct.pack('Q',len(serial_BAC)))
                f.write(serial_BAC)
            IF SaveCollisions == 1:
                serial_BAC = self.collisions._dumps()
                f.write(struct.pack('Q',len(serial_BAC)))
                f.write(serial_BAC)
            f.close()
            # self.bitmasks.save(fname)
        ELSE:
            cdef BoolArrayCollection b1
            cdef bytes serial_BAC
            cdef int ifile
            f = open(fname,'wb')
            f.write(struct.pack('Q',self.nfiles))
            for ifile in range(self.nfiles):
                b1 = self.bitmasks[ifile]
                serial_BAC = b1._dumps()
                f.write(struct.pack('Q',len(serial_BAC)))
                f.write(serial_BAC)
            IF SaveCollisions == 1:
                b1 = self.collisions
                serial_BAC = b1._dumps()
                f.write(struct.pack('Q',len(serial_BAC)))
                f.write(serial_BAC)
            f.close()

    def load_bitmasks(self,fname=None):
        # TODO: default file name
        if fname is None:
            raise NotImplementedError("Default filename for bitmask not set.")
        IF UseCythonBitmasks == 1:
            cdef np.uint64_t nfiles
            cdef np.uint64_t size_serial
            f = open(fname,'rb')
            nfiles, = struct.unpack('Q',f.read(struct.calcsize('Q')))
            if nfiles != self.nfiles:
                raise Exception("Number of bitmasks ({}) conflicts with number of files ({})".format(nfiles,self.nfiles))
            for ifile in range(nfiles):
                size_serial, = struct.unpack('Q',f.read(struct.calcsize('Q')))
                self.bitmasks._loads(ifile, f.read(size_serial))
            IF SaveCollisions == 1:
                size_serial, = struct.unpack('Q',f.read(struct.calcsize('Q')))
                self.collisions._loads(f.read(size_serial))
            f.close()
            IF SaveCollisions == 0:
                self.find_collisions()
            # self.bitmasks.load(fname)
        ELSE:
            cdef BoolArrayCollection b1
            cdef np.uint64_t nfiles
            cdef np.uint64_t size_serial
            f = open(fname,'rb')
            nfiles, = struct.unpack('Q',f.read(struct.calcsize('Q')))
            if nfiles != self.nfiles:
                raise Exception("Number of bitmasks ({}) conflicts with number of files ({})".format(nfiles,self.nfiles))
            for ifile in range(nfiles):
                b1 = self.bitmasks[ifile]
                size_serial, = struct.unpack('Q',f.read(struct.calcsize('Q')))
                b1._loads(f.read(size_serial))
            IF SaveCollisions == 1:
                size_serial, = struct.unpack('Q',f.read(struct.calcsize('Q')))
                self.collisions._loads(f.read(size_serial))
            f.close()
            IF SaveCollisions == 0:
                self.find_collisions()

    def check(self):
        cdef np.uint64_t mi1
        cdef ewah_bool_array arr_totref, arr_tottwo
        cdef ewah_bool_array arr, arr_any, arr_two, arr_swap
        cdef vector[size_t] vec_totref
        cdef vector[size_t].iterator it_mi1
        IF UseCythonBitmasks == 0:
            cdef BoolArrayCollection b1
        cdef int nm = 0, nc = 0
        # Locate all indices with second level refinement
        for ifile in range(self.nfiles):
            IF UseCythonBitmasks == 1:
                arr = (<ewah_bool_array**> self.bitmasks.ewah_refn)[ifile][0]
            ELSE:
                b1 = self.bitmasks[ifile]
                arr = (<ewah_bool_array*> b1.ewah_refn)[0]
            arr_totref.logicalor(arr,arr_totref)
        # Count collections & second level indices
        vec_totref = arr_totref.toArray()
        it_mi1 = vec_totref.begin()
        while it_mi1 != vec_totref.end():
            mi1 = dereference(it_mi1)
            arr_any.reset()
            arr_two.reset()
            for ifile in range(len(self.bitmasks)):
                IF UseCythonBitmasks == 1:
                    if self.bitmasks._isref(ifile, mi1) == 1:
                        arr = (<map[np.int64_t, ewah_bool_array]**> self.bitmasks.ewah_coll)[ifile][0][mi1]
                        arr_any.logicaland(arr, arr_two) # Indices in previous files
                        arr_any.logicalor(arr, arr_swap) # All second level indices
                        arr_any = arr_swap
                        arr_two.logicalor(arr_tottwo,arr_tottwo)
                ELSE:
                    b1 = self.bitmasks[ifile]
                    if b1._isref(mi1) == 1:
                        arr = (<map[np.int64_t, ewah_bool_array]*> b1.ewah_coll)[0][mi1]
                        arr_any.logicaland(arr, arr_two) # Indices in previous files
                        arr_any.logicalor(arr, arr_swap) # All second level indices
                        arr_any = arr_swap
                        arr_two.logicalor(arr_tottwo,arr_tottwo)
            nc += arr_tottwo.numberOfOnes()
            nm += arr_any.numberOfOnes()
            preincrement(it_mi1)
        # nc: total number of second level morton indices that are repeated
        # nm: total number of second level morton indices
        print "Total of %s / %s collisions (% 3.5f%%)" % (nc, nm, 100.0*float(nc)/nm)

    def finalize(self):
        return
        # self.index_octree = ParticleOctreeContainer([1,1,1],
        #     [self.left_edge[0], self.left_edge[1], self.left_edge[2]],
        #     [self.right_edge[0], self.right_edge[1], self.right_edge[2]],
        #     over_refine = 0
        # )
        # self.index_octree.n_ref = 1
        # mi = (<ewah_bool_array*> self.collisions.ewah_keys)[0].toArray() 
        # Change from vector to numpy
        # mi = mi.astype("uint64")
        # self.index_octree.add(mi, self.index_order1)
        # self.index_octree.finalize()

    def get_DLE(self):
        cdef int i
        cdef np.ndarray[np.float64_t, ndim=1] DLE
        DLE = np.zeros(3, dtype='float64')
        for i in range(3):
            DLE[i] = self.left_edge[i]
        return DLE
    def get_DRE(self):
        cdef int i
        cdef np.ndarray[np.float64_t, ndim=1] DRE
        DRE = np.zeros(3, dtype='float64')
        for i in range(3):
            DRE[i] = self.right_edge[i]
        return DRE

    @cython.boundscheck(False)
    @cython.wraparound(False)
    @cython.cdivision(True)
    def identify_data_files(self, SelectorObject selector, int ngz = 0):
        cdef BoolArrayCollection cmask_s = BoolArrayCollection()
        cdef BoolArrayCollection cmask_g = BoolArrayCollection()
        # Find mask of selected morton indices
        cdef ParticleForestSelector morton_selector
        morton_selector = ParticleForestSelector(selector,self,ngz=ngz)
        morton_selector.fill_masks(cmask_s, cmask_g)
        return morton_selector.masks_to_files(cmask_s, cmask_g)
        # Other version
        # cdef np.ndarray[np.uint8_t, ndim=1] file_mask_p
        # cdef np.ndarray[np.uint8_t, ndim=1] file_mask_g
        # file_mask_p = np.zeros(self.nfiles, dtype="uint8")
        # file_mask_g = np.zeros(self.nfiles, dtype="uint8")
        # morton_selector.find_files(file_mask_p,file_mask_g)
        # cdef np.ndarray[np.int32_t, ndim=1] file_idx_p
        # cdef np.ndarray[np.int32_t, ndim=1] file_idx_g
        # print "After: {}, {}".format(np.sum(file_mask_p>0),np.sum(file_mask_g>0))
        # file_idx_p = np.where(file_mask_p)[0].astype('int32')
        # file_idx_g = np.where(file_mask_g)[0].astype('int32')
        # return file_idx_p, file_idx_g

    @cython.boundscheck(False)
    @cython.wraparound(False)
    @cython.cdivision(True)
    def construct_forest(self, np.uint64_t file_id, SelectorObject selector,
                         io_handler, data_files, data_file_info = None):
        if file_id in self._cached_octrees:
            iv = self._cached_octrees[file_id]
            rv = ParticleForestOctreeContainer.load_octree(iv)
            return rv
        cdef np.ndarray[np.uint8_t, ndim=3] omask
        if data_file_info is None:
            data_file_info = self.identify_data_files(selector) 
        _, _, omask, _ = data_file_info
        # cdef np.float64_t LE[3], RE[3]
        cdef np.uint64_t total_pcount = 0
        cdef np.uint64_t fcheck, fmask
        cdef np.ndarray[np.uint64_t, ndim=3] counts
        cdef np.ndarray[np.uint64_t, ndim=3] mask 
        cdef np.ndarray[np.int32_t, ndim=3] forest_nodes
        forest_nodes = np.zeros((self.dims[0], self.dims[1], self.dims[2]),
            dtype="int32") - 1
        counts = self.counts
        cdef int i, j, k, n, nm, ii
        nm = len(self.masks)
        cdef np.uint64_t **masks = <np.uint64_t **> malloc(
            sizeof(np.uint64_t *) * nm)
        for n in range(nm):
            mask = self.masks[n]
            masks[n] = <np.uint64_t *> mask.data
        cdef int file_mask_id = <int> (file_id / 64.0)
        cdef np.uint64_t index, file_mask = (ONEBIT << (file_id % 64))
        cdef np.uint8_t *file_ids = <np.uint8_t*> malloc(
            sizeof(np.uint8_t) * self.nfiles)
        for i in range(self.nfiles):
            file_ids[i] = 0
        index = -1
        cdef int dims[3]
        for i in range(3):
            dims[i] = self.dims[i]
        cdef np.ndarray[np.int32_t, ndim=3] owners = self.owners
        cdef int nroot = 0
        for i in range(self.dims[0]):
            for j in range(self.dims[1]):
                for k in range(self.dims[2]):
                    index += 1
                    ii = gind(i, j, k, dims)
                    if owners[i,j,k] != file_id or \
                       omask[i,j,k] == 0 or \
                        (masks[file_mask_id][ii] & file_mask) == 0:
                        continue
                    forest_nodes[i,j,k] = nroot
                    nroot += 1
                    total_pcount += counts[i,j,k]
                    # multiple will be 0 for use this zone, 1 for skip it
                    # We get this one, so we'll continue ...
                    for n in range(nm):
                        # First we count
                        fmask = masks[n][ii]
                        for fcheck in range(64):
                            if ((fmask >> fcheck) & ONEBIT) == ONEBIT:
                                # First to arrive gets it
                                file_ids[fcheck + n * 64] = 1
        # Now we can actually create a sparse octree.
        cdef ParticleForestOctreeContainer octree
        octree = ParticleForestOctreeContainer(
            (self.dims[0], self.dims[1], self.dims[2]),
            (self.left_edge[0], self.left_edge[1], self.left_edge[2]),
            (self.right_edge[0], self.right_edge[1], self.right_edge[2]),
            nroot, self.oref)
        octree.n_ref = self.n_ref
        octree.allocate_domains()
        cdef np.ndarray[np.uint64_t, ndim=1] morton_ind, morton_view
        morton_ind = np.empty(total_pcount, dtype="uint64")
        cdef np.int32_t *particle_index = <np.int32_t *> malloc(
            sizeof(np.int32_t) * nroot)
        cdef np.int32_t *particle_count = <np.int32_t *> malloc(
            sizeof(np.int32_t) * nroot)
        total_pcount = 0
        for i in range(self.dims[0]):
            for j in range(self.dims[1]):
                for k in range(self.dims[2]):
                    if forest_nodes[i,j,k] == -1: continue
                    particle_index[forest_nodes[i,j,k]] = total_pcount
                    particle_count[forest_nodes[i,j,k]] = counts[i,j,k]
                    total_pcount += counts[i,j,k]
        # Okay, now just to filter based on our mask.
        cdef int ind[3]
        cdef int arri
        cdef np.ndarray pos
        cdef np.ndarray[np.float32_t, ndim=2] pos32
        cdef np.ndarray[np.float64_t, ndim=2] pos64
        cdef np.float64_t ppos[3]
        cdef np.float64_t DLE[3]
        cdef np.float64_t DRE[3]
        cdef int bitsize = 0
        for i in range(self.nfiles):
            if file_ids[i] == 0: continue
            # We now get our particle positions
            for pos in io_handler._yield_coordinates(data_files[i]):
                pos32 = pos64 = None
                bitsize = 0
                if pos.dtype == np.float32:
                    pos32 = pos
                    bitsize = 32
                elif pos.dtype == np.float64:
                    pos64 = pos
                    bitsize = 64
                else:
                    raise RuntimeError
                for j in range(pos.shape[0]):
                    # First we get our cell index.
                    for k in range(3):
                        if bitsize == 32:
                            ppos[k] = pos32[j,k]
                        else:
                            ppos[k] = pos64[j,k]
                        ind[k] = <int> ((ppos[k] - self.left_edge[k])*self.idds[k])
                    arri = forest_nodes[ind[0], ind[1], ind[2]]
                    if arri == -1: continue
                    # Now we have decided it's worth filtering, so let's toss
                    # it in.
                    for i in range(3):
                        DLE[i] = self.left_edge[i] + self.dds[i]*ind[i]
                        DRE[i] = DLE[i] + self.dds[i]
                    morton_ind[particle_index[arri]] = bounded_morton(
                        ppos[0], ppos[1], ppos[2], DLE, DRE, ORDER_MAX)
                    particle_index[arri] += 1
                    octree.next_root(1, ind)
        cdef int start, end = 0
        # We should really allocate a 3-by nroot array
        for i in range(self.dims[0]):
            for j in range(self.dims[1]):
                for k in range(self.dims[2]):
                    arri = forest_nodes[i,j,k]
                    if arri == -1: continue
                    start = end
                    end += particle_count[arri]
                    morton_view = morton_ind[start:end]
                    morton_view.sort()
                    octree.add(morton_view, i, j, k, owners[i,j,k])
        octree.finalize()
        free(particle_index)
        free(particle_count)
        free(file_ids)
        free(masks)
        self._cached_octrees[file_id] = octree.save_octree()
        return octree

cdef class ParticleForestSelector:
    cdef SelectorObject selector
    cdef ParticleForest forest
    cdef np.uint32_t ngz
    cdef np.float64_t DLE[3]
    cdef np.float64_t DRE[3]
    cdef bint periodicity[3]
    cdef np.uint32_t order1
    cdef np.uint32_t order2
    cdef np.uint64_t max_index1
    cdef np.uint64_t max_index2
    cdef np.uint64_t s1
    cdef np.uint64_t s2
    IF BoolType == "Bool":
        cdef void* pointers[11]
    ELSE:
        cdef void* pointers[7]
    cdef np.uint64_t[:,:] ind1_n
    cdef np.uint64_t[:,:] ind2_n
    cdef np.uint32_t[:,:] neighbors
    cdef np.uint64_t[:] neighbor_list1
    cdef np.uint64_t[:] neighbor_list2
    cdef np.uint32_t nfiles
    cdef np.uint8_t[:] file_mask_p
    cdef np.uint8_t[:] file_mask_g
    # Uncompressed boolean
    IF BoolType == "Bool":
        IF UseUncompressedView == 1:
            cdef np.uint8_t[:] refined_select_bool
            cdef np.uint8_t[:] refined_ghosts_bool
            cdef np.uint8_t[:] coarse_select_bool
            cdef np.uint8_t[:] coarse_ghosts_bool
        ELSE:
            cdef np.uint8_t *refined_select_bool
            cdef np.uint8_t *refined_ghosts_bool
            cdef np.uint8_t *coarse_select_bool
            cdef np.uint8_t *coarse_ghosts_bool
        cdef SparseUnorderedRefinedBitmask refined_ghosts_list
        cdef BoolArrayColl select_ewah
        cdef BoolArrayColl ghosts_ewah
    # Vectors
    ELSE:
        cdef SparseUnorderedBitmask coarse_select_list
        cdef SparseUnorderedBitmask coarse_ghosts_list
        cdef SparseUnorderedRefinedBitmask refined_select_list
        cdef SparseUnorderedRefinedBitmask refined_ghosts_list

    def __cinit__(self, selector, forest, ngz=0):
        cdef int i
        cdef np.ndarray[np.uint8_t, ndim=1] periodicity = np.zeros(3, dtype='uint8')
        cdef np.ndarray[np.float64_t, ndim=1] DLE = np.zeros(3, dtype='float64')
        cdef np.ndarray[np.float64_t, ndim=1] DRE = np.zeros(3, dtype='float64')
        self.selector = selector
        self.forest = forest
        self.ngz = ngz
        # Things from the forest & selector
        periodicity = selector.get_periodicity()
        DLE = forest.get_DLE()
        DRE = forest.get_DRE()
        for i in range(3):
            self.DLE[i] = DLE[i]
            self.DRE[i] = DRE[i]
            self.periodicity[i] = periodicity[i]
        self.order1 = forest.index_order1
        self.order2 = forest.index_order2
        self.nfiles = forest.nfiles
        self.max_index1 = <np.uint64_t>(1 << self.order1)
        self.max_index2 = <np.uint64_t>(1 << self.order2)
        self.s1 = <np.uint64_t>(1 << (self.order1*3))
        self.s2 = <np.uint64_t>(1 << (self.order2*3))
        self.pointers[0] = malloc( sizeof(np.int32_t) * (2*ngz+1)*3)
        self.pointers[1] = malloc( sizeof(np.uint64_t) * (2*ngz+1)*3)
        self.pointers[2] = malloc( sizeof(np.uint64_t) * (2*ngz+1)*3)
        self.pointers[3] = malloc( sizeof(np.uint64_t) * (2*ngz+1)**3)
        self.pointers[4] = malloc( sizeof(np.uint64_t) * (2*ngz+1)**3)
        self.pointers[5] = malloc( sizeof(np.uint8_t) * forest.nfiles)
        self.pointers[6] = malloc( sizeof(np.uint8_t) * forest.nfiles)
        self.neighbors = <np.uint32_t[:2*ngz+1,:3]> self.pointers[0]
        self.ind1_n = <np.uint64_t[:2*ngz+1,:3]> self.pointers[1]
        self.ind2_n = <np.uint64_t[:2*ngz+1,:3]> self.pointers[2]
        self.neighbor_list1 = <np.uint64_t[:((2*ngz+1)**3)]> self.pointers[3]
        self.neighbor_list2 = <np.uint64_t[:((2*ngz+1)**3)]> self.pointers[4]
        self.file_mask_p = <np.uint8_t[:forest.nfiles]> self.pointers[5]
        self.file_mask_g = <np.uint8_t[:forest.nfiles]> self.pointers[6]
        self.neighbors[:,:] = 0
        self.file_mask_p[:] = 0
        self.file_mask_g[:] = 0
        # Uncompressed Boolean
        IF BoolType == "Bool":
            self.pointers[7] = malloc( sizeof(np.uint8_t) * self.s2)
            self.pointers[8] = malloc( sizeof(np.uint8_t) * self.s2)
            self.pointers[9] = malloc( sizeof(np.uint8_t) * self.s1)
            self.pointers[10] = malloc( sizeof(np.uint8_t) * self.s1)
            IF UseUncompressedView == 1:
                self.refined_select_bool = <np.uint8_t[:self.s2]> self.pointers[7]
                self.refined_ghosts_bool = <np.uint8_t[:self.s2]> self.pointers[8]
                self.coarse_select_bool = <np.uint8_t[:self.s1]> self.pointers[9]
                self.coarse_ghosts_bool = <np.uint8_t[:self.s1]> self.pointers[10]
                self.refined_select_bool[:] = 0
                self.refined_ghosts_bool[:] = 0
                self.coarse_select_bool[:] = 0
                self.coarse_ghosts_bool[:] = 0
            ELSE:
                self.refined_select_bool = <np.uint8_t *> self.pointers[7]
                self.refined_ghosts_bool = <np.uint8_t *> self.pointers[8]
                self.coarse_select_bool = <np.uint8_t *> self.pointers[9]
                self.coarse_ghosts_bool = <np.uint8_t *> self.pointers[10]
                cdef np.uint64_t mi
                for mi in range(self.s2):
                    self.refined_select_bool[mi] = 0
                    self.refined_ghosts_bool[mi] = 0
                for mi in range(self.s1):
                    self.coarse_select_bool[mi] = 0
                    self.coarse_ghosts_bool[mi] = 0
            self.refined_ghosts_list = SparseUnorderedRefinedBitmask()
            IF UseUncompressed == 1:
                self.select_ewah = BoolArrayColl(self.s1, self.s2)
                self.ghosts_ewah = BoolArrayColl(self.s1, self.s2)
            ELSE:
                self.select_ewah = BoolArrayCollection()
                self.ghosts_ewah = BoolArrayCollection()
        # Vectors
        ELSE:
            self.coarse_select_list = SparseUnorderedBitmask()
            self.coarse_ghosts_list = SparseUnorderedBitmask()
            self.refined_select_list = SparseUnorderedRefinedBitmask()
            self.refined_ghosts_list = SparseUnorderedRefinedBitmask()

    def __dealloc__(self):
        cdef int i
        IF BoolType == 'Bool':
            for i in range(11):
                free(self.pointers[i])
        ELSE:
            for i in range(7):
                free(self.pointers[i])

    def fill_masks(self, BoolArrayCollection mm_s, BoolArrayCollection mm_g):
        # Normal variables
        cdef int i
        cdef np.int32_t level = 0
        cdef np.uint64_t mi1
        mi1 = ~(<np.uint64_t>0)
        cdef np.float64_t pos[3]
        cdef np.float64_t dds[3]
        for i in range(3):
            pos[i] = self.DLE[i]
            dds[i] = self.DRE[i] - self.DLE[i]
        # Uncompressed version
        cdef BoolArrayColl mm_s0
        cdef BoolArrayColl mm_g0
        IF UseUncompressed == 1:
            mm_s0 = BoolArrayColl(self.s1, self.s2)
            mm_g0 = BoolArrayColl(self.s1, self.s2)
        ELSE:
            mm_s0 = mm_s
            mm_g0 = mm_g
        # Recurse
        IF FillChildCellsCoarse == 1:
            cdef np.float64_t rpos[3]
            for i in range(3):
                rpos[i] = self.DRE[i]
            sbbox = self.selector.select_bbox_edge(pos, rpos)
            if sbbox == 1:
                self.fill_subcells_mi1(pos, dds)
                for mi1 in range(self.s1):
                    mm_s0._set_coarse(mi1)
                IF UseUncompressed == 1:
                    mm_s0._compress(mm_s)
                return
            else:
                self.recursive_morton_mask(level, pos, dds, mi1)
        ELSE:
            self.recursive_morton_mask(level, pos, dds, mi1)
        # Set coarse morton indices in order
        IF BoolType == 'Bool':
            self.set_coarse_bool(mm_s0, mm_g0)
            self.set_refined_list(mm_s0, mm_g0)
            self.set_refined_bool(mm_s0, mm_g0)
        ELSE:
            self.set_coarse_list(mm_s0, mm_g0)
            self.set_refined_list(mm_s0, mm_g0)
        IF GhostsAfter == 1:
            self.add_ghost_zones(mm_s0, mm_g0)
        # Print things
        if 0:
            mm_s0.print_info("Selector: ")
            mm_g0.print_info("Ghost   : ")
        # Compress
        IF UseUncompressed == 1:
            mm_s0._compress(mm_s)
            mm_g0._compress(mm_g)

    def masks_to_files(self, BoolArrayCollection mm_s, BoolArrayCollection mm_g):
        IF UseCythonBitmasks == 1:
            cdef FileBitmasks mm_d = self.forest.bitmasks
        ELSE:
            cdef BoolArrayCollection mm_d
        cdef np.int32_t ifile
        cdef np.ndarray[np.uint8_t, ndim=1] file_mask_p
        cdef np.ndarray[np.uint8_t, ndim=1] file_mask_g
        file_mask_p = np.zeros(self.nfiles, dtype="uint8")
        file_mask_g = np.zeros(self.nfiles, dtype="uint8")
        # Compare with mask of particles
        for ifile in range(self.nfiles):
            # Only continue if the file is not already selected
            if file_mask_p[ifile] == 0:
                IF UseCythonBitmasks == 1:
                    if mm_d._intersects(ifile, mm_s):
                        file_mask_p[ifile] = 1
                        file_mask_g[ifile] = 0 # No intersection
                    elif mm_d._intersects(ifile, mm_g):
                        file_mask_g[ifile] = 1
                ELSE:
                    mm_d = self.forest.bitmasks[ifile]
                    if mm_d._intersects(mm_s):
                        file_mask_p[ifile] = 1
                        file_mask_g[ifile] = 0 # No intersection
                    elif mm_d._intersects(mm_g):
                        file_mask_g[ifile] = 1
        cdef np.ndarray[np.int32_t, ndim=1] file_idx_p
        cdef np.ndarray[np.int32_t, ndim=1] file_idx_g
        file_idx_p = np.where(file_mask_p)[0].astype('int32')
        file_idx_g = np.where(file_mask_g)[0].astype('int32')
        return file_idx_p, file_idx_g


    def find_files(self,
                   np.ndarray[np.uint8_t, ndim=1] file_mask_p,
                   np.ndarray[np.uint8_t, ndim=1] file_mask_g):
        cdef int i
        cdef np.int32_t level = 0
        cdef np.uint64_t mi1
        mi1 = ~(<np.uint64_t>0)
        cdef np.float64_t pos[3]
        cdef np.float64_t dds[3]
        for i in range(3):
            pos[i] = self.DLE[i]
            dds[i] = self.DRE[i] - self.DLE[i]
        # Fill with input
        for i in range(self.nfiles):
            self.file_mask_p[i] = file_mask_p[i]
            self.file_mask_g[i] = file_mask_g[i]
        # Recurse
        self.recursive_morton_files(level, pos, dds, mi1)
        # Fill with results 
        for i in range(self.nfiles):
            file_mask_p[i] = self.file_mask_p[i]
            if file_mask_p[i]:
                file_mask_g[i] = 0
            else:
                file_mask_g[i] = self.file_mask_g[i]

    @cython.boundscheck(False)
    @cython.wraparound(False)
    @cython.cdivision(True)
    @cython.initializedcheck(False)
    cdef bint is_refined(self, np.uint64_t mi1):
        return self.forest.collisions._isref(mi1)

    @cython.boundscheck(False)
    @cython.wraparound(False)
    @cython.cdivision(True)
    cdef bint is_refined_files(self, np.uint64_t mi1):
        cdef int i
        IF UseCythonBitmasks == 0:
            cdef BoolArrayCollection fmask
        if self.forest.collisions._isref(mi1):
            # Don't refine if files all selected already
            for i in range(self.nfiles):
                if self.file_mask_p[i] == 0:
                    IF UseCythonBitmasks == 1:
                        if self.forest.bitmasks._isref(i, mi1) == 1:
                            return 1
                    ELSE:
                        fmask = <BoolArrayCollection>self.forest.bitmasks[i]
                        if fmask._isref(mi1) == 1:
                            return 1
            return 0
        else:
            return 0

    @cython.boundscheck(False)
    @cython.wraparound(False)
    @cython.cdivision(True)
    @cython.initializedcheck(False)
    cdef void add_coarse(self, np.uint64_t mi1, int bbox = 2):
        cdef bint flag_ref = self.is_refined(mi1)
        IF BoolType == 'Bool':
            self.coarse_select_bool[mi1] = 1
        ELSE:
            self.coarse_select_list._set(mi1)
        # Neighbors
        IF GhostsAfter == 0:
            IF RefinedGhosts == 0:
                if (self.ngz > 0): 
                    IF OnlyGhostsAtEdges == 1:
                        if (bbox == 2):
                            self.add_neighbors_coarse(mi1)
                    ELSE:
                        self.add_neighbors_coarse(mi1)
            ELSE:
                if (self.ngz > 0) and (flag_ref == 0):
                    IF OnlyGhostsAtEdges == 1:
                        if (bbox == 2):
                            self.add_neighbors_coarse(mi1)
                    ELSE:
                        self.add_neighbors_coarse(mi1)

    @cython.boundscheck(False)
    @cython.wraparound(False)
    @cython.cdivision(True)
    @cython.initializedcheck(False)
    cdef void set_files_coarse(self, np.uint64_t mi1):
        cdef int i
        IF UseCythonBitmasks == 0:
            cdef BoolArrayCollection fmask
        cdef bint flag_ref = self.is_refined(mi1)
        # Flag files at coarse level
        if flag_ref == 0:
            for i in range(self.nfiles):
                if self.file_mask_p[i] == 0:
                    IF UseCythonBitmasks == 1:
                        if self.forest.bitmasks._get_coarse(i, mi1) == 1:
                            self.file_mask_p[i] = 1
                    ELSE:
                        fmask = self.forest.bitmasks[i]
                        if fmask._get_coarse(mi1) == 1:
                            self.file_mask_p[i] = 1
        # Neighbors
        IF RefinedGhosts == 0:
            if (self.ngz > 0):
                self.set_files_neighbors_coarse(mi1)
        ELSE:
            if (flag_ref == 0) and (self.ngz > 0):
                self.set_files_neighbors_coarse(mi1)

    @cython.boundscheck(False)
    @cython.wraparound(False)
    @cython.cdivision(True)
    @cython.initializedcheck(False)
    cdef void add_refined(self, np.uint64_t mi1, np.uint64_t mi2, int bbox = 2):
        IF BoolType == 'Bool':
            self.refined_select_bool[mi2] = 1
        ELSE:
            self.refined_select_list._set(mi1, mi2)
        # Neighbors
        IF GhostsAfter == 0:
            IF RefinedGhosts == 1:
                if (self.ngz > 0):
                    IF OnlyGhostsAtEdges == 1:
                        if (bbox == 2):
                            self.add_neighbors_refined(mi1, mi2)
                    ELSE:
                        self.add_neighbors_refined(mi1, mi2)

    @cython.boundscheck(False)
    @cython.wraparound(False)
    @cython.cdivision(True)
    @cython.initializedcheck(False)
    cdef void set_files_refined(self, np.uint64_t mi1, np.uint64_t mi2):
        cdef int i
        IF UseCythonBitmasks == 0:
            cdef BoolArrayCollection fmask
        # Flag files
        for i in range(self.nfiles):
            if self.file_mask_p[i] == 0:
                IF UseCythonBitmasks == 1:
                    if self.forest.bitmasks._get(i, mi1, mi2):
                        self.file_mask_p[i] = 1
                ELSE:
                    fmask = self.forest.bitmasks[i]
                    if fmask._get(mi1, mi2) == 1:
                        self.file_mask_p[i] = 1
        # Neighbors
        IF RefinedGhosts == 1:
            if (self.ngz > 0):
                self.set_files_neighbors_refined(mi1, mi2)

    @cython.boundscheck(False)
    @cython.wraparound(False)
    @cython.cdivision(True)
    @cython.initializedcheck(False)
    cdef void add_neighbors_coarse(self, np.uint64_t mi1):
        cdef int m
        cdef np.uint32_t ntot
        cdef np.uint64_t mi1_n
        ntot = morton_neighbors_coarse(mi1, self.max_index1, 
                                       self.periodicity,
                                       self.ngz, self.neighbors,
                                       self.ind1_n, self.neighbor_list1)
        for m in range(ntot):
            mi1_n = self.neighbor_list1[m]
            IF BoolType == 'Bool':
                self.coarse_ghosts_bool[mi1_n] = 1
            ELSE:
                self.coarse_ghosts_list._set(mi1_n)

    @cython.boundscheck(False)
    @cython.wraparound(False)
    @cython.cdivision(True)
    @cython.initializedcheck(False)
    cdef void set_files_neighbors_coarse(self, np.uint64_t mi1):
        cdef int i, m
        cdef np.uint32_t ntot
        cdef np.uint64_t mi1_n
        IF UseCythonBitmasks == 0:
            cdef BoolArrayCollection fmask
        ntot = morton_neighbors_coarse(mi1, self.max_index1, 
                                       self.periodicity,
                                       self.ngz, self.neighbors,
                                       self.ind1_n, self.neighbor_list1)
        for m in range(ntot):
            mi1_n = self.neighbor_list1[m]
            for i in range(self.nfiles):
                if self.file_mask_g[i] == 0:
                    IF UseCythonBitmasks == 1:
                        if self.forest.bitmasks._get_coarse(i, mi1_n):
                            self.file_mask_g[i] = 1
                    ELSE:
                        fmask = self.forest.bitmasks[i]
                        if fmask._get_coarse(mi1_n) == 1:
                            self.file_mask_g[i] = 1

    @cython.boundscheck(False)
    @cython.wraparound(False)
    @cython.cdivision(True)
    @cython.initializedcheck(False)
    cdef void add_neighbors_refined(self, np.uint64_t mi1, np.uint64_t mi2):
        cdef int m
        cdef np.uint32_t ntot
        cdef np.uint64_t mi1_n, mi2_n
        ntot = morton_neighbors_refined(mi1, mi2,
                                        self.max_index1, self.max_index2,
                                        self.periodicity, self.ngz,
                                        self.neighbors, self.ind1_n, self.ind2_n,
                                        self.neighbor_list1, self.neighbor_list2)
        for m in range(ntot):
            mi1_n = self.neighbor_list1[m]
            mi2_n = self.neighbor_list2[m]
            IF BoolType == 'Bool':
                self.coarse_ghosts_bool[mi1_n] = 1
                IF RefinedExternalGhosts == 1:
                    if mi1_n == mi1:
                        self.refined_ghosts_bool[mi2_n] = 1 
                    else:
                        self.refined_ghosts_list._set(mi1_n, mi2_n)
                ELSE:
                    if mi1_n == mi1:
                        self.refined_ghosts_bool[mi2_n] = 1 
                    elif self.is_refined(mi1_n) == 1: 
                        self.refined_ghosts_list._set(mi1_n, mi2_n)
            ELSE:
                self.coarse_ghosts_list._set(mi1_n)
                IF RefinedExternalGhosts == 1:
                    self.refined_ghosts_list._set(mi1_n, mi2_n)
                ELSE:
                    if self.is_refined(mi1_n) == 1:
                        self.refined_ghosts_list._set(mi1_n, mi2_n)

    @cython.boundscheck(False)
    @cython.wraparound(False)
    @cython.cdivision(True)
    @cython.initializedcheck(False)
    cdef void set_files_neighbors_refined(self, np.uint64_t mi1, np.uint64_t mi2):
        cdef int i, m
        cdef np.uint32_t ntot
        cdef np.uint64_t mi1_n, mi2_n
        IF UseCythonBitmasks == 0:
            cdef BoolArrayCollection fmask
        ntot = morton_neighbors_refined(mi1, mi2,
                                        self.max_index1, self.max_index2,
                                        self.periodicity, self.ngz,
                                        self.neighbors, self.ind1_n, self.ind2_n,
                                        self.neighbor_list1, self.neighbor_list2)
        for m in range(ntot):
            mi1_n = self.neighbor_list1[m]
            mi2_n = self.neighbor_list2[m]
            if self.is_refined(mi1_n) == 1:
                for i in range(self.nfiles):
                    if self.file_mask_g[i] == 0:
                        IF UseCythonBitmasks == 1:
                            if self.forest.bitmasks._get(i, mi1_n, mi2_n) == 1:
                                self.file_mask_g[i] = 1
                        ELSE:
                            fmask = self.forest.bitmasks[i]
                            if fmask._get(mi1_n, mi2_n) == 1:
                                self.file_mask_g[i] = 1
            else:
                for i in range(self.nfiles):
                    if self.file_mask_g[i] == 0:
                        IF UseCythonBitmasks == 1:
                            if self.forest.bitmasks._get_coarse(i, mi1_n) == 1:
                                self.file_mask_g[i] = 1
                                break # If not refined, only one file should be selected
                        ELSE:
                            fmask = self.forest.bitmasks[i]
                            if fmask._get_coarse(mi1_n) == 1:
                                self.file_mask_g[i] = 1
                                break # If not refined, only one file should be selected

    @cython.boundscheck(False)
    @cython.wraparound(False)
    @cython.cdivision(True)
    cdef void set_coarse_list(self, BoolArrayColl mm_s, BoolArrayColl mm_g):
        IF UseUncompressed == 1:
            self.coarse_select_list._fill_bool(mm_s)
        ELSE:
            self.coarse_select_list._fill_ewah(mm_s)
        IF GhostsAfter == 0:
            IF UseUncompressed == 1:
                self.coarse_ghosts_list._fill_bool(mm_g)
            ELSE:
                self.coarse_ghosts_list._fill_ewah(mm_g)

    @cython.boundscheck(False)
    @cython.wraparound(False)
    @cython.cdivision(True)
    cdef void set_refined_list(self, BoolArrayColl mm_s, BoolArrayColl mm_g):
        IF BoolType != 'Bool':
            IF UseUncompressed == 1:
                self.refined_select_list._fill_bool(mm_s)
            ELSE:
                self.refined_select_list._fill_ewah(mm_s)
        IF GhostsAfter == 0:
            IF UseUncompressed == 1:
                self.refined_ghosts_list._fill_bool(mm_g)
            ELSE:
                self.refined_ghosts_list._fill_ewah(mm_g)

    @cython.boundscheck(False)
    @cython.wraparound(False)
    @cython.cdivision(True)
    cdef void set_coarse_bool(self, BoolArrayColl mm_s, BoolArrayColl mm_g):
        cdef np.uint64_t mi1
        IF UseUncompressedView == 1:
            mm_s._set_coarse_array(self.coarse_select_bool)
            self.coarse_select_bool[:] = 0
        ELSE:
            mm_s._set_coarse_array_ptr(self.coarse_select_bool)
            for mi1 in range(self.s1):
                self.coarse_select_bool[mi1] = 0
        IF GhostsAfter == 0:
            IF UseUncompressedView == 1:
                mm_g._set_coarse_array(self.coarse_ghosts_bool)
                self.coarse_ghosts_bool[:] = 0
            ELSE:
                mm_g._set_coarse_array_ptr(self.coarse_ghosts_bool)
                for mi1 in range(self.s1):
                    self.coarse_ghosts_bool[mi1] = 0

    @cython.boundscheck(False)
    @cython.wraparound(False)
    @cython.cdivision(True)
    cdef void set_refined_bool(self, BoolArrayColl mm_s, BoolArrayColl mm_g):
        mm_s._append(self.select_ewah)
        IF GhostsAfter == 0:
            mm_g._append(self.ghosts_ewah)

    @cython.boundscheck(False)
    @cython.wraparound(False)
    @cython.cdivision(True)
    @cython.initializedcheck(False)
    cdef void push_refined_bool(self, np.uint64_t mi1):
        IF UseUncompressedView == 1:
            self.select_ewah._set_refined_array(mi1, self.refined_select_bool)
            self.refined_select_bool[:] = 0
        ELSE:
            cdef np.uint64_t mi2
            self.select_ewah._set_refined_array_ptr(mi1, self.refined_select_bool)
            for mi2 in range(self.s2):
                self.refined_select_bool[mi2] = 0
        IF GhostsAfter == 0:
            IF UseUncompressedView == 1:
                self.ghosts_ewah._set_refined_array(mi1, self.refined_ghosts_bool)
                self.refined_ghosts_bool[:] = 0
            ELSE:
                self.ghosts_ewah._set_refined_array_ptr(mi1, self.refined_ghosts_bool)
                for mi2 in range(self.s2):
                    self.refined_ghosts_bool[mi2] = 0

    @cython.boundscheck(False)
    @cython.wraparound(False)
    @cython.cdivision(True)
    cdef void add_ghost_zones(self, BoolArrayColl mm_s, BoolArrayColl mm_g):
        cdef np.uint64_t mi1, mi2, mi1_n, mi2_n
        # Get ghost zones, unordered
        for mi1 in range(self.s1):
            if mm_s._get_coarse(mi1):
                IF RefinedGhosts == 1:
                    if self.is_refined(mi1):
                        for mi2 in range(self.s2):
                            if mm_s._get(mi1, mi2):
                                self.add_neighbors_refined(mi1, mi2)
                        IF BoolType == 'Bool':
                            # self.push_refined_bool(mi1)
                            IF UseUncompressedView == 1:
                                self.ghosts_ewah._set_refined_array(mi1, self.refined_ghosts_bool)
                                self.refined_ghosts_bool[:] = 0
                            ELSE:
                                self.ghosts_ewah._set_refined_array_ptr(mi1, self.refined_ghosts_bool)
                                for mi2 in range(self.s2):
                                    self.refined_ghosts_bool[mi2] = 0
                    else:
                        self.add_neighbors_coarse(mi1)
                ELSE:
                    self.add_neighbors_coarse(mi1)
        # Add ghost zones to bool array in order
        IF BoolType == 'Bool':
            IF UseUncompressedView == 1:
                mm_g._set_coarse_array(self.coarse_ghosts_bool)
                self.coarse_ghosts_bool[:] = 0
            ELSE:
                mm_g._set_coarse_array_ptr(self.coarse_ghosts_bool)
                for mi1 in range(self.s1):
                    self.coarse_ghosts_bool[mi1] = 0
            # print("Before refined list: {: 6d}".format(mm_g._count_refined()))
            IF UseUncompressed == 1:
                self.refined_ghosts_list._fill_bool(mm_g)
            ELSE:
                self.refined_ghosts_list._fill_ewah(mm_g)
            # print("Before refined bool: {: 6d}".format(mm_g._count_refined()))
            # print("Bool to be appended: {: 6d}".format(self.ghosts_ewah._count_refined()))
            mm_g._append(self.ghosts_ewah)
            # print("After             :  {: 6d}".format(mm_g._count_refined()))
        ELSE:
            IF UseUncompressed == 1:
                self.coarse_ghosts_list._fill_bool(mm_g)
                self.refined_ghosts_list._fill_bool(mm_g)
            ELSE:
                self.coarse_ghosts_list._fill_ewah(mm_g)
                self.refined_ghosts_list._fill_ewah(mm_g)

    @cython.boundscheck(False)
    @cython.wraparound(False)
    @cython.cdivision(True)
    cdef void fill_subcells_mi1(self, np.float64_t pos[3], np.float64_t dds[3]):
        cdef int i, j, k
        cdef np.uint64_t mi
        cdef np.uint64_t ind1[3]
        cdef np.uint64_t indexgap[3]
        for i in range(3):
            ind1[i] = <np.uint64_t>((pos[i] - self.DLE[i])/self.forest.dds_mi1[i])
            indexgap[i] = <np.uint64_t>(dds[i]/self.forest.dds_mi1[i])
        for i in range(indexgap[0]):
            for j in range(indexgap[1]):
                for k in range(indexgap[2]):
                    mi = encode_morton_64bit(ind1[0]+i, ind1[1]+j, ind1[2]+k)
                    self.add_coarse(mi, 1)

    @cython.boundscheck(False)
    @cython.wraparound(False)
    @cython.cdivision(True)
    cdef void fill_subcells_mi2(self, np.float64_t pos[3], np.float64_t dds[3]):
        cdef int i, j, k
        cdef np.uint64_t mi1, mi2
        cdef np.uint64_t ind1[3]
        cdef np.uint64_t ind2[3]
        cdef np.uint64_t indexgap[3]
        for i in range(3):
            ind1[i] = <np.uint64_t>((pos[i] - self.DLE[i])/self.forest.dds_mi1[i])
            ind2[i] = <np.uint64_t>((pos[i] - (self.DLE[i]+self.forest.dds_mi1[i]*ind1[i]))/self.forest.dds_mi2[i])
            indexgap[i] = <np.uint64_t>(dds[i]/self.forest.dds_mi2[i])
        mi1 = encode_morton_64bit(ind1[0], ind1[1], ind1[2])
        for i in range(indexgap[0]):
            for j in range(indexgap[1]):
                for k in range(indexgap[2]):
                    mi2 = encode_morton_64bit(ind2[0]+i, ind2[1]+j, ind2[2]+k)
                    self.add_refined(mi1, mi2, 1)

    @cython.boundscheck(False)
    @cython.wraparound(False)
    @cython.cdivision(True)
    cdef void recursive_morton_mask(self, np.int32_t level, np.float64_t pos[3], 
                                    np.float64_t dds[3], np.uint64_t mi1):
        cdef np.uint64_t mi2
        cdef np.float64_t npos[3]
        cdef np.float64_t rpos[3]
        cdef np.float64_t ndds[3]
        cdef np.uint64_t nlevel
        cdef np.float64_t DLE[3]
        cdef np.uint64_t ind1[3]
        cdef np.uint64_t ind2[3]
        cdef int i, j, k, m, sbbox
        for i in range(3):
            ndds[i] = dds[i]/2
        nlevel = level + 1
        # Clean up
        IF BoolType == 'Vector':
            self.coarse_select_list._prune()
            self.coarse_ghosts_list._prune()
            self.refined_select_list._prune()
            self.refined_ghosts_list._prune()
        # Loop over octs
        for i in range(2):
            npos[0] = pos[0] + i*ndds[0]
            rpos[0] = npos[0] + ndds[0]
            for j in range(2):
                npos[1] = pos[1] + j*ndds[1]
                rpos[1] = npos[1] + ndds[1]
                for k in range(2):
                    npos[2] = pos[2] + k*ndds[2]
                    rpos[2] = npos[2] + ndds[2]
                    # Only recurse into selected cells
                    IF DetectEdges == 1:
                        sbbox = self.selector.select_bbox_edge(npos, rpos)
                    ELSE:
                        sbbox = self.selector.select_bbox(npos, rpos)
                    if sbbox == 0: continue
                    IF DetectEdges == 0:
                        sbbox = 2
                    if nlevel < self.order1:
                        IF FillChildCellsCoarse == 1:
                            if sbbox == 1:
                                self.fill_subcells_mi1(npos, ndds)
                            else:
                                self.recursive_morton_mask(nlevel, npos, ndds, mi1)
                        ELSE:
                            self.recursive_morton_mask(nlevel, npos, ndds, mi1)
                    elif nlevel == self.order1:
                        mi1 = bounded_morton_dds(npos[0], npos[1], npos[2], self.DLE, ndds)
                        IF OnlyRefineEdges == 1:
                            if sbbox == 2: # an edge cell
                                if self.is_refined(mi1) == 1:
                                    self.recursive_morton_mask(nlevel, npos, ndds, mi1)
                        ELSE:
                            if self.is_refined(mi1) == 1:
                                self.recursive_morton_mask(nlevel, npos, ndds, mi1)
                        self.add_coarse(mi1, sbbox)
                        IF BoolType == 'Bool':
                            self.push_refined_bool(mi1)
                    elif nlevel < (self.order1 + self.order2):
                        IF FillChildCellsRefined == 1:
                            if sbbox == 1:
                                self.fill_subcells_mi2(npos, ndds)
                            else:
                                self.recursive_morton_mask(nlevel, npos, ndds, mi1)
                        ELSE:
                            self.recursive_morton_mask(nlevel, npos, ndds, mi1)
                    elif nlevel == (self.order1 + self.order2):
                        decode_morton_64bit(mi1,ind1)
                        for m in range(3):
                            DLE[m] = self.DLE[m] + ndds[m]*ind1[m]*self.max_index2
                        mi2 = bounded_morton_dds(npos[0], npos[1], npos[2], DLE, ndds)
                        self.add_refined(mi1,mi2,sbbox)

    @cython.boundscheck(False)
    @cython.wraparound(False)
    @cython.cdivision(True)
    cdef void recursive_morton_files(self, np.int32_t level, np.float64_t pos[3], 
                                     np.float64_t dds[3], np.uint64_t mi1):
        cdef np.uint64_t mi2
        cdef np.float64_t npos[3]
        cdef np.float64_t rpos[3]
        cdef np.float64_t ndds[3]
        cdef np.uint64_t nlevel
        cdef np.float64_t DLE[3]
        cdef np.uint64_t ind1[3]
        cdef np.uint64_t ind2[3]
        cdef int i, j, k, m
        for i in range(3):
            ndds[i] = dds[i]/2
        nlevel = level + 1
        # Loop over octs
        for i in range(2):
            npos[0] = pos[0] + i*ndds[0]
            rpos[0] = npos[0] + ndds[0]
            for j in range(2):
                npos[1] = pos[1] + j*ndds[1]
                rpos[1] = npos[1] + ndds[1]
                for k in range(2):
                    npos[2] = pos[2] + k*ndds[2]
                    rpos[2] = npos[2] + ndds[2]
                    # Only recurse into selected cells
                    if not self.selector.select_bbox(npos, rpos): continue
                    if nlevel < self.order1:
                        self.recursive_morton_files(nlevel, npos, ndds, mi1)
                    elif nlevel == self.order1:
                        mi1 = bounded_morton_dds(npos[0], npos[1], npos[2], self.DLE, ndds)
                        if self.is_refined_files(mi1):
                            self.recursive_morton_files(nlevel, npos, ndds, mi1)
                        self.set_files_coarse(mi1)
                    elif nlevel < (self.order1 + self.order2):
                        self.recursive_morton_files(nlevel, npos, ndds, mi1)
                    elif nlevel == (self.order1 + self.order2):
                        decode_morton_64bit(mi1,ind1)
                        for m in range(3):
                            DLE[m] = self.DLE[m] + ndds[m]*ind1[m]*self.max_index2
                        mi2 = bounded_morton_dds(npos[0], npos[1], npos[2], DLE, ndds)
                        self.set_files_refined(mi1,mi2)

cdef class ParticleForestOctreeContainer(SparseOctreeContainer):
    cdef Oct** oct_list
    cdef public int max_level
    cdef public int n_ref
    cdef int loaded # Loaded with load_octree?
    def __init__(self, domain_dimensions, domain_left_edge, domain_right_edge,
                 int num_root, over_refine = 1):
        super(ParticleForestOctreeContainer, self).__init__(
            domain_dimensions, domain_left_edge, domain_right_edge,
            over_refine)
        self.loaded = 0
        self.fill_func = oct_visitors.fill_file_indices_oind

        # Now the overrides
        self.max_root = num_root
        self.root_nodes = <OctKey*> malloc(sizeof(OctKey) * num_root)
        for i in range(num_root):
            self.root_nodes[i].key = -1
            self.root_nodes[i].node = NULL

    def allocate_domains(self, counts = None):
        if counts is None:
            counts = [self.max_root]
        OctreeContainer.allocate_domains(self, counts)

    def finalize(self):
        #This will sort the octs in the oct list
        #so that domains appear consecutively
        #And then find the oct index/offset for
        #every domain
        cdef int max_level = 0
        self.oct_list = <Oct**> malloc(sizeof(Oct*)*self.nocts)
        cdef np.int64_t i, lpos = 0
        # Note that we now assign them in the same order they will be visited
        # by recursive visitors.
        for i in range(self.num_root):
            self.visit_assign(self.root_nodes[i].node, &lpos, 0, &max_level)
        assert(lpos == self.nocts)
        for i in range(self.nocts):
            self.oct_list[i].domain_ind = i
            # We don't assign this ... it helps with selecting later.
            #self.oct_list[i].domain = 0
            self.oct_list[i].file_ind = -1
        self.max_level = max_level

    cdef visit_assign(self, Oct *o, np.int64_t *lpos, int level, int *max_level):
        cdef int i, j, k
        self.oct_list[lpos[0]] = o
        lpos[0] += 1
        max_level[0] = imax(max_level[0], level)
        for i in range(2):
            for j in range(2):
                for k in range(2):
                    if o.children != NULL \
                       and o.children[cind(i,j,k)] != NULL:
                        self.visit_assign(o.children[cind(i,j,k)], lpos,
                                level + 1, max_level)
        return

    cdef Oct* allocate_oct(self):
        #Allocate the memory, set to NULL or -1
        #We reserve space for n_ref particles, but keep
        #track of how many are used with np initially 0
        self.nocts += 1
        cdef Oct *my_oct = <Oct*> malloc(sizeof(Oct))
        my_oct.domain = -1
        my_oct.file_ind = 0
        my_oct.domain_ind = self.nocts - 1
        my_oct.children = NULL
        return my_oct

    def __dealloc__(self):
        #Call the freemem ops on every ocy
        #of the root mesh recursively
        cdef int i
        if self.root_nodes== NULL: return
        if self.cont != NULL and self.cont.next == NULL: return
        if self.loaded == 0:
            for i in range(self.max_root):
                if self.root_nodes[i].node == NULL: continue
                self.visit_free(&self.root_nodes.node[i], 0)
            free(self.cont)
            self.cont = self.root_nodes = NULL
        free(self.oct_list)
        self.oct_list = NULL

    cdef void visit_free(self, Oct *o, int free_this):
        #Free the memory for this oct recursively
        cdef int i, j, k
        for i in range(2):
            for j in range(2):
                for k in range(2):
                    if o.children != NULL \
                       and o.children[cind(i,j,k)] != NULL:
                        self.visit_free(o.children[cind(i,j,k)], 1)
        if o.children != NULL:
            free(o.children)
        if free_this == 1:
            free(o)

    @cython.boundscheck(False)
    @cython.wraparound(False)
    @cython.cdivision(True)
    def add(self, np.ndarray[np.uint64_t, ndim=1] indices,
             int root_i, int root_j, int root_k, int domain_id = -1):
        #Add this particle to the root oct
        #Then if that oct has children, add it to them recursively
        #If the child needs to be refined because of max particles, do so
        cdef Oct *cur
        cdef Oct *root = NULL
        cdef np.int64_t no = indices.shape[0], p, index
        cdef int i, level
        cdef int ind[3]
        ind[0] = root_i
        ind[1] = root_j
        ind[2] = root_k
        self.get_root(ind, &root)
        if root == NULL:
            raise RuntimeError
        root.domain = domain_id
        cdef np.uint64_t *data = <np.uint64_t *> indices.data
        # Note what we're doing here: we have decided the root will always be
        # zero, since we're in a forest of octrees, where the root_mesh node is
        # the level 0.  This means our morton indices should be made with
        # respect to that, which means we need to keep a few different arrays
        # of them.
        for i in range(3):
            ind[i] = 0
        for p in range(no):
            # We have morton indices, which means we choose left and right by
            # looking at (MAX_ORDER - level) & with the values 1, 2, 4.
            level = 0
            index = indices[p]
            cur = root
            while (cur.file_ind + 1) > self.n_ref:
                if level >= ORDER_MAX: break # Just dump it here.
                level += 1
                for i in range(3):
                    ind[i] = (index >> ((ORDER_MAX - level)*3 + (2 - i))) & 1
                if cur.children == NULL or \
                   cur.children[cind(ind[0],ind[1],ind[2])] == NULL:
                    cur = self.refine_oct(cur, index, level)
                    self.filter_particles(cur, data, p, level)
                else:
                    cur = cur.children[cind(ind[0],ind[1],ind[2])]
            cur.file_ind += 1

    @cython.boundscheck(False)
    @cython.wraparound(False)
    @cython.cdivision(True)
    cdef Oct *refine_oct(self, Oct *o, np.uint64_t index, int level):
        #Allocate and initialize child octs
        #Attach particles to child octs
        #Remove particles from this oct entirely
        cdef int i, j, k
        cdef int ind[3]
        cdef Oct *noct
        # TODO: This does not need to be changed.
        o.children = <Oct **> malloc(sizeof(Oct *)*8)
        for i in range(2):
            for j in range(2):
                for k in range(2):
                    noct = self.allocate_oct()
                    noct.domain = o.domain
                    noct.file_ind = 0
                    o.children[cind(i,j,k)] = noct
        o.file_ind = self.n_ref + 1
        for i in range(3):
            ind[i] = (index >> ((ORDER_MAX - level)*3 + (2 - i))) & 1
        noct = o.children[cind(ind[0],ind[1],ind[2])]
        return noct

    cdef void filter_particles(self, Oct *o, np.uint64_t *data, np.int64_t p,
                               int level):
        # Now we look at the last nref particles to decide where they go.
        cdef int n = imin(p, self.n_ref)
        cdef np.uint64_t *arr = data + imax(p - self.n_ref, 0)
        # Now we figure out our prefix, which is the oct address at this level.
        # As long as we're actually in Morton order, we do not need to worry
        # about *any* of the other children of the oct.
        prefix1 = data[p] >> (ORDER_MAX - level)*3
        for i in range(n):
            prefix2 = arr[i] >> (ORDER_MAX - level)*3
            if (prefix1 == prefix2):
                o.file_ind += 1
        #print ind[0], ind[1], ind[2], o.file_ind, level

    @classmethod
    def load_octree(cls, header):
        cdef ParticleForestOctreeContainer obj = cls(
                header['dims'], header['left_edge'],
                header['right_edge'], header['num_root'],
                over_refine = header['over_refine'])
        cdef np.uint64_t i, j
        cdef np.int64_t i64ind[3]
        cdef int ind[3]
        cdef np.ndarray[np.uint8_t, ndim=1] ref_mask, packed_mask
        obj.loaded = 1
        packed_mask = header['octree']
        ref_mask = np.zeros(header['nocts'], 'uint8')
        i = j = 0
        while i * 8 + j < ref_mask.size:
            ref_mask[i * 8 + j] = ((packed_mask[i] >> j) & 1)
            j += 1
            if j == 8:
                j = 0
                i += 1
        # NOTE: We do not allow domain/file indices to be specified.
        cdef SelectorObject selector = AlwaysSelector(None)
        cdef OctVisitorData data
        obj.setup_data(&data, -1)
        data.global_index = -1
        data.level = 0
        data.oref = 0
        data.nz = 1
        assert(ref_mask.shape[0] / float(data.nz) ==
            <int>(ref_mask.shape[0]/float(data.nz)))
        obj.allocate_domains([obj.max_root, ref_mask.size - obj.max_root])
        cdef np.ndarray[np.uint64_t, ndim=1] keys = header['keys']
        cdef np.int64_t domain_id = header['domain_id']
        cdef OctAllocationContainer *cur 
        cur = obj.domains[1]
        for i in range(obj.max_root):
            obj.key_to_ipos(keys[i], i64ind)
            for j in range(3):
                ind[j] = i64ind[j]
            obj.next_root(1, ind)
        # cdef np.float64_t dds[3]
        # # This dds is the oct-width
        # for i in range(3):
        #     dds[i] = (obj.DRE[i] - obj.DLE[i]) / obj.nn[i]
        # Pos is the center of the octs
        cdef void *p[4]
        cdef np.int64_t nfinest = 0
        p[0] = ref_mask.data
        p[1] = <void *> cur.my_octs
        p[2] = <void *> &cur.n_assigned
        p[3] = <void *> &nfinest
        data.array = p
        obj.visit_all_octs(selector, oct_visitors.load_octree, &data, 1)
        obj.nocts = data.index
        obj.finalize()
        for j in range(2):
            cur = obj.domains[j]
            for i in range(cur.n):
                cur.my_octs[i].domain = domain_id
        if obj.nocts * data.nz != ref_mask.size:
            raise KeyError(ref_mask.size, obj.nocts, obj.oref,
                obj.partial_coverage)
        return obj

    def save_octree(self):
        header = dict(dims = (self.nn[0], self.nn[1], self.nn[2]),
                      left_edge = (self.DLE[0], self.DLE[1], self.DLE[2]),
                      right_edge = (self.DRE[0], self.DRE[1], self.DRE[2]),
                      over_refine = self.oref, num_root = self.num_root)
        cdef np.uint64_t i, j
        cdef SelectorObject selector = AlwaysSelector(None)
        # domain_id = -1 here, because we want *every* oct
        cdef OctVisitorData data
        self.setup_data(&data, -1)
        data.oref = 0
        data.nz = 1
        cdef np.ndarray[np.uint8_t, ndim=1] ref_mask
        cdef np.ndarray[np.uint8_t, ndim=1] packed_mask
        cdef np.ndarray[np.uint64_t, ndim=1] keys
        ref_mask = np.zeros(self.nocts * data.nz, dtype="uint8") - 1
        keys = np.zeros(self.num_root, "uint64")
        for i in range(self.num_root):
            keys[i] = self.root_nodes[i].key
        cdef void *p[1]
        p[0] = ref_mask.data
        data.array = p
        # Enforce partial_coverage here
        self.visit_all_octs(selector, oct_visitors.store_octree, &data, 1)
        # Now let's bitpack; we'll un-bitpack later.
        packed_mask = np.zeros(ceil(self.nocts * data.nz/8.0), dtype="uint8")
        i = j = 0
        while i * 8 + j < np.uint64(self.nocts * data.nz):
            packed_mask[i] |= (ref_mask[i * 8 + j] << j)
            j += 1
            if j == 8:
                j = 0
                i += 1
        header['octree'] = packed_mask
        header['nocts'] = self.nocts
        header['keys'] = keys
        header['domain_id'] = self.oct_list[0].domain
        return header
<|MERGE_RESOLUTION|>--- conflicted
+++ resolved
@@ -14,32 +14,20 @@
 # The full license is in the file COPYING.txt, distributed with this software.
 #-----------------------------------------------------------------------------
 
-<<<<<<< HEAD
 from oct_container cimport OctreeContainer, Oct, OctInfo, ORDER_MAX, \
     SparseOctreeContainer, OctKey, OctAllocationContainer
 cimport oct_visitors
 from oct_visitors cimport cind
 from libc.stdlib cimport malloc, free, qsort
 from libc.math cimport floor, ceil, fmod
-from fp_utils cimport *
+from yt.utilities.lib.fp_utils cimport *
 from yt.utilities.lib.geometry_utils cimport bounded_morton, \
     bounded_morton_dds, bounded_morton_relative_dds, \
     encode_morton_64bit, decode_morton_64bit, \
     morton_neighbors_coarse, morton_neighbors_refined
 import numpy as np
 cimport numpy as np
-from selection_routines cimport SelectorObject, \
-    OctVisitorData, oct_visitor_function, AlwaysSelector
-=======
-from oct_container cimport OctreeContainer, Oct, OctInfo, ORDER_MAX
-from oct_visitors cimport cind
-from libc.stdlib cimport malloc, free, qsort
-from libc.math cimport floor
-from yt.utilities.lib.fp_utils cimport *
-cimport numpy as np
-import numpy as np
 from selection_routines cimport SelectorObject
->>>>>>> a74ed913
 cimport cython
 from collections import defaultdict
 
@@ -2024,107 +2012,4 @@
             prefix2 = arr[i] >> (ORDER_MAX - level)*3
             if (prefix1 == prefix2):
                 o.file_ind += 1
-        #print ind[0], ind[1], ind[2], o.file_ind, level
-
-    @classmethod
-    def load_octree(cls, header):
-        cdef ParticleForestOctreeContainer obj = cls(
-                header['dims'], header['left_edge'],
-                header['right_edge'], header['num_root'],
-                over_refine = header['over_refine'])
-        cdef np.uint64_t i, j
-        cdef np.int64_t i64ind[3]
-        cdef int ind[3]
-        cdef np.ndarray[np.uint8_t, ndim=1] ref_mask, packed_mask
-        obj.loaded = 1
-        packed_mask = header['octree']
-        ref_mask = np.zeros(header['nocts'], 'uint8')
-        i = j = 0
-        while i * 8 + j < ref_mask.size:
-            ref_mask[i * 8 + j] = ((packed_mask[i] >> j) & 1)
-            j += 1
-            if j == 8:
-                j = 0
-                i += 1
-        # NOTE: We do not allow domain/file indices to be specified.
-        cdef SelectorObject selector = AlwaysSelector(None)
-        cdef OctVisitorData data
-        obj.setup_data(&data, -1)
-        data.global_index = -1
-        data.level = 0
-        data.oref = 0
-        data.nz = 1
-        assert(ref_mask.shape[0] / float(data.nz) ==
-            <int>(ref_mask.shape[0]/float(data.nz)))
-        obj.allocate_domains([obj.max_root, ref_mask.size - obj.max_root])
-        cdef np.ndarray[np.uint64_t, ndim=1] keys = header['keys']
-        cdef np.int64_t domain_id = header['domain_id']
-        cdef OctAllocationContainer *cur 
-        cur = obj.domains[1]
-        for i in range(obj.max_root):
-            obj.key_to_ipos(keys[i], i64ind)
-            for j in range(3):
-                ind[j] = i64ind[j]
-            obj.next_root(1, ind)
-        # cdef np.float64_t dds[3]
-        # # This dds is the oct-width
-        # for i in range(3):
-        #     dds[i] = (obj.DRE[i] - obj.DLE[i]) / obj.nn[i]
-        # Pos is the center of the octs
-        cdef void *p[4]
-        cdef np.int64_t nfinest = 0
-        p[0] = ref_mask.data
-        p[1] = <void *> cur.my_octs
-        p[2] = <void *> &cur.n_assigned
-        p[3] = <void *> &nfinest
-        data.array = p
-        obj.visit_all_octs(selector, oct_visitors.load_octree, &data, 1)
-        obj.nocts = data.index
-        obj.finalize()
-        for j in range(2):
-            cur = obj.domains[j]
-            for i in range(cur.n):
-                cur.my_octs[i].domain = domain_id
-        if obj.nocts * data.nz != ref_mask.size:
-            raise KeyError(ref_mask.size, obj.nocts, obj.oref,
-                obj.partial_coverage)
-        return obj
-
-    def save_octree(self):
-        header = dict(dims = (self.nn[0], self.nn[1], self.nn[2]),
-                      left_edge = (self.DLE[0], self.DLE[1], self.DLE[2]),
-                      right_edge = (self.DRE[0], self.DRE[1], self.DRE[2]),
-                      over_refine = self.oref, num_root = self.num_root)
-        cdef np.uint64_t i, j
-        cdef SelectorObject selector = AlwaysSelector(None)
-        # domain_id = -1 here, because we want *every* oct
-        cdef OctVisitorData data
-        self.setup_data(&data, -1)
-        data.oref = 0
-        data.nz = 1
-        cdef np.ndarray[np.uint8_t, ndim=1] ref_mask
-        cdef np.ndarray[np.uint8_t, ndim=1] packed_mask
-        cdef np.ndarray[np.uint64_t, ndim=1] keys
-        ref_mask = np.zeros(self.nocts * data.nz, dtype="uint8") - 1
-        keys = np.zeros(self.num_root, "uint64")
-        for i in range(self.num_root):
-            keys[i] = self.root_nodes[i].key
-        cdef void *p[1]
-        p[0] = ref_mask.data
-        data.array = p
-        # Enforce partial_coverage here
-        self.visit_all_octs(selector, oct_visitors.store_octree, &data, 1)
-        # Now let's bitpack; we'll un-bitpack later.
-        packed_mask = np.zeros(ceil(self.nocts * data.nz/8.0), dtype="uint8")
-        i = j = 0
-        while i * 8 + j < np.uint64(self.nocts * data.nz):
-            packed_mask[i] |= (ref_mask[i * 8 + j] << j)
-            j += 1
-            if j == 8:
-                j = 0
-                i += 1
-        header['octree'] = packed_mask
-        header['nocts'] = self.nocts
-        header['keys'] = keys
-        header['domain_id'] = self.oct_list[0].domain
-        return header
+        #print ind[0], ind[1], ind[2], o.file_ind, level