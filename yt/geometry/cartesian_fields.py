--- conflicted
+++ resolved
@@ -42,56 +42,31 @@
 add_cart_field = CartesianFieldInfo.add_field
 
 def _dx(field, data):
-<<<<<<< HEAD
-    return data.fwidth[...,0]
-add_cart_field('dx', function=_dx, display_field=False)
-
-def _dy(field, data):
-    return data.fwidth[...,1]
-add_cart_field('dy', function=_dy, display_field=False)
-
-def _dz(field, data):
-    return data.fwidth[...,2]
-add_cart_field('dz', function=_dz, display_field=False)
-
-def _coordX(field, data):
-    return data.fcoords[...,0]
-add_cart_field('x', function=_coordX, display_field=False)
-
-def _coordY(field, data):
-    return data.fcoords[...,1]
-add_cart_field('y', function=_coordY, display_field=False)
-
-def _coordZ(field, data):
-    return data.fcoords[...,2]
-add_cart_field('z', function=_coordZ, display_field=False)
-=======
-    return YTArray(data.pf.domain_width[0] * data.fwidth[...,0], 'code_length',
+    return YTArray(data.fwidth[...,0], 'code_length',
                    registry = data.pf.unit_registry)
 add_cart_field('dx', function=_dx, display_field=False, units='code_length')
 
 def _dy(field, data):
-    return YTArray(data.pf.domain_width[1] * data.fwidth[...,1], 'code_length',
+    return YTArray(data.fwidth[...,1], 'code_length',
                    registry = data.pf.unit_registry)
 add_cart_field('dy', function=_dy, display_field=False, units='code_length')
 
 def _dz(field, data):
-    return YTArray(data.pf.domain_width[2] * data.fwidth[...,2], 'code_length',
+    return YTArray(data.fwidth[...,2], 'code_length',
                    registry = data.pf.unit_registry)
 add_cart_field('dz', function=_dz, display_field=False, units='code_length')
 
 def _coordX(field, data):
-    return YTArray(data.pf.domain_left_edge[0] + data.fcoords[...,0], 'code_length',
+    return YTArray(data.fcoords[...,0], 'code_length',
                    registry = data.pf.unit_registry)
 add_cart_field('x', function=_coordX, display_field=False, units='code_length')
 
 def _coordY(field, data):
-    return YTArray(data.pf.domain_left_edge[1] + data.fcoords[...,1], 'code_length',
+    return YTArray(data.fcoords[...,1], 'code_length',
                    registry = data.pf.unit_registry)
 add_cart_field('y', function=_coordY, display_field=False, units='code_length')
 
 def _coordZ(field, data):
-    return YTArray(data.pf.domain_left_edge[2] + data.fcoords[...,2], 'code_length',
+    return YTArray(data.fcoords[...,2], 'code_length',
                    registry = data.pf.unit_registry)
 add_cart_field('z', function=_coordZ, display_field=False, units='code_length')
->>>>>>> f3235a5f
